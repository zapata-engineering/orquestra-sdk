--- conflicted
+++ resolved
@@ -6,13 +6,9 @@
 
 🔥 *Features*
 
-<<<<<<< HEAD
-* Add `WorkflowDef.with_head_node_resources()` function to programmatically set head node resources for a workflow definition
-* Add Python extras support in `GithubImport` object
 * Add `orq wf graph` CLI command to generate a graph of a workflow definition.
 
-=======
->>>>>>> 398ee23b
+
 🧟 *Deprecations*
 
 👩‍🔬 *Experimental*
