################################################################################
# © Copyright 2022-2024 Zapata Computing Inc.
################################################################################
"""Utilities for presenting human-readable text output from dorq commands.

These are mostly adapters over the corq's formatters.
"""
import os
import sys
import typing as t
import webbrowser
from contextlib import contextmanager
from functools import singledispatchmethod
from pathlib import Path
from typing import List, Optional, Sequence

import click
<<<<<<< HEAD
from graphviz import Digraph  # type: ignore
from graphviz.exceptions import ExecutableNotFound  # type: ignore
=======
from orquestra.workflow_shared import serde
from orquestra.workflow_shared.dates import Instant, from_unix_time
from orquestra.workflow_shared.logs import LogOutput, WorkflowLogs
from orquestra.workflow_shared.schema import responses
from orquestra.workflow_shared.schema.configs import (
    ConfigName,
    RuntimeConfiguration,
    RuntimeName,
)
from orquestra.workflow_shared.schema.ir import ArtifactFormat, TaskInvocationId
from orquestra.workflow_shared.schema.workflow_run import WorkflowRunId
>>>>>>> afa7c6cd
from rich.box import SIMPLE_HEAVY
from rich.console import Console, Group, RenderableType
from rich.live import Live
from rich.pretty import Pretty
from rich.rule import Rule
from rich.spinner import Spinner
from rich.table import Column, Table
from tabulate import tabulate

from ...._base import _env
from . import _errors
from . import _models as ui_models


class RichPresenter:
    def __init__(self, console: Optional[Console] = None):
        self._console = console or Console()

    @contextmanager
    def progress_spinner(self, spinner_label: str = "Loading"):
        with Live(
            Spinner("dots", spinner_label), console=self._console, transient=True
        ) as live:
            yield live


class LogsPresenter(RichPresenter):
    """Present workflow and task logs."""

    @singledispatchmethod
    def _rich_logs(*args) -> RenderableType:
        """Format the logs into a list of strings to be printed."""
        raise NotImplementedError(
            f"No log lines constructor for args {args}"
        )  # pragma: no cover

    @_rich_logs.register(dict)
    @staticmethod
    def _(logs: dict) -> RenderableType:
        from rich.console import Group

        renderables = []
        for invocation_id, invocation_logs in logs.items():
            renderables.append(
                Group(
                    f"[bold]{invocation_id}[/bold]",
                    LogsPresenter._rich_logs(invocation_logs),
                )
            )
        return Group(*renderables)

    @_rich_logs.register(LogOutput)
    @staticmethod
    def _(logs: LogOutput) -> RenderableType:
        table = Table("Stream", "Content", show_header=False, box=SIMPLE_HEAVY)
        if len(logs.out) > 0:
            table.add_row("[bold blue]stdout[/bold blue]", "\n".join(logs.out))
        if len(logs.err) > 0:
            table.add_row("[bold red]stderr[/bold red]", "\n".join(logs.err))
        return table

    def show_logs(
        self,
        logs: t.Union[t.Mapping[TaskInvocationId, LogOutput], LogOutput],
        log_type: t.Optional[WorkflowLogs.WorkflowLogTypeName] = None,
    ):
        """Present logs to the user.

        Args:
            logs: The logs to display, this may be in a dictionary or as a plain
                LogOutput object.
            log_type: An optional name used to split multiple log types.
        """
        _logs = self._rich_logs(logs)
        renderables = [_logs]

        if log_type:
            _log_type = f"{log_type.value} logs".replace("_", " ")
            renderables.insert(0, Rule(_log_type, align="left"))
            renderables.append(Rule())
        self._console.print(Group(*renderables))

    def show_dumped_wf_logs(
        self, path: Path, log_type: t.Optional[WorkflowLogs.WorkflowLogTypeName] = None
    ):
        """Tell the user where logs have been saved.

        Args:
            path: The path to the dump file.
            log_type: additional information identify the type of logs saved.
        """
        self._console.print(
            f"Workflow {log_type.value + ' ' if log_type else ''}"
            f"logs saved at [bold]{path}[/bold]"
        )


class WrappedCorqOutputPresenter:
    """Uses corq's responses and formatters for pretty-printing dorq data."""

    def show_stopped_wf_run(self, wf_run_id: WorkflowRunId):
        click.echo(f"Workflow run {wf_run_id} stopped.")

    def show_error(self, exception: Exception):
        status_code = _errors.pretty_print_exception(exception)
        sys.exit(status_code.value)

    def show_message(self, message: str):
        click.echo(message=message)


class ArtifactPresenter(RichPresenter):
    def _values_table(self, values: t.Sequence[t.Any]) -> Table:
        table = Table("Index", "Type", "Pretty Printed", box=SIMPLE_HEAVY)
        for i, value in enumerate(values):
            table.add_row(str(i), f"{type(value)}", Pretty(value))
        return table

    def show_task_outputs(
        self,
        values: t.Sequence[t.Any],
        wf_run_id: WorkflowRunId,
        task_inv_id: TaskInvocationId,
    ):
        """Prints a preview of the values produced by a task run.

        Args:
            values: plain, deserialized artifact values.
            wf_run_id: ID of the workflow run, displayed as part of the summary.
            task_inv_id: ID of the task invocation, displayed as part of the summary.
        """
        header = (
            f"In workflow {wf_run_id}, task invocation {task_inv_id} "
            f"produced {len(values)} outputs."
        )
        self._console.print(Group(header, self._values_table(values)))

    def show_workflow_outputs(
        self, values: t.Sequence[t.Any], wf_run_id: WorkflowRunId
    ):
        """Prints a preview of the output values produced by a workflow.

        Args:
            values: plain, deserialized artifact values.
            wf_run_id: ID of the workflow run, displayed as part of the summary.
        """
        header = f"Workflow run {wf_run_id} has {len(values)} outputs."
        self._console.print(Group(header, self._values_table(values)))

    def show_dumped_artifact(self, dump_details: serde.DumpDetails):
        """Prints summary after an artifact was stored on disk.

        Suitable for both workflow outputs and task outputs.
        """
        format_name: str
        if dump_details.format == ArtifactFormat.JSON:
            format_name = "a text json file"
        elif dump_details.format == ArtifactFormat.ENCODED_PICKLE:
            # Our enum case name is ENCODED_PICKLE, but this isn't entirely consistent
            # with the file contents. Here, we don't base64-encode the pickle bytes, we
            # just dump them directly to the file. Custom caption should help users
            # avoid the confusion.
            format_name = "a binary pickle file"
        else:
            format_name = dump_details.format.name

        self._console.print(
            f"Artifact saved at {dump_details.file_path} " f"as {format_name}."
        )


class ServicePresenter(RichPresenter):
    def show_services(self, services: Sequence[responses.ServiceResponse]):
        status_table = Table(
            Column("Service", style="bold"),
            Column("Status"),
            Column("Info", style="blue"),
            box=SIMPLE_HEAVY,
            show_header=False,
        )
        for svc in services:
            status_table.add_row(
                svc.name,
                (
                    "[green]Running[/green]"
                    if svc.is_running
                    else "[red]Not Running[/red]"
                ),
                svc.info or "",
            )
        self._console.print(status_table)

    def show_failure(self, service_responses: Sequence[responses.ServiceResponse]):
        self.show_services(service_responses)

        sys.exit(responses.ResponseStatusCode.SERVICES_ERROR.value)


class LoginPresenter:
    """User-facing presentation for the steps of the login process."""

    def prompt_for_login(self, login_url, url):
        """Instruct the user how to log in manually."""
        click.echo("We were unable to automatically log you in.")
        click.echo("Please login to your Orquestra account using the following URL.")
        click.echo(login_url)
        click.echo(
            (
                "Then save the token using command: \n"
                f"orq login -s {url} -t <paste your token here>"
            )
        )

    def prompt_config_saved(self, url, config_name, runtime_name):
        """Report that the config has been successfully saved."""
        click.echo("Token saved in config file.")
        click.echo(
            f"Configuration name for {url} with runtime {runtime_name} "
            f"is '{config_name}'."
        )

    def print_login_help(self):
        """Direct the user to their browser for the login process."""
        click.echo(
            "Continue the login process in your web browser. Press [ctrl-c] to cancel."
        )

    def open_url_in_browser(self, url) -> bool:
        """Open the login url in the user's browser."""
        return webbrowser.open(url)


class ConfigPresenter:
    """Present config information to the user."""

    def print_configs_list(
        self,
        configs: t.Sequence[RuntimeConfiguration],
        status: t.Mapping[ConfigName, bool],
        message: t.Optional[str] = "Stored configs:",
    ):
        """Print a list of stored configs."""
        if not configs:
            click.echo(
                "No remote configs available. Create new config using "
                "`orq login -s <remote uri>` command"
            )
            return

        click.echo(message)
        click.echo(
            tabulate(
                [
                    [
                        # show config name
                        click.style(config.config_name, bold=True),
                        #
                        # show runtime name, colour coded blue for CE and red for QE
                        (
                            click.style(config.runtime_name, fg="blue")
                            if config.runtime_name == RuntimeName.CE_REMOTE
                            else click.style(config.runtime_name, fg="red")
                        ),
                        #
                        # show cluster URI
                        config.runtime_options["uri"],
                        #
                        # show a green tick if the token is current, and a red cross if
                        # it is not.
                        (
                            click.style("\u2713", fg="green")
                            if status[config.config_name]
                            else click.style("\u2A09", fg="red")
                        ),
                    ]
                    for config in configs
                ],
                colalign=("left",),
                tablefmt="plain",
                headers=[
                    click.style("Config Name", underline=True),
                    click.style("Runtime", underline=True),
                    click.style("Server URI", underline=True),
                    click.style("Current Token", underline=True),
                ],
            ),
        )


def _format_datetime(dt: t.Optional[Instant]) -> str:
    return dt.astimezone().replace(tzinfo=None).ctime() if dt else ""


def _format_tasks_succeeded(summary: ui_models.WFRunSummary) -> str:
    return f"{summary.n_tasks_succeeded} / {summary.n_task_invocations_total}"


class WFRunPresenter(RichPresenter):
    def show_submitted_wf_run(self, wf_run_id: WorkflowRunId):
        self._console.print(
            f"[green]Workflow Submitted![/green] Run ID: [bold]{wf_run_id}[/bold]"
        )

    def get_wf_run(self, summary: ui_models.WFRunSummary):
        summary_table = Table(
            Column(style="bold", justify="right"),
            Column(),
            show_header=False,
            box=SIMPLE_HEAVY,
        )
        summary_table.add_row("Workflow Def Name", summary.wf_def_name)
        summary_table.add_row("Run ID", summary.wf_run_id)
        summary_table.add_row("Status", summary.wf_run_status.state.name)
        summary_table.add_row(
            "Start Time", _format_datetime(summary.wf_run_status.start_time)
        )
        summary_table.add_row(
            "End Time", _format_datetime(summary.wf_run_status.end_time)
        )
        summary_table.add_row("Succeeded Tasks", _format_tasks_succeeded(summary))
        task_details = Table(
            "Function",
            "Invocation ID",
            "Status",
            "Start Time",
            "End Time",
            "Message",
            box=SIMPLE_HEAVY,
        )
        for task_row in summary.task_rows:
            task_details.add_row(
                task_row.task_fn_name,
                task_row.inv_id,
                task_row.status.state.name,
                _format_datetime(task_row.status.start_time),
                _format_datetime(task_row.status.end_time),
                task_row.message,
            )
        title = Rule("Workflow Overview", align="left")
        task_title = Rule("Task Details", align="left")
        return Group(title, summary_table, task_title, task_details)

    def show_wf_run(self, summary: ui_models.WFRunSummary):
        self._console.print(self.get_wf_run(summary))

    def show_wf_list(self, summary: ui_models.WFList):
        """Display a list of workflow runs.

        The list is shown as a table with the following headings:
        - Workflow Run ID
        - Status
        - Succeeded Tasks
        - Start Time
        - [Owner]

        The 'Owner' column is displayed as long as at least one run in the list has a
        populated ``owner`` field.

        Example output::

            Workflow Run ID   Status     Succeeded Tasks   Start Time                 Owner
            ━━━━━━━━━━━━━━━━━━━━━━━━━━━━━━━━━━━━━━━━━━━━━━━━━━━━━━━━━━━━━━━━━━━━━━━━━━━━━━━━━━━━━━━━━━━━━━━━━━━━━━━━━━
            wf1               SUCCEEDED  1/1               Fri Feb 24 08:26:07 2023   taylor.swift@zapatacomputing.com
            wf2               WAITING    0/1                                          taylor.swift@zapatacomputing.com

        Args:
            summary: A list of workflow run summaries to be displayed.
        """  # noqa: E501
        show_owner: bool = any(row.owner for row in summary.wf_rows)

        table = Table(
            "Workflow Run ID",
            "Status",
            "Succeeded Tasks",
            "Start Time",
            box=SIMPLE_HEAVY,
        )
        if show_owner:
            table.add_column(header="Owner")

        for run in summary.wf_rows:
            values: List[Optional[str]] = [
                run.workflow_run_id,
                run.status,
                run.tasks_succeeded,
                _format_datetime(run.start_time),
            ]
            if show_owner:
                values.append(run.owner)

            table.add_row(*values)

        self._console.print(table)


class PromptPresenter:
    def wf_list_for_prompt(self, wfs):
        # Create labels of wf that are printed by prompter
        # Label is <wf_id> <start_time> tabulated nicely to create good-looking
        # table
        # There is also expectations that labels correspond to matching wfs list indices
        wfs = sorted(
            wfs,
            key=lambda wf: (
                wf.status.start_time if wf.status.start_time else from_unix_time(0)
            ),
            reverse=True,
        )

        labels = [[wf.id, _format_datetime(wf.status.start_time)] for wf in wfs]
        tabulated_labels = tabulate(labels, tablefmt="plain").split("\n")

        return wfs, tabulated_labels

    def workspaces_list_to_prompt(self, workspaces):
        # Create labels of workspaces that are printed by prompter
        # Label is <display_name> <id> tabulated nicely to create good-looking
        # table
        labels = [[ws.name, ws.workspace_id] for ws in workspaces]

        try:
            curr_ws = os.environ[_env.CURRENT_WORKSPACE_ENV]
            for index, label in enumerate(labels):
                if label[1] == curr_ws:
                    label.append("(CURRENT WORKSPACE)")
                    # put current workspace at the top of the list so it is
                    # auto-selected
                    labels.insert(0, labels.pop(index))
                    workspaces = workspaces[:]
                    workspaces.insert(0, workspaces.pop(index))
                    break
        except KeyError:
            pass

        tabulated_labels = tabulate(labels, tablefmt="plain").split("\n")

        return tabulated_labels, workspaces

    def project_list_to_prompt(self, projects):
        # Create labels of projects that are printed by prompter
        # Label is <display_name> <id> tabulated nicely to create good-looking
        # table
        labels = [[p.name, p.project_id] for p in projects]

        try:
            curr_proj = os.environ[_env.CURRENT_PROJECT_ENV]
            for index, label in enumerate(labels):
                if label[1] == curr_proj:
                    label.append("(CURRENT PROJECT)")
                    # put current project at the top of the list so it is
                    # auto-selected
                    labels.insert(0, labels.pop(index))
                    projects = projects[:]
                    projects.insert(0, projects.pop(index))
                    break
        except KeyError:
            pass

        tabulated_labels = tabulate(labels, tablefmt="plain").split("\n")

        return tabulated_labels, projects


class GraphPresenter:
    """User-facing presentation for the graph representation of a workflow def."""

    def view(self, graph: Digraph, file: Optional[Path]):
        """Display the graph in a popup window.

        Args:
            graph: The graph to be shown.
            file: If specified, the graph will be saved to the specified location.

        Raises:
            ExecutableNotFound: when there is not a global GraphViz install.
        """
        try:
            graph.view(filename=file, cleanup=True)
        except ExecutableNotFound:
            raise<|MERGE_RESOLUTION|>--- conflicted
+++ resolved
@@ -15,10 +15,8 @@
 from typing import List, Optional, Sequence
 
 import click
-<<<<<<< HEAD
 from graphviz import Digraph  # type: ignore
 from graphviz.exceptions import ExecutableNotFound  # type: ignore
-=======
 from orquestra.workflow_shared import serde
 from orquestra.workflow_shared.dates import Instant, from_unix_time
 from orquestra.workflow_shared.logs import LogOutput, WorkflowLogs
@@ -30,7 +28,6 @@
 )
 from orquestra.workflow_shared.schema.ir import ArtifactFormat, TaskInvocationId
 from orquestra.workflow_shared.schema.workflow_run import WorkflowRunId
->>>>>>> afa7c6cd
 from rich.box import SIMPLE_HEAVY
 from rich.console import Console, Group, RenderableType
 from rich.live import Live
