################################################################################
# © Copyright 2022-2023 Zapata Computing Inc.
################################################################################
"""RuntimeInterface implementation that uses Compute Engine."""
import warnings
from datetime import timedelta
from pathlib import Path
from typing import Dict, List, Optional, Protocol, Sequence, Union

<<<<<<< HEAD
from orquestra.sdk._client._base._jwt import check_jwt_without_signature_verification
from orquestra.sdk._shared import (
=======
from orquestra.workflow_shared import (
>>>>>>> cf82c932
    Project,
    ProjectRef,
    Workspace,
    exceptions,
    retry,
    serde,
)
<<<<<<< HEAD
from orquestra.sdk._shared.abc import RuntimeInterface
from orquestra.sdk._shared.exceptions import (
    ExpiredTokenError,
    IgnoredFieldWarning,
    InvalidTokenError,
    UnauthorizedError,
)
from orquestra.sdk._shared.kubernetes.quantity import parse_quantity
from orquestra.sdk._shared.logs import (
=======
from orquestra.workflow_shared.abc import RuntimeInterface
from orquestra.workflow_shared.exceptions import IgnoredFieldWarning
from orquestra.workflow_shared.kubernetes.quantity import parse_quantity
from orquestra.workflow_shared.logs import (
>>>>>>> cf82c932
    LogAccumulator,
    LogOutput,
    LogStreamType,
    WorkflowLogs,
    is_env_setup,
    is_worker,
)
from orquestra.workflow_shared.schema.configs import RuntimeConfiguration
from orquestra.workflow_shared.schema.ir import (
    ArtifactFormat,
    TaskInvocationId,
    WorkflowDef,
)
from orquestra.workflow_shared.schema.responses import (
    ComputeEngineWorkflowResult,
    WorkflowResult,
)
from orquestra.workflow_shared.schema.workflow_run import (
    State,
    TaskRunId,
    WorkflowRun,
    WorkflowRunId,
    WorkflowRunMinimal,
    WorkflowRunSummary,
    WorkspaceId,
)

from . import _client, _exceptions, _models


class PaginatedListFunc(Protocol):
    """Protocol for functions passed to CERuntime._list_wf_runs()."""

    def __call__(
        self,
        workflow_def_id: Optional[_models.WorkflowDefID] = None,
        page_size: Optional[int] = None,
        page_token: Optional[str] = None,
        workspace: Optional[WorkspaceId] = None,
        max_age: Optional[timedelta] = None,
        state: Optional[Union[State, List[State]]] = None,
    ) -> _client.Paginated:
        ...


def _check_token_validity(token: str):
    try:
        check_jwt_without_signature_verification(token)
    except (ExpiredTokenError, InvalidTokenError):
        raise UnauthorizedError


def _get_max_resources(workflow_def: WorkflowDef) -> _models.Resources:
    max_gpu = None
    max_memory = None
    max_cpu = None
    for inv in workflow_def.task_invocations.values():
        if inv.resources is None:
            continue
        if inv.resources.memory is not None:
            if parse_quantity(inv.resources.memory) > parse_quantity(max_memory or "0"):
                max_memory = inv.resources.memory
        if inv.resources.cpu is not None:
            if parse_quantity(inv.resources.cpu) > parse_quantity(max_cpu or "0"):
                max_cpu = inv.resources.cpu
        if inv.resources.gpu is not None:
            if int(inv.resources.gpu) > int(max_gpu or "0"):
                max_gpu = inv.resources.gpu
    return _models.Resources(cpu=max_cpu, memory=max_memory, gpu=max_gpu, nodes=None)


def _verify_workflow_resources(
    wf_resources: _models.Resources, max_resources: _models.Resources
):
    # Default workflow CPU and memory defined on platform side, if Nones are passed
    # https://github.com/zapatacomputing/workflow-driver/blob/1d4d0552e44cfd11238b823cbf66a33d4d2e8593/pkg/config/config.go#L22  # noqa
    default_workflow_cpu = "2"
    default_workflow_memory = "2Gi"
    insufficient_resources = []
    if max_resources.cpu and parse_quantity(max_resources.cpu) > parse_quantity(
        wf_resources.cpu or default_workflow_cpu
    ):
        insufficient_resources.append("CPU")

    if max_resources.memory and parse_quantity(max_resources.memory) > parse_quantity(
        wf_resources.memory or default_workflow_memory
    ):
        insufficient_resources.append("Memory")

    if max_resources.gpu and int(max_resources.gpu) > int(wf_resources.gpu or "0"):
        insufficient_resources.append("GPU")

    if insufficient_resources:
        raise exceptions.WorkflowSyntaxError(
            "Following workflow resources are "
            "insufficient to schedule all tasks: "
            f"{insufficient_resources}."
            "Please increase those resources in "
            "workflow resources and try again."
        )


class CERuntime(RuntimeInterface):
    """A runtime for communicating with the Compute Engine API endpoints."""

    def __init__(
        self,
        config: RuntimeConfiguration,
        client: _client.DriverClient,
        token: str,
        verbose: bool = False,
    ):
        """Initialiser for the CERuntime interface.

        Args:
            config: contains the runtime configuration, including the name of the
                config being used and the associated runtime options.
                These options control how to connect to a CE cluster.
            client: The DriverClient through which the runtime should communicate.
            verbose: if `True`, CERuntime may print debug information about
                its inner working to stderr.
            token: bearers token used to authenticate with the cluster

        Raises:
            RuntimeConfigError: when the config is invalid.
        """
        self._config = config
        self._verbose = verbose

        self._client = client
        self._token = token

    def create_workflow_run(
        self, workflow_def: WorkflowDef, project: Optional[ProjectRef], dry_run: bool
    ) -> WorkflowRunId:
        """Schedules a workflow definition for execution.

        Args:
            workflow_def: the IR of the workflow to run.
            project: Project dir (workspace and project ID) on which the workflow
                will be run.
            dry_run: If True, code of the tasks will not be executed.

        Raises:
            WorkflowSyntaxError: when the workflow definition was rejected by the remote
                cluster.
            WorkflowRunNotStarted: for all other errors that prevented the workflow run
                from being scheduled.
            UnauthorizedError: if the current token was rejected by the remote cluster.

        Returns:
            the workflow run ID.
        """
<<<<<<< HEAD
        _check_token_validity(self._token)
=======
        if project is None or project.workspace_id is None:
            warnings.warn(
                "Please specify workspace ID directly for submitting CE workflows."
                " Support for default workspace will be removed in the next release",
                category=PendingDeprecationWarning,
            )

>>>>>>> cf82c932
        max_invocation_resources = _get_max_resources(workflow_def)

        if workflow_def.resources is not None:
            resources = _models.Resources(
                cpu=workflow_def.resources.cpu,
                memory=workflow_def.resources.memory,
                gpu=workflow_def.resources.gpu,
                nodes=workflow_def.resources.nodes,
            )
        else:
            resources = max_invocation_resources

        _verify_workflow_resources(resources, max_invocation_resources)

        if (
            workflow_def.data_aggregation is not None
            and workflow_def.data_aggregation.resources is not None
        ):
            head_node_resources = _models.HeadNodeResources(
                cpu=workflow_def.data_aggregation.resources.cpu,
                memory=workflow_def.data_aggregation.resources.memory,
            )
            if workflow_def.data_aggregation.resources.gpu:
                warnings.warn(
                    "Head node resources will ignore GPU settings",
                    category=IgnoredFieldWarning,
                )
            if workflow_def.data_aggregation.resources.nodes:
                warnings.warn(
                    'Head node resources will ignore "nodes" settings',
                    category=IgnoredFieldWarning,
                )
        else:
            head_node_resources = None

        try:
            workflow_def_id = self._client.create_workflow_def(workflow_def, project)

            workflow_run_id = self._client.create_workflow_run(
                workflow_def_id, resources, dry_run, head_node_resources
            )
        except _exceptions.InvalidWorkflowDef as e:
            raise exceptions.WorkflowSyntaxError(
                "Unable to start the workflow run "
                "- there are errors in the workflow definition."
            ) from e
        except _exceptions.UnsupportedSDKVersion as e:
            raise exceptions.WorkflowRunNotStarted(
                (
                    "This is an unsupported version of orquestra-sdk.\n{}{}"
                    'Try updating with `pip install -U "orquestra-sdk[all]"`'
                ).format(
                    ""
                    if e.submitted_version is None
                    else f" - Current version: {e.submitted_version}\n",
                    ""
                    if e.supported_versions is None
                    else f" - Supported versions: {e.supported_versions}\n",
                )
            ) from e
        except _exceptions.InvalidWorkflowRunRequest as e:
            raise exceptions.WorkflowRunNotStarted(
                "Unable to start the workflow run."
            ) from e
        except _exceptions.ForbiddenError as e:
            if project:
                raise exceptions.ProjectInvalidError(
                    f"Unable to start the workflow run "
                    f"invalid workspace: {project.workspace_id}"
                ) from e
            else:
                raise exceptions.UnauthorizedError(
                    "Unable to start the workflow run "
                ) from e
        except _exceptions.InvalidTokenError as e:
            raise exceptions.UnauthorizedError(
                "Unable to start the workflow run "
                "- the authorization token was rejected by the remote cluster."
            ) from e

        return workflow_run_id

    def get_workflow_run_status(self, workflow_run_id: WorkflowRunId) -> WorkflowRun:
        """Gets the status of a workflow run.

        Args:
            workflow_run_id: the ID of a workflow run

        Raises:
            WorkflowRunNotFound: if the workflow run cannot be found
            UnauthorizedError: if the remote cluster rejects the token

        Returns:
            The status of the workflow run
        """
        _check_token_validity(self._token)

        try:
            return self._client.get_workflow_run(workflow_run_id)
        except (_exceptions.InvalidWorkflowRunID, _exceptions.WorkflowRunNotFound) as e:
            raise exceptions.WorkflowRunNotFoundError(
                f"Workflow run with id `{workflow_run_id}` not found"
            ) from e
        except (_exceptions.InvalidTokenError, _exceptions.ForbiddenError) as e:
            raise exceptions.UnauthorizedError(
                "Could not get the workflow status for run with id "
                f"`{workflow_run_id}` "
                "- the authorization token was rejected by the remote cluster."
            ) from e

    @retry(
        attempts=5,
        delay=0.2,
        allowed_exceptions=(exceptions.WorkflowResultsNotReadyError,),
    )
    def get_workflow_run_outputs_non_blocking(
        self, workflow_run_id: WorkflowRunId
    ) -> Sequence[WorkflowResult]:
        """Non-blocking version of get_workflow_run_outputs.

        This method raises exceptions if the workflow output artifacts are not available

        Args:
            workflow_run_id: the ID of a workflow run

        Raises:
            WorkflowRunNotFound: if the workflow run cannot be found
            WorkflowRunNotSucceeded: if the workflow has not yet succeeded
            UnauthorizedError: if the remote cluster rejects the token

        Returns:
            the outputs associated with the workflow run
        """
        _check_token_validity(self._token)

        try:
            result_ids = self._client.get_workflow_run_results(workflow_run_id)
        except (
            _exceptions.InvalidWorkflowRunID,
            _exceptions.WorkflowRunNotFound,
        ) as e:
            raise exceptions.WorkflowRunNotFoundError(
                f"Workflow run with id `{workflow_run_id}` not found"
            ) from e
        except (_exceptions.InvalidTokenError, _exceptions.ForbiddenError) as e:
            raise exceptions.UnauthorizedError(
                "Could not get the outputs for workflow run with id "
                f"`{workflow_run_id}` "
                "- the authorization token was rejected by the remote cluster."
            ) from e

        if len(result_ids) == 0:
            wf_run = self.get_workflow_run_status(workflow_run_id)
            if wf_run.status.state == State.SUCCEEDED:
                raise exceptions.WorkflowResultsNotReadyError(
                    f"Workflow run `{workflow_run_id}` has succeeded, but the results "
                    "are not ready yet.\n"
                    "After a workflow completes, there may be a short delay before the "
                    "results are ready to download. Please try again!"
                )
            else:
                raise exceptions.WorkflowRunNotSucceeded(
                    f"Workflow run `{workflow_run_id}` is in state "
                    f"{wf_run.status.state}",
                    wf_run.status.state,
                )

        assert len(result_ids) == 1, "Assuming a single output"

        try:
            result = self._client.get_workflow_run_result(result_ids[0])
        except (_exceptions.InvalidTokenError, _exceptions.ForbiddenError) as e:
            raise exceptions.UnauthorizedError(
                "Could not get the outputs for workflow run with id "
                f"`{workflow_run_id}` "
                "- the authorization token was rejected by the remote cluster."
            ) from e

        if not isinstance(result, ComputeEngineWorkflowResult):
            # It's a WorkflowResult.
            # We need to match the old way of storing results into the new way
            # this is done by unpacking the deserialised values and re-serialising.
            # This is unfortunate, but should only happen for <0.47.0 workflow runs.
            # Example:
            #   We get JSONResult([100, "json_string"]) from the API
            #   We need (JSONResult(100), JSONResult("json_string"))
            deserialised_results = serde.deserialize(result)
            return tuple(
                serde.result_from_artifact(unpacked, ArtifactFormat.AUTO)
                for unpacked in deserialised_results
            )
        else:
            return result.results

    def get_available_outputs(
        self, workflow_run_id: WorkflowRunId
    ) -> Dict[TaskInvocationId, WorkflowResult]:
        """Returns all available outputs for a workflow.

        This method returns all available artifacts. When the workflow fails
        it returns artifacts only for the steps that did success.
        Might raise an exception if runtime doesn't support getting artifacts from
        in-progress workflow

        Careful: This method does NOT return status of a workflow. Verify it beforehand
        to make sure if workflow failed/succeeded/is running. You might get incomplete
        results

        Args:
            workflow_run_id: the ID of a workflow run

        Raises:
            WorkflowRunNotFound: if the workflow run cannot be found
            UnauthorizedError: if the remote cluster rejects the token

        Returns:
            a mapping between task invocation ID and the available artifacts from the
                matching task run.
        """
        _check_token_validity(self._token)

        try:
            artifact_map = self._client.get_workflow_run_artifacts(workflow_run_id)
        except (_exceptions.InvalidWorkflowRunID, _exceptions.WorkflowRunNotFound) as e:
            raise exceptions.WorkflowRunNotFoundError(
                f"Workflow run with id `{workflow_run_id}` not found."
            ) from e
        except (_exceptions.InvalidTokenError, _exceptions.ForbiddenError) as e:
            raise exceptions.UnauthorizedError(
                "Could not get the outputs for workflow run with id "
                f"`{workflow_run_id}` "
                "- the authorization token was rejected by the remote cluster."
            ) from e

        artifact_vals: Dict[TaskInvocationId, WorkflowResult] = {}

        for task_run_id, artifact_ids in artifact_map.items():
            # No artifact available yet on the workflow driver
            if len(artifact_ids) == 0:
                continue
            inv_id = self._invocation_id_by_task_run_id(workflow_run_id, task_run_id)
            assert (
                len(artifact_ids) == 1
            ), "Expecting a single artifact containing the packed values from the task"
            try:
                artifact_vals[inv_id] = self._client.get_workflow_run_artifact(
                    artifact_ids[0]
                )
            except Exception:
                # If we fail for any reason, this artifact wasn't available yet
                continue

        return artifact_vals

    def _invocation_id_by_task_run_id(
        self, wf_run_id: WorkflowRunId, task_run_id: TaskRunId
    ) -> TaskInvocationId:
        # We shouldn't expect any particular format of the task run ID.
        # TODO: use workflow run -> task runs -> invocation ID.
        # https://zapatacomputing.atlassian.net/browse/ORQSDK-694
        return task_run_id.split("@")[-1]

    def stop_workflow_run(
        self, workflow_run_id: WorkflowRunId, *, force: Optional[bool] = None
    ) -> None:
        """Stops a workflow run.

        Args:
            workflow_run_id: ID of the workflow run to be terminated.
            force: Asks the runtime to terminate the workflow without waiting for the
                workflow to gracefully exit.
                By default, this behavior is up to the runtime, but can be overridden
                with True/False.

        Raises:
            WorkflowRunCanNotBeTerminated: if workflow run is cannot be terminated.
        """
        _check_token_validity(self._token)

        try:
            self._client.terminate_workflow_run(workflow_run_id, force)
        except _exceptions.WorkflowRunNotFound:
            raise exceptions.WorkflowRunNotFoundError(
                f"Workflow run with id `{workflow_run_id}` not found"
            )
        except (_exceptions.InvalidTokenError, _exceptions.ForbiddenError) as e:
            raise exceptions.UnauthorizedError(
                f"Could not stop workflow run with id `{workflow_run_id}` "
                "- the authorization token was rejected by the remote cluster."
            ) from e

    def get_output(
        self, workflow_run_id: WorkflowRunId, task_invocation_id: TaskInvocationId
    ) -> WorkflowResult:
        raise exceptions.UnsupportedRuntimeFeature(
            "CE runtime" "does not support get_output()" "function yet."
        )

    @staticmethod
    def _list_wf_runs(
        func: PaginatedListFunc,
        limit: Optional[int],
        max_age: Optional[timedelta],
        state: Optional[Union[State, List[State]]],
        workspace: Optional[WorkspaceId],
    ) -> list:
        """Iterate through pages listing workflow runs.

        This method encompasses the logic the drives `list_workflow_runs` and
        `list_workflow_run_summaries`.

        Args:
            func: the paginated listing function over which to iterate.
            limit: Restrict the number of runs to return, prioritising the most recent.
            max_age: Only return runs younger than the specified maximum age.
            state: Only return runs of runs with the specified status.
            workspace: Only return runs from the specified workspace.

        Raises:
            exceptions.UnauthorizedError: if the remote cluster rejects the token.

        Returns:
            A list of workflow runs, expressed either as WorkflowRun or
                WorkflowRunSummary objects.
        """
        # Calculate how many pages of what sizes we need.
        # The max_page_size should be the same as the maximum defined in
        # https://github.com/zapatacomputing/workflow-driver/blob/fc3964d37e05d9421029fe28fa844699e2f99a52/openapi/src/parameters/query/pageSize.yaml#L10 # noqa: E501
        max_page_size: int = 100
        page_sizes: Sequence[Optional[int]] = [None]
        if limit is not None:
            if limit < max_page_size:
                page_sizes = [limit]
            else:
                page_sizes = [max_page_size for _ in range(limit // max_page_size)] + [
                    limit % max_page_size
                ]

        page_token: Optional[str] = None
        runs = []

        for page_size in page_sizes:
            try:
                paginated_runs = func(
                    page_size=page_size,
                    page_token=page_token,
                    workspace=workspace,
                    max_age=max_age,
                    state=state,
                )
            except (_exceptions.InvalidTokenError, _exceptions.ForbiddenError) as e:
                raise exceptions.UnauthorizedError(
                    "Could not get list of workflow runs "
                    "- the authorization token was rejected by the remote cluster."
                ) from e
            page_token = paginated_runs.next_page_token
            runs += paginated_runs.contents

            if page_size is not None and len(paginated_runs.contents) < page_size:
                # If we got back fewer results than we asked for, then we've exhausted
                # the available runs given our filters and don't want to make any
                # further requests.
                break

        return runs

    def list_workflow_run_summaries(
        self,
        *,
        limit: Optional[int] = None,
        max_age: Optional[timedelta] = None,
        state: Optional[Union[State, List[State]]] = None,
        workspace: Optional[WorkspaceId] = None,
    ) -> List[WorkflowRunSummary]:
        """List summaries of the workflow runs, with some filters.

        Args:
            limit: Restrict the number of runs to return, prioritising the most recent.
            max_age: Only return runs younger than the specified maximum age.
            state: Only return runs of runs with the specified status.
            workspace: Only return runs from the specified workspace.

        Raises:
            UnauthorizedError: if the remote cluster rejects the token
        """
        _check_token_validity(self._token)

        func = self._client.list_workflow_run_summaries
        try:
            return self._list_wf_runs(
                func,
                limit=limit,
                max_age=max_age,
                state=state,
                workspace=workspace,
            )
        except exceptions.UnauthorizedError:
            raise

    def list_workflow_runs(
        self,
        *,
        limit: Optional[int] = None,
        max_age: Optional[timedelta] = None,
        state: Optional[Union[State, List[State]]] = None,
        workspace: Optional[WorkspaceId] = None,
    ) -> List[WorkflowRunMinimal]:
        """List the workflow runs, with some filters.

        Args:
            limit: Restrict the number of runs to return, prioritising the most recent.
            max_age: Only return runs younger than the specified maximum age.
            state: Only return runs of runs with the specified status.
            workspace: Only return runs from the specified workspace.

        Raises:
            UnauthorizedError: if the remote cluster rejects the token

        Returns:
                A list of the workflow runs
        """
        _check_token_validity(self._token)

        func = self._client.list_workflow_runs
        try:
            return self._list_wf_runs(
                func,
                limit=limit,
                max_age=max_age,
                state=state,
                workspace=workspace,
            )
        except exceptions.UnauthorizedError:
            raise

    def get_workflow_logs(self, wf_run_id: WorkflowRunId) -> WorkflowLogs:
        """Get all logs produced during the execution of this workflow run.

        Args:
            wf_run_id: the ID of a workflow run

        Raises:
            WorkflowRunNotFound: if the workflow run cannot be found
            UnauthorizedError: if the remote cluster rejects the token
        """
        _check_token_validity(self._token)

        try:
            messages = self._client.get_workflow_run_logs(wf_run_id)
            sys_messages = self._client.get_system_logs(wf_run_id)
            wf_def = self._client.get_workflow_run(wf_run_id).workflow_def
        except (_exceptions.InvalidWorkflowRunID, _exceptions.WorkflowRunNotFound) as e:
            raise exceptions.WorkflowRunNotFoundError(
                f"Workflow run with id `{wf_run_id}` not found"
            ) from e
        except (_exceptions.InvalidTokenError, _exceptions.ForbiddenError) as e:
            raise exceptions.UnauthorizedError(
                f"Could not access logs for workflow run with id `{wf_run_id}`. "
                "- the authorization token was rejected by the remote cluster."
            ) from e
        except _exceptions.WorkflowRunLogsNotReadable as e:
            raise exceptions.InvalidWorkflowRunLogsError(
                f"Failed to decode logs for workflow run with id `{wf_run_id}`. "
                "Please report this as a bug."
            ) from e

        task_logs = {}
        env_logs = LogAccumulator()
        other_logs = LogAccumulator()
        system_logs = LogAccumulator()

        for task_inv_id in wf_def.task_invocations.keys():
            try:
                task_logs[task_inv_id] = self.get_task_logs(wf_run_id, task_inv_id)
            except exceptions.TaskRunLogsNotFound:
                # If a task's logs aren't available, keep going
                pass

        for m in messages:
            # Default to "log.out" if no log filenames
            path = Path(m.ray_filename)
            stream = LogStreamType.by_file(path)
            if is_worker(path=path):
                # We previously added Ray worker logs under task logs with
                # "UNKNOWN TASK INV".
                # Now, we get task logs from the CE API directly and add the
                # worker logs to "other".
                other_logs.add_line_by_stream(stream, m.log)
            elif is_env_setup(path=path):
                env_logs.add_line_by_stream(stream, m.log)
            else:
                # Reasons for the "other" logs: future proofness and empathy. The server
                # might return events from more files in the future. We want to let the
                # user see it even this version of the SDK doesn't know how to
                # categorize it. Noisy data is better than no data when the user is
                # trying to find a bug.

                # TODO: group "other" log lines by original filename. Otherwise we risk
                # interleaved lines from multiple files. This is gonna be much easier
                # to implement after we do
                # https://zapatacomputing.atlassian.net/browse/ORQSDK-840.
                other_logs.add_line_by_stream(stream, m.log)

        for sys_m in sys_messages:
            system_logs.add_line_by_stream(LogStreamType.STDOUT, str(sys_m.log))

        return WorkflowLogs(
            per_task=task_logs,
            system=LogOutput(out=system_logs.out, err=system_logs.err),
            env_setup=LogOutput(out=env_logs.out, err=env_logs.err),
            other=LogOutput(out=other_logs.out, err=other_logs.err),
        )

    def get_task_logs(self, wf_run_id: WorkflowRunId, task_inv_id: TaskInvocationId):
        """Get the logs produced by a task invocation during a workflow run.

        Args:
            wf_run_id: the ID of a workflow run.
            task_inv_id: the ID of a specific task invocation in the workflow.

        Raises:
            WorkflowRunNotFound: if the workflow run cannot be found.
            InvalidWorkflowRunLogsError: if the logs could not be decoded.
            UnauthorizedError: if the remote cluster rejects the token.
        """
        _check_token_validity(self._token)

        try:
            messages = self._client.get_task_run_logs(wf_run_id, task_inv_id)
        except (_exceptions.InvalidWorkflowRunID, _exceptions.TaskRunLogsNotFound) as e:
            raise exceptions.TaskRunLogsNotFound(wf_run_id, task_inv_id) from e
        except (_exceptions.InvalidTokenError, _exceptions.ForbiddenError) as e:
            raise exceptions.UnauthorizedError(
                f"Could not access logs for workflow run with id `{wf_run_id}`. "
                "- the authorization token was rejected by the remote cluster."
            ) from e
        except _exceptions.WorkflowRunLogsNotReadable as e:
            raise exceptions.InvalidWorkflowRunLogsError(
                f"Failed to decode logs for workflow run with id `{wf_run_id}` "
                f"and task invocation ID `{task_inv_id}`. "
                "Please report this as a bug."
            ) from e

        task_logs = LogAccumulator()
        for m in messages:
            path = Path(m.log_filename)
            stream = LogStreamType.by_file(path)
            task_logs.add_line_by_stream(stream, m.log)
        return LogOutput(out=task_logs.out, err=task_logs.err)

    def list_workspaces(self):
        _check_token_validity(self._token)

        try:
            workspaces = self._client.list_workspaces()
            return [
                Workspace(workspace_id=ws.id, name=ws.displayName) for ws in workspaces
            ]
        except (_exceptions.InvalidTokenError, _exceptions.ForbiddenError) as e:
            raise exceptions.UnauthorizedError(
                "Could not list workspaces "
                "- the authorization token was rejected by the remote cluster."
            ) from e

    def list_projects(self, workspace_id: str):
        _check_token_validity(self._token)

        try:
            projects = self._client.list_projects(workspace_id)
            return [
                Project(
                    project_id=project.id,
                    workspace_id=project.resourceGroupId,
                    name=project.displayName,
                )
                for project in projects
            ]
        except (_exceptions.InvalidTokenError, _exceptions.ForbiddenError) as e:
            raise exceptions.UnauthorizedError(
                "Could not list projects "
                "- the authorization token was rejected by the remote cluster."
            ) from e
        except _exceptions.InvalidWorkspaceZRI as e:
            raise exceptions.NotFoundError(
                f"Could not find workspace with id: {workspace_id}."
            ) from e

    def get_workflow_project(self, wf_run_id: WorkflowRunId) -> ProjectRef:
        _check_token_validity(self._token)

        return self._client.get_workflow_project(wf_run_id)<|MERGE_RESOLUTION|>--- conflicted
+++ resolved
@@ -7,12 +7,7 @@
 from pathlib import Path
 from typing import Dict, List, Optional, Protocol, Sequence, Union
 
-<<<<<<< HEAD
-from orquestra.sdk._client._base._jwt import check_jwt_without_signature_verification
-from orquestra.sdk._shared import (
-=======
 from orquestra.workflow_shared import (
->>>>>>> cf82c932
     Project,
     ProjectRef,
     Workspace,
@@ -20,22 +15,15 @@
     retry,
     serde,
 )
-<<<<<<< HEAD
-from orquestra.sdk._shared.abc import RuntimeInterface
-from orquestra.sdk._shared.exceptions import (
+from orquestra.workflow_shared.abc import RuntimeInterface
+from orquestra.workflow_shared.exceptions import (
     ExpiredTokenError,
     IgnoredFieldWarning,
     InvalidTokenError,
     UnauthorizedError,
 )
-from orquestra.sdk._shared.kubernetes.quantity import parse_quantity
-from orquestra.sdk._shared.logs import (
-=======
-from orquestra.workflow_shared.abc import RuntimeInterface
-from orquestra.workflow_shared.exceptions import IgnoredFieldWarning
 from orquestra.workflow_shared.kubernetes.quantity import parse_quantity
 from orquestra.workflow_shared.logs import (
->>>>>>> cf82c932
     LogAccumulator,
     LogOutput,
     LogStreamType,
@@ -63,6 +51,8 @@
     WorkspaceId,
 )
 
+from orquestra.sdk._client._base._jwt import check_jwt_without_signature_verification
+
 from . import _client, _exceptions, _models
 
 
@@ -189,17 +179,14 @@
         Returns:
             the workflow run ID.
         """
-<<<<<<< HEAD
-        _check_token_validity(self._token)
-=======
         if project is None or project.workspace_id is None:
             warnings.warn(
                 "Please specify workspace ID directly for submitting CE workflows."
                 " Support for default workspace will be removed in the next release",
                 category=PendingDeprecationWarning,
             )
-
->>>>>>> cf82c932
+        _check_token_validity(self._token)
+
         max_invocation_resources = _get_max_resources(workflow_def)
 
         if workflow_def.resources is not None:
