################################################################################
# © Copyright 2023 Zapata Computing Inc.
################################################################################

"""Utilities for communicating with mlflow."""

import os
<<<<<<< HEAD
import warnings
=======
import typing as t
>>>>>>> 022a1d99
from pathlib import Path
from typing import Optional, Tuple

<<<<<<< HEAD
from requests import Response, Session

from orquestra import sdk
from orquestra.sdk._base import _env
from orquestra.sdk._base._services import ORQUESTRA_BASE_PATH
from orquestra.sdk._base._spaces._api import make_workspace_url, make_workspace_zri
from orquestra.sdk.schema.configs import ConfigName
=======
from orquestra.sdk._base._config import read_config
from orquestra.sdk._base._env import CURRENT_USER_ENV
from orquestra.sdk._base._jwt import get_email_from_jwt_token
from orquestra.sdk._base._services import ORQUESTRA_BASE_PATH
from orquestra.sdk.exceptions import ConfigNameNotFoundError, RuntimeConfigError
>>>>>>> 022a1d99

DEFAULT_TEMP_ARTIFACTS_DIR: Path = ORQUESTRA_BASE_PATH / "mlflow" / "artifacts"
RESOURCE_CATALOG_URI: str = "http://orquestra-resource-catalog.resource-catalog"


# region: private
def _is_executing_remoteley() -> bool:
    """
    Determine whether the code is being executed locally, or on a cluster/studio.
    """
    if os.getenv(_env.CURRENT_CLUSTER_ENV):
        return True
    else:
        # TODO: https://zapatacomputing.atlassian.net/browse/ORQSDK-914 - this
        # workaround exists to maintian compatibility with previous WDR versions.
        # Future releases should remove this else block.
        envvars = [
            _env.PASSPORT_FILE_ENV,
            _env.MLFLOW_CR_NAME,
            _env.MLFLOW_PORT,
            _env.MLFLOW_ARTIFACTS_DIR,
        ]
        if None not in [os.getenv(envvar) for envvar in envvars]:
            return True
    return False


def _get_mlflow_cr_name_and_port() -> Tuple[str, str]:
    """
    Reads in the MLFlow custom resource name and port from environment variables.

    The environment variables are:
    - ORQ_MLFLOW_CR_NAME
    - ORQ_MLFLOW_PORT

    Example usage:

    ```python
    mlflow_cr_name, mlflow_port = _get_mlflow_cr_name_and_port()
    ```

    Raises:
        EnvironmentError: when either of the environment variables are not set.
    """

    assert (
        _is_executing_remoteley()
    ), "This function should not be called when running locally."

    if not (cr_name := os.getenv(_env.MLFLOW_CR_NAME)):
        raise EnvironmentError(
            f"The '{_env.MLFLOW_CR_NAME}' environment variable is not set."
        )
    if not (port := os.getenv(_env.MLFLOW_PORT)):
        raise EnvironmentError(
            f"The '{_env.MLFLOW_PORT}' environment variable is not set."
        )

    return cr_name, port


def _read_passport_token() -> str:
    """
    Reads in the token.

    The file path is specified by the PASSPOT_FILE_ENV environment variable.

    Raises:
        EnvironmentError: when the PASSPORT_FILE_ENV environment variable is not set.
    """
    if not (passport_file_path := os.getenv(_env.PASSPORT_FILE_ENV)):
        raise EnvironmentError(
            f"The '{_env.PASSPORT_FILE_ENV}' environment variable is not set."
        )
    return Path(passport_file_path).read_text()


def _make_session(token) -> Session:
    """
    Create a HTTP session with the specified token.
    """
    session = Session()
    session.headers["Content-Type"] = "application/json"
    session.headers["Authorization"] = f"Bearer {token}"
    return session


# endregion

# region: public


def get_temp_artifacts_dir() -> Path:
    """
    Return a path to a temp directory that can be used to temporarily store artifacts.

    Uploading artifacts to MLflow requires them to be written locally first. Finding an
    appropriate directory vary significantly between a workflow running locally and one
    running on a remote cluster. This function handles that complexity so that workflows
    do not need adjusting between runtimes.
    """

    temp_dir_path: Path = Path(
        os.getenv(_env.MLFLOW_ARTIFACTS_DIR) or DEFAULT_TEMP_ARTIFACTS_DIR
    )
    # In Studio and CE there is an environment variable that points to the artifact
    # directory. If the artifact dir envvar doesn't exist, assume we're executing
    # locally and use the default artifacts dir.

    temp_dir_path.mkdir(parents=True, exist_ok=True)

    return temp_dir_path


def get_tracking_uri(workspace_id: str, config_name: Optional[str] = None) -> str:
    """
    Infer a URI for accessing an MLflow tracking server deployed within this workspace.

    When run within an Orquestra cluster, this function returns an "internal URI" that
    helps save cluster bandwidth. This works even without specifying ``config_name``.

    When run outside a cluster, this function returns an "external URI". Requires
    passing ``config_name``.

    Args:
        workspace_id: ID of the workspace. You can get it from Orquestra Portal UI.
        config_name: The name of a stored configuration specifying the execution
            environment. If this function is being executed remotely, this parameter
            can be omitted.

    Raises:
        EnvironmentError: When one or more environment variables required for
            constructing the URI are not set.
        ValueError: When this function is called in a local execution context without
            specifying a valid non-local config name.
    """

    if _is_executing_remoteley():
        if config_name is not None:
            warnings.warn(
                "The 'config_name' parameter is used only when executing locally, "
                "and will be ignored."
            )

        try:
            token: str = _read_passport_token()
            session: Session = _make_session(token)
            workspace_zri: str = make_workspace_zri(workspace_id)
            workspace_url: str = make_workspace_url(RESOURCE_CATALOG_URI, workspace_zri)

            resp: Response = session.get(workspace_url)
            resp.raise_for_status()
            namespace: str = resp.json()["namespace"]
            mlflow_cr_name, mlflow_port = _get_mlflow_cr_name_and_port()
        except EnvironmentError as e:
            raise e

        return f"http://{mlflow_cr_name}.{namespace}:{mlflow_port}"
    else:
        # Assume we're executing locally, use external URIs
        if not config_name:
            raise ValueError("The config_name parameter is required for local runs.")

        config = sdk.RuntimeConfig.load(config_name)
        try:
            return f"{config.uri}/mlflow/{workspace_id}"
        except AttributeError as e:
            raise ValueError(
                f"The config '{config_name}' has no URI associated with it. "
                "In order to determine the tracking URI, the config must specify a "
                "remote execution environment where the MLFlow instance is hosted. "
                "Please double-check the config name and try again."
            ) from e


def get_tracking_token(config_name: Optional[str] = None) -> str:
    """
    Get a token suitable for authorizing the MLflow client for accessing Orquestra's MLflow tracking server.

    Args:
        config_name: The name of a stored configuration specifying the execution
            environment. If this function is being executed remotely, this parameter
            can be omitted.

    Raises:
        ValueError: When this function is called without a config name in a local
            execution context.
    """
    if _is_executing_remoteley():
        # Assume we're on a cluster
        if config_name is not None:
            warnings.warn(
                "The 'config_name' parameter is used only when executing locally, "
                "and will be ignored."
            )
        token = _read_passport_token()
    else:
        # Assume we're executing locally, use the token from the config.
        if not config_name:
            raise ValueError("The config_name parameter is required for local runs.")
        config: sdk.RuntimeConfig = sdk.RuntimeConfig.load(config_name)
        token = config.token
    return token


<<<<<<< HEAD
# endregion
=======
    return path


def get_current_user(config_name: t.Optional[str]) -> str:
    """
    Return current user that can be used to power MLFlow UI label

    When used inside a studio or CE task, returns actively logged-in user.
    When used locally, uses token stored inside config to figure out what username
    was used during login.

    Args:
        config_name: config entry to use to deduce username. Ignored when used
            in studio or inside task executed on CE runtime.

    Raises:
        orquestra.sdk.exceptions.ConfigNameNotFoundError: when no matching config was
            found or when called locally without config parameter
        orquestra.sdk.exceptions.RuntimeConfigError: when chosen config does not
            contain token runtime option
        orquestra.sdk.exceptions.InvalidTokenError: When token saved inside config
            is not a valid JWT token
    """
    if CURRENT_USER_ENV in os.environ:
        return os.environ[CURRENT_USER_ENV]

    if config_name is None:
        raise ConfigNameNotFoundError("Unable to get current user without config.")

    try:
        token = read_config(config_name).runtime_options["token"]
    except KeyError:
        raise RuntimeConfigError(
            "Selected config does not have remote token configured. "
            "Did you log in with it?"
        )

    return get_email_from_jwt_token(token)
>>>>>>> 022a1d99
<|MERGE_RESOLUTION|>--- conflicted
+++ resolved
@@ -5,15 +5,11 @@
 """Utilities for communicating with mlflow."""
 
 import os
-<<<<<<< HEAD
 import warnings
-=======
 import typing as t
->>>>>>> 022a1d99
 from pathlib import Path
 from typing import Optional, Tuple
 
-<<<<<<< HEAD
 from requests import Response, Session
 
 from orquestra import sdk
@@ -21,13 +17,11 @@
 from orquestra.sdk._base._services import ORQUESTRA_BASE_PATH
 from orquestra.sdk._base._spaces._api import make_workspace_url, make_workspace_zri
 from orquestra.sdk.schema.configs import ConfigName
-=======
 from orquestra.sdk._base._config import read_config
 from orquestra.sdk._base._env import CURRENT_USER_ENV
 from orquestra.sdk._base._jwt import get_email_from_jwt_token
 from orquestra.sdk._base._services import ORQUESTRA_BASE_PATH
 from orquestra.sdk.exceptions import ConfigNameNotFoundError, RuntimeConfigError
->>>>>>> 022a1d99
 
 DEFAULT_TEMP_ARTIFACTS_DIR: Path = ORQUESTRA_BASE_PATH / "mlflow" / "artifacts"
 RESOURCE_CATALOG_URI: str = "http://orquestra-resource-catalog.resource-catalog"
@@ -233,12 +227,6 @@
     return token
 
 
-<<<<<<< HEAD
-# endregion
-=======
-    return path
-
-
 def get_current_user(config_name: t.Optional[str]) -> str:
     """
     Return current user that can be used to power MLFlow UI label
@@ -274,4 +262,5 @@
         )
 
     return get_email_from_jwt_token(token)
->>>>>>> 022a1d99
+  
+# endregion