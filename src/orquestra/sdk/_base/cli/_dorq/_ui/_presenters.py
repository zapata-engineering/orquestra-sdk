################################################################################
# © Copyright 2022-2023 Zapata Computing Inc.
################################################################################
"""
Utilities for presenting human-readable text output from dorq commands. These are
mostly adapters over the corq's formatters.
"""
import os
import pprint
import sys
import typing as t
import webbrowser
from contextlib import contextmanager
<<<<<<< HEAD
from datetime import datetime, timezone
from functools import singledispatchmethod
=======
>>>>>>> 1266dbf9
from pathlib import Path
from typing import Iterable, Iterator, List, Sequence

import click
from tabulate import tabulate

<<<<<<< HEAD
from orquestra.sdk._base import _config, _env, _services, serde
from orquestra.sdk._base._logs._interfaces import WorkflowLogTypeName
=======
from orquestra.sdk._base import _config, _dates, _env, _services, serde
from orquestra.sdk._base._dates import Instant
>>>>>>> 1266dbf9
from orquestra.sdk.schema import responses
from orquestra.sdk.schema.configs import ConfigName, RuntimeConfiguration, RuntimeName
from orquestra.sdk.schema.ir import ArtifactFormat
from orquestra.sdk.schema.workflow_run import (
    TaskInvocationId,
    WorkflowRun,
    WorkflowRunId,
    WorkflowRunOnlyID,
)

from . import _errors
from . import _models as ui_models
from ._corq_format import per_command


class WrappedCorqOutputPresenter:
    """
    Uses corq's responses and formatters for pretty-printing dorq data.
    """

    def show_wf_runs_list(self, wf_runs: List[WorkflowRun]):
        resp = responses.GetWorkflowRunResponse(
            meta=responses.ResponseMetadata(
                success=True,
                code=responses.ResponseStatusCode.OK,
                message="Success",
            ),
            workflow_runs=wf_runs,
        )
        per_command.pretty_print_response(resp, project_dir=None)

    def show_submitted_wf_run(self, wf_run_id: WorkflowRunId):
        resp = responses.SubmitWorkflowDefResponse(
            meta=responses.ResponseMetadata(
                success=True,
                code=responses.ResponseStatusCode.OK,
                message="Success",
            ),
            workflow_runs=[WorkflowRunOnlyID(id=wf_run_id)],
        )
        per_command.pretty_print_response(resp, project_dir=None)

    def show_stopped_wf_run(self, wf_run_id: WorkflowRunId):
        click.echo(f"Workflow run {wf_run_id} stopped.")

    def show_dumped_wf_logs(
        self, path: Path, log_type: t.Optional[WorkflowLogTypeName] = None
    ):
        """
        Tell the user where logs have been saved.

        Args:
            path: The path to the dump file.
            log_type: additional information identify the type of logs saved.
        """
        click.echo(
            f"Workflow {log_type.value + ' ' if log_type else ''}logs saved at {path}"
        )

    @singledispatchmethod
    @staticmethod
    def _format_logs() -> t.List[str]:
        """
        Format the logs into a list of strings to be printed.
        """
        ...  # pragma: no cover

    @_format_logs.register(dict)
    @staticmethod
    def _(logs: dict):
        return [
            line
            for invocation_id, invocation_lines in logs.items()
            for line in (f"task-invocation-id: {invocation_id}", *invocation_lines)
        ]

    @_format_logs.register(list)
    @staticmethod
    def _(logs: list):
        return logs

    def show_logs(
        self,
        logs: t.Union[t.Mapping[TaskInvocationId, t.Sequence[str]], t.Sequence[str]],
        log_type: t.Optional[WorkflowLogTypeName] = None,
    ):
        """
        Present logs to the user.
        """
        _logs = self._format_logs(logs)

        resp = responses.GetLogsResponse(
            meta=responses.ResponseMetadata(
                success=True,
                code=responses.ResponseStatusCode.OK,
                message="Successfully got workflow run logs.",
            ),
            logs=_logs,
        )

        if log_type:
            _log_type = f"{log_type.value} logs".replace("_", " ")
            click.echo(f"=== {_log_type.upper()} " + "=" * (75 - len(_log_type)))
        per_command.pretty_print_response(resp, project_dir=None)
        if log_type:
            click.echo("=" * 80 + "\n\n")

    def show_error(self, exception: Exception):
        status_code = _errors.pretty_print_exception(exception)

        sys.exit(status_code.value)

    def show_message(self, message: str):
        click.echo(message=message)


class ArtifactPresenter:
    def show_task_outputs(
        self,
        values: t.Sequence[t.Any],
        wf_run_id: WorkflowRunId,
        task_inv_id: TaskInvocationId,
    ):
        """
        Prints a preview of the values produced by a task run.

        Args:
            values: plain, deserialized artifact values.
        """
        click.echo(
            f"In workflow {wf_run_id}, task invocation {task_inv_id} produced "
            f"{len(values)} outputs."
        )

        for value_i, value in enumerate(values):
            click.echo()
            click.echo(f"Output {value_i}. Object type: {type(value)}")
            click.echo("Pretty printed value:")
            click.echo(pprint.pformat(value))

    def show_workflow_outputs(
        self, values: t.Sequence[t.Any], wf_run_id: WorkflowRunId
    ):
        """
        Prints a preview of the output values produced by a workflow.

        Args:
            values: plain, deserialized artifact values.
        """
        click.echo(f"Workflow run {wf_run_id} has {len(values)} outputs.")

        for value_i, value in enumerate(values):
            click.echo()
            click.echo(f"Output {value_i}. Object type: {type(value)}")
            click.echo("Pretty printed value:")
            click.echo(pprint.pformat(value))

    def show_dumped_artifact(self, dump_details: serde.DumpDetails):
        """
        Prints summary after an artifact was stored on disk. Suitable for both workflow
        outputs and task outputs.
        """
        format_name: str
        if dump_details.format == ArtifactFormat.JSON:
            format_name = "a text json file"
        elif dump_details.format == ArtifactFormat.ENCODED_PICKLE:
            # Our enum case name is ENCODED_PICKLE, but this isn't entirely consistent
            # with the file contents. Here, we don't base64-encode the pickle bytes, we
            # just dump them directly to the file. Custom caption should help users
            # avoid the confusion.
            format_name = "a binary pickle file"
        else:
            format_name = dump_details.format.name

        click.echo(f"Artifact saved at {dump_details.file_path} " f"as {format_name}.")


class ServicePresenter:
    @contextmanager
    def show_progress(
        self, services: Sequence[_services.Service], *, label: str
    ) -> Iterator[Iterable[_services.Service]]:
        """
        Starts a progress bar on the context enter.

        Yields an iterable of services; when you iterate over it, the progress bar is
        advanced.
        """
        with click.progressbar(
            services,
            show_eta=False,
            item_show_func=lambda svc: f"{label} {svc.name}"
            if svc is not None
            else None,
        ) as bar:
            yield bar

    def show_services(self, services: Sequence[responses.ServiceResponse]):
        click.echo(
            tabulate(
                [
                    [
                        click.style(svc.name, bold=True),
                        click.style("Running", fg="green")
                        if svc.is_running
                        else click.style("Not Running", fg="red"),
                        svc.info,
                    ]
                    for svc in services
                ],
                colalign=("right",),
                tablefmt="plain",
            ),
        )

    def show_failure(self, service_responses: Sequence[responses.ServiceResponse]):
        self.show_services(service_responses)

        sys.exit(responses.ResponseStatusCode.SERVICES_ERROR.value)


class LoginPresenter:
    def prompt_for_login(self, login_url, url, ce):
        click.echo("We were unable to automatically log you in.")
        click.echo("Please login to your Orquestra account using the following URL.")
        click.echo(login_url)
        click.echo(
            (
                "Then save the token using command: \n"
                f"orq login -s {url} -t <paste your token here>"
            )
            + (" --ce" if ce else "")
        )

    def prompt_config_saved(self, url, config_name):
        # TODO: tell the user what runtime is being used.
        click.echo("Token saved in config file.")
        click.echo(f"Configuration name for {url} is {config_name}")

    def print_login_help(self):
        click.echo(
            "Continue the login process in your web browser. Press [ctrl-c] to cancel."
        )

    def open_url_in_browser(self, url) -> bool:
        return webbrowser.open(url)


class ConfigPresenter:
    """
    Present config information to the user.
    """

    def print_configs_list(
        self,
        configs: t.Sequence[RuntimeConfiguration],
        status: t.Mapping[ConfigName, bool],
        message: t.Optional[str] = "Stored configs:",
    ):
        """
        Print a list of stored configs.
        """
        click.echo(message)
        click.echo(
            tabulate(
                [
                    [
                        # show config name
                        click.style(config.config_name, bold=True),
                        #
                        # show runtime name, colour coded blue for CE and green for QE
                        click.style(config.runtime_name, fg="blue")
                        if config.runtime_name == RuntimeName.CE_REMOTE
                        else click.style(config.runtime_name, fg="green"),
                        #
                        # show cluster URI
                        config.runtime_options["uri"],
                        #
                        # show a green tick if the token is current, and a red cross if
                        # it is not.
                        click.style("\u2713", fg="green")
                        if status[config.config_name]
                        else click.style("\u2A09", fg="red"),
                    ]
                    for config in configs
                ],
                colalign=("left",),
                tablefmt="plain",
                headers=[
                    click.style("Config Name", underline=True),
                    click.style("Runtime", underline=True),
                    click.style("Server URI", underline=True),
                    click.style("Current Token", underline=True),
                ],
            ),
        )


def _format_datetime(dt: t.Optional[Instant]) -> str:
    return dt.astimezone().replace(tzinfo=None).ctime() if dt else ""


def _format_tasks_succeeded(summary: ui_models.WFRunSummary) -> str:
    return f"{summary.n_tasks_succeeded} / {summary.n_task_invocations_total}"


class WFRunPresenter:
    def show_wf_run(self, summary: ui_models.WFRunSummary):
        click.echo("Workflow overview")
        click.echo(
            tabulate(
                [
                    ["workflow def name", summary.wf_def_name],
                    ["run ID", summary.wf_run_id],
                    ["status", summary.wf_run_status.state.name],
                    [
                        "start time",
                        _format_datetime(summary.wf_run_status.start_time),
                    ],
                    [
                        "end time",
                        _format_datetime(summary.wf_run_status.end_time),
                    ],
                    ["tasks succeeded", _format_tasks_succeeded(summary)],
                ]
            )
        )
        click.echo()

        task_rows = [
            ["function", "invocation ID", "status", "start_time", "end_time", "message"]
        ]
        for task_row in summary.task_rows:
            task_rows.append(
                [
                    task_row.task_fn_name,
                    task_row.inv_id,
                    task_row.status.state.value,
                    _format_datetime(task_row.status.start_time),
                    _format_datetime(task_row.status.end_time),
                    task_row.message or "",
                ]
            )
        click.echo("Task details")
        click.echo(tabulate(task_rows, headers="firstrow"))

    def show_wf_list(self, summary: ui_models.WFList):
        rows = [["Workflow Run ID", "Status", "Tasks Succeeded", "Start Time"]]
        for model_row in summary.wf_rows:
            rows.append(
                [
                    model_row.workflow_run_id,
                    model_row.status,
                    model_row.tasks_succeeded,
                    _format_datetime(model_row.start_time),
                ]
            )
        click.echo(tabulate(rows, headers="firstrow"))


class PromptPresenter:
    def wf_list_for_prompt(self, wfs):
        # Create labels of wf that are printed by prompter
        # Label is <wf_id> <start_time> tabulated nicely to create good-looking
        # table
        # There is also expectations that labels correspond to matching wfs list indices
        wfs = sorted(
            wfs,
            key=lambda wf: wf.status.start_time
            if wf.status.start_time
            else _dates.from_unix_time(0),
            reverse=True,
        )

        labels = [[wf.id, _format_datetime(wf.status.start_time)] for wf in wfs]
        tabulated_labels = tabulate(labels, tablefmt="plain").split("\n")

        return wfs, tabulated_labels

    def workspaces_list_to_prompt(self, workspaces):
        # Create labels of workspaces that are printed by prompter
        # Label is <display_name> <id> tabulated nicely to create good-looking
        # table
        labels = [[ws.name, ws.workspace_id] for ws in workspaces]

        try:
            curr_ws = os.environ[_env.CURRENT_WORKSPACE_ENV]
            for index, label in enumerate(labels):
                if label[1] == curr_ws:
                    label.append("(CURRENT WORKSPACE)")
                    # put current workspace at the top of the list so it is
                    # auto-selected
                    labels.insert(0, labels.pop(index))
                    workspaces = workspaces[:]
                    workspaces.insert(0, workspaces.pop(index))
                    break
        except KeyError:
            pass

        tabulated_labels = tabulate(labels, tablefmt="plain").split("\n")

        return tabulated_labels, workspaces

    def project_list_to_prompt(self, projects):
        # Create labels of projects that are printed by prompter
        # Label is <display_name> <id> tabulated nicely to create good-looking
        # table
        labels = [[p.name, p.project_id] for p in projects]

        try:
            curr_proj = os.environ[_env.CURRENT_PROJECT_ENV]
            for index, label in enumerate(labels):
                if label[1] == curr_proj:
                    label.append("(CURRENT PROJECT)")
                    # put current project at the top of the list so it is
                    # auto-selected
                    labels.insert(0, labels.pop(index))
                    projects = projects[:]
                    projects.insert(0, projects.pop(index))
                    break
        except KeyError:
            pass

        tabulated_labels = tabulate(labels, tablefmt="plain").split("\n")

        return tabulated_labels, projects<|MERGE_RESOLUTION|>--- conflicted
+++ resolved
@@ -11,24 +11,17 @@
 import typing as t
 import webbrowser
 from contextlib import contextmanager
-<<<<<<< HEAD
 from datetime import datetime, timezone
 from functools import singledispatchmethod
-=======
->>>>>>> 1266dbf9
 from pathlib import Path
 from typing import Iterable, Iterator, List, Sequence
 
 import click
 from tabulate import tabulate
 
-<<<<<<< HEAD
-from orquestra.sdk._base import _config, _env, _services, serde
-from orquestra.sdk._base._logs._interfaces import WorkflowLogTypeName
-=======
 from orquestra.sdk._base import _config, _dates, _env, _services, serde
 from orquestra.sdk._base._dates import Instant
->>>>>>> 1266dbf9
+from orquestra.sdk._base._logs._interfaces import WorkflowLogTypeName
 from orquestra.sdk.schema import responses
 from orquestra.sdk.schema.configs import ConfigName, RuntimeConfiguration, RuntimeName
 from orquestra.sdk.schema.ir import ArtifactFormat
