--- conflicted
+++ resolved
@@ -224,7 +224,6 @@
         return webbrowser.open(url)
 
 
-<<<<<<< HEAD
 class ConfigPresenter:
     """
     Present config information to the user.
@@ -275,10 +274,7 @@
         )
 
 
-def _format_datetime(dt: t.Optional[datetime]) -> str:
-=======
 def _format_datetime(dt: t.Optional[Instant]) -> str:
->>>>>>> 019c54ef
     return dt.astimezone().replace(tzinfo=None).ctime() if dt else ""
 
 
