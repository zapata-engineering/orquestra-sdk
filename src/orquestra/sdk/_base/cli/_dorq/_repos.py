################################################################################
# © Copyright 2022-2023 Zapata Computing Inc.
################################################################################
"""
Repositories that encapsulate data access used by dorq commands.

The "data" layer. Shouldn't directly depend on the "view" layer.
"""
import datetime
import importlib
import os
import sys
import typing
import typing as t
import warnings
from contextlib import contextmanager

import requests

from orquestra import sdk
from orquestra.sdk import exceptions
from orquestra.sdk._base import _config, _db, loader
from orquestra.sdk._base._driver._client import DriverClient
from orquestra.sdk._base._qe import _client
from orquestra.sdk._base.abc import ArtifactValue
from orquestra.sdk.schema import _compat
from orquestra.sdk.schema.configs import ConfigName, RuntimeName
from orquestra.sdk.schema.ir import TaskInvocationId, WorkflowDef
from orquestra.sdk.schema.workflow_run import (
    State,
    TaskRun,
    TaskRunId,
    WorkflowRun,
    WorkflowRunId,
)

from ._ui import _models as ui_models


def _find_first(f: t.Callable[[t.Any], bool], it: t.Iterable):
    return next(filter(f, it))


class WorkflowRunRepo:
    def get_config_name_by_run_id(self, wf_run_id: WorkflowRunId) -> ConfigName:
        """
        Raises:
            orquestra.sdk.exceptions.WorkflowRunNotFoundError: when couldn't find
                a matching record.
        """
        with _db.WorkflowDB.open_db() as db:
            stored_run = db.get_workflow_run(workflow_run_id=wf_run_id)
            return stored_run.config_name

    def list_wf_run_ids(self, config: ConfigName) -> t.Sequence[WorkflowRunId]:
        return [run.id for run in self.list_wf_runs(config)]

    def list_wf_runs(
        self,
        config: ConfigName,
        limit: t.Optional[int] = None,
        max_age: t.Optional[str] = None,
        state: t.Optional[t.Union[State, t.List[State]]] = None,
    ) -> t.List[WorkflowRun]:
        """
        Asks the runtime for all workflow runs.

        Raises:
            ConnectionError: when connection with Ray failed.
            orquestra.sdk.exceptions.UnauthorizedError: when connection with runtime
                failed because of an auth error.
        """
        try:
            wf_runs = sdk.list_workflow_runs(
                config,
                limit=limit,
                max_age=max_age,
                state=state,
            )
        except (ConnectionError, exceptions.UnauthorizedError):
            raise

        return [run.get_status_model() for run in wf_runs]

    def get_wf_by_run_id(
        self, wf_run_id: WorkflowRunId, config_name: t.Optional[ConfigName]
    ) -> WorkflowRun:
        """
        Raises:
            orquestra.sdk.exceptions.WorkflowRunNotFoundError: when the wf_run_id
                doesn't match any available run ID.
            orquestra.sdk.exceptions.ConfigNameNotFoundError: when the named config is
                not found in the file.
        """
        try:
            wf_run = sdk.WorkflowRun.by_id(wf_run_id, config_name)
        except (
            exceptions.WorkflowRunNotFoundError,
            exceptions.ConfigNameNotFoundError,
        ):
            raise

        return wf_run.get_status_model()

    def get_task_run_id(
        self,
        wf_run_id: WorkflowRunId,
        task_inv_id: TaskInvocationId,
        config_name: ConfigName,
    ) -> TaskRunId:
        """
        Raises:
            orquestra.sdk.exceptions.WorkflowRunNotFoundError: when the wf_run_id
                doesn't match any available run ID.
            orquestra.sdk.exceptions.ConfigNameNotFoundError: when the named config is
                not found in the file.
            orquestra.sdk.exceptions.TaskInvocationNotFoundError: when the task_inv_id
                doesn't match any task invocation in this workflow.
        """
        try:
            wf_run_model = self.get_wf_by_run_id(
                wf_run_id=wf_run_id, config_name=config_name
            )
        except (
            exceptions.WorkflowRunNotFoundError,
            exceptions.ConfigNameNotFoundError,
        ):
            raise

        try:
            task_run = _find_first(
                lambda task_run: task_run.invocation_id == task_inv_id,
                wf_run_model.task_runs,
            )
        except StopIteration as e:
            raise exceptions.TaskInvocationNotFoundError(
                invocation_id=task_inv_id
            ) from e

        return task_run.id

    def submit(
        self, wf_def: sdk.WorkflowDef, config: ConfigName, ignore_dirty_repo: bool
    ) -> WorkflowRunId:
        """
        Args:
            ignore_dirty_repo: if False, turns the DirtyGitRepo warning into a raised
                exception.

        Raises:
            orquestra.sdk.exceptions.DirtyGitRepo: if ``ignore_dirty_repo`` is False and
                a task def used by this workflow def has a "GitImport" and the git repo
                that contains it has uncommitted changes.
        """

        with warnings.catch_warnings():
            if not ignore_dirty_repo:
                warnings.filterwarnings("error", category=exceptions.DirtyGitRepo)

            wf_run = wf_def.run(config)

        return wf_run.run_id

    def stop(self, wf_run_id: WorkflowRunId, config_name: ConfigName):
        """
        Raises:
            orquestra.sdk.exceptions.UnauthorizedError: when communication with runtime
                failed because of an auth error
            orquestra.sdk.exceptions.WorkflowRunCanNotBeTerminated if the termination
                attempt failed
        """
        wf_run = sdk.WorkflowRun.by_id(wf_run_id, config_name)

        try:
            return wf_run.stop()
        except (exceptions.UnauthorizedError, exceptions.WorkflowRunCanNotBeTerminated):
            # Other exception types aren't expected to be raised here.
            raise

    def get_wf_outputs(
        self, wf_run_id: WorkflowRunId, config_name: ConfigName
    ) -> t.Tuple[t.Any, int]:
        """
        Asks the runtime for workflow output values.

        If the workflow is still executing this will block until the workflow
        completion.

        Raises:
            orquestra.sdk.exceptions.NotFoundError: when the run_id doesn't match a
                stored run ID.
            orquestra.sdk.exceptions.ConfigNameNotFoundError: when the named config is
                not found in the file.
            orquestra.sdk.exceptions.WorkflowRunNotSucceeded: when the workflow is no
                longer executing, but wasn't succeeded.
        """
        try:
            wf_run = sdk.WorkflowRun.by_id(wf_run_id, config_name)
        except (exceptions.NotFoundError, exceptions.ConfigNameNotFoundError):
            raise

        try:
            outputs = wf_run.get_results(wait=False, force_as_sequence=True)
        except (exceptions.WorkflowRunNotFinished, exceptions.WorkflowRunNotSucceeded):
            raise

        return outputs

    def get_task_outputs(
        self,
        wf_run_id: WorkflowRunId,
        task_inv_id: TaskInvocationId,
        config_name: ConfigName,
    ) -> t.Tuple[ArtifactValue, ...]:
        """
        Asks the runtime for task output values. The output is always a n-tuple where n
        is the number of outputs in the task def metadata.

        Raises:
            orquestra.sdk.exceptions.NotFoundError: when the wf_run_id doesn't match a
                known run ID.
            orquestra.sdk.exceptions.TaskInvocationNotFoundError: when task_inv_id
                doesn't match the workflow definition.
            orquestra.sdk.exceptions.ConfigNameNotFoundError: when the named config is
                not found in the file.
        """
        try:
            wf_run = sdk.WorkflowRun.by_id(wf_run_id, config_name)
        except (exceptions.NotFoundError, exceptions.ConfigNameNotFoundError):
            raise

        try:
            task_run: sdk.TaskRun = _find_first(
                lambda task: task.task_invocation_id == task_inv_id, wf_run.get_tasks()
            )
        except StopIteration as e:
            raise exceptions.TaskInvocationNotFoundError(
                invocation_id=task_inv_id
            ) from e

        # TaskRun.get_outputs() returns whatever the task function returned, regardless
        # of the number of ``@task(n_outputs=...)``. For presentation we need to somehow
        # decide if we need to iterate over ``task_outputs`` or not. We base this logic
        # on the IR.
        task_outputs = task_run.get_outputs()

        wf_def = wf_run.get_status_model().workflow_def
        invocation = wf_def.task_invocations[task_inv_id]
        task_def = wf_def.tasks[invocation.task_id]

<<<<<<< HEAD
        if task_def.output_metadata.is_subscriptable:
=======
        if _compat.result_is_packed(task_def=task_def):
>>>>>>> 45117a63
            # We expect ``task_outputs`` to be an iterable already.
            outputs_tuple = tuple(task_outputs)
        else:
            # ``task_outputs`` is likely to be a single object. We need to wrap it.
            outputs_tuple = (task_outputs,)

        return outputs_tuple

    def _get_wf_def_model(
        self, wf_run_id: WorkflowRunId, config_name: ConfigName
    ) -> WorkflowDef:
        """
        Raises:
            orquestra.sdk.exceptions.NotFoundError: when the wf_run_id doesn't match a
                stored run ID.
            orquestra.sdk.exceptions.ConfigNameNotFoundError: when the named config is
                not found in the file.
        """
        try:
            wf_run = sdk.WorkflowRun.by_id(wf_run_id, config_name)
        except (exceptions.NotFoundError, exceptions.ConfigNameNotFoundError):
            raise

        status_model = wf_run.get_status_model()
        wf_def = status_model.workflow_def

        assert wf_def is not None, (
            "We don't have workflow definition associated with the workflow "
            f"run {wf_run_id}. It shouldn't have happened."
        )
        return wf_def

    def get_task_fn_names(
        self, wf_run_id: WorkflowRunId, config_name: ConfigName
    ) -> t.Sequence[str]:
        """
        Extracts task function names used in this workflow run.

        If two different task defs have the same function name this returns a single
        name entry. This can happen when similar tasks are defined in two different
        modules.

        Raises:
            orquestra.sdk.exceptions.NotFoundError: when the wf_run_id doesn't match a
                stored run ID.
            orquestra.sdk.exceptions.ConfigNameNotFoundError: when the named config is
                not found in the file.
        """

        try:
            wf_def = self._get_wf_def_model(wf_run_id, config_name)
        except (exceptions.NotFoundError, exceptions.ConfigNameNotFoundError):
            raise

        # What we're really interested in are task_runs, but it's easier to test when
        # we iterate over wf_defs's task_defs. Assumption: every task_def is being used
        # in the workflow and corresponds to a task_run.
        names_set = {
            task_def.fn_ref.function_name for task_def in wf_def.tasks.values()
        }

        return sorted(names_set)

    def get_task_inv_ids(
        self,
        wf_run_id: WorkflowRunId,
        config_name: ConfigName,
        task_fn_name: str,
    ) -> t.Sequence[TaskInvocationId]:
        """
        Selects task invocation IDs that refer to functions named ``task_fn_name``.

        Raises:
            orquestra.sdk.exceptions.NotFoundError: when the wf_run_id doesn't match a
                stored run ID.
            orquestra.sdk.exceptions.ConfigNameNotFoundError: when the named config is
                not found in the file.
        """
        try:
            wf_def = self._get_wf_def_model(wf_run_id, config_name)
        except (exceptions.NotFoundError, exceptions.ConfigNameNotFoundError):
            raise

        matching_inv_ids = [
            inv.id
            for inv in wf_def.task_invocations.values()
            if wf_def.tasks[inv.task_id].fn_ref.function_name == task_fn_name
        ]

        return matching_inv_ids

    def get_wf_logs(
        self, wf_run_id: WorkflowRunId, config_name: ConfigName
    ) -> t.Mapping[TaskInvocationId, t.Sequence[str]]:
        """
        Raises:
            ConnectionError: when connection with Ray failed.
            orquestra.sdk.exceptions.UnauthorizedError: when connection with runtime
                failed because of an auth error.
        """
        try:
            wf_run = sdk.WorkflowRun.by_id(wf_run_id, config_name)
        except (exceptions.NotFoundError, exceptions.ConfigNameNotFoundError):
            raise

        try:
            # While this method can also raise WorkflowRunNotStarted error we don't ever
            # expect it to happen, because we're getting workflow run by ID. Workflows
            # get their IDs at the start time.
            return wf_run.get_logs()
        except (ConnectionError, exceptions.UnauthorizedError):
            raise

    def get_task_logs(
        self,
        wf_run_id: WorkflowRunId,
        task_inv_id: TaskInvocationId,
        config_name: ConfigName,
    ) -> t.Mapping[TaskInvocationId, t.Sequence[str]]:
        """
        Raises:
            orquestra.sdk.exceptions.WorkflowRunNotFoundError
            orquestra.sdk.exceptions.ConfigmeNotFoundError
            orquestra.sdk.exceptions.ConfigNameNotFoundError
        """
        try:
            wf_run = sdk.WorkflowRun.by_id(wf_run_id, config_name)
        except (
            exceptions.NotFoundError,
            exceptions.ConfigFileNotFoundError,
            exceptions.ConfigNameNotFoundError,
        ):
            raise

        task_runs = wf_run.get_tasks()
        try:
            task_run: sdk.TaskRun = _find_first(
                lambda task: task.task_invocation_id == task_inv_id, task_runs
            )
        except StopIteration as e:
            raise exceptions.TaskInvocationNotFoundError(task_inv_id) from e

        log_lines = task_run.get_logs()

        # Single k-v dict might seem weird but Using the same data shape for single
        # task logs and full workflow logs allows easier code sharing.
        logs_dict = {task_inv_id: log_lines}

        return logs_dict


def _ui_model_from_task_run(task_run: TaskRun, wf_def: WorkflowDef):
    invocation = wf_def.task_invocations[task_run.invocation_id]
    task_def = wf_def.tasks[invocation.task_id]
    fn_name = task_def.fn_ref.function_name

    return ui_models.WFRunSummary.TaskRow(
        task_fn_name=fn_name,
        inv_id=task_run.invocation_id,
        status=task_run.status,
        message=task_run.message,
    )


def _tasks_number_summary(wf_run: WorkflowRun) -> str:
    total = len(wf_run.task_runs)
    finished = sum(
        1 for task_run in wf_run.task_runs if task_run.status.state == State.SUCCEEDED
    )
    return f"{finished}/{total}"


def _ui_model_from_wf(wf_run: WorkflowRun):
    return ui_models.WFList.WFRow(
        workflow_run_id=wf_run.id,
        status=wf_run.status.state.value,
        tasks_succeeded=_tasks_number_summary(wf_run),
        start_time=wf_run.status.start_time,
    )


class SummaryRepo:
    """
    Performs data wrangling to derive UI models that we can show to the user.
    """

    def wf_run_summary(self, wf_run: WorkflowRun) -> ui_models.WFRunSummary:
        n_succeeded = sum(
            1
            for task_run in wf_run.task_runs
            if task_run.status.state == State.SUCCEEDED
        )
        n_total = len(wf_run.workflow_def.task_invocations)

        return ui_models.WFRunSummary(
            wf_def_name=wf_run.workflow_def.name,
            wf_run_id=wf_run.id,
            wf_run_status=wf_run.status,
            task_rows=[
                _ui_model_from_task_run(task_run, wf_def=wf_run.workflow_def)
                for task_run in wf_run.task_runs
            ],
            n_tasks_succeeded=n_succeeded,
            n_task_invocations_total=n_total,
        )

    def wf_list_summary(self, wf_runs: t.List[WorkflowRun]) -> ui_models.WFList:
        wf_runs.sort(
            key=lambda wf_run: wf_run.status.start_time
            if wf_run.status.start_time
            else datetime.datetime.fromtimestamp(0).replace(
                tzinfo=datetime.timezone.utc
            )
        )

        return ui_models.WFList(wf_rows=[_ui_model_from_wf(wf) for wf in wf_runs])


class ConfigRepo:
    """
    Wraps accessing ~/.orquestra/config.json
    """

    def list_config_names(self) -> t.Sequence[ConfigName]:
        return [
            config
            for config in sdk.RuntimeConfig.list_configs()
            if config not in _config.CLI_IGNORED_CONFIGS
        ]

    def store_token_in_config(self, uri, token, ce):
        runtime_name = RuntimeName.CE_REMOTE if ce else RuntimeName.QE_REMOTE
        config_name = _config.generate_config_name(runtime_name, uri)

        config = sdk.RuntimeConfig(
            runtime_name,
            name=config_name,
            bypass_factory_methods=True,
        )
        setattr(config, "uri", uri)
        setattr(config, "token", token)
        _config.save_or_update(config_name, runtime_name, config._get_runtime_options())

        return config_name


class RuntimeRepo:
    """
    Wraps access to QE/CE clients
    """

    def get_login_url(self, uri: str, ce: bool, redirect_port: int):
        client: typing.Union[DriverClient, _client.QEClient]
        if ce:
            client = DriverClient(base_uri=uri, session=requests.Session())
        else:
            client = _client.QEClient(session=requests.Session(), base_uri=uri)
            # Ask QE for the login url to log in to the platform
        try:
            target_url = client.get_login_url(redirect_port)
        except requests.RequestException as e:
            raise exceptions.LoginURLUnavailableError(uri) from e
        return target_url


def resolve_dotted_name(module_spec: str) -> str:
    """
    Heuristic for detecting various ways to specify project modules.
    """
    if os.path.sep in module_spec or module_spec.endswith(".py"):
        # This looks like a file path!

        # "foo/bar.py" -> "foo/bar"
        file_path = os.path.splitext(module_spec)[0]

        # "foo/bar" -> ["foo", "bar"]
        path_components = file_path.split(os.path.sep)

        if path_components[0] == "src":
            # This like a "src-layout"! We need to drop the prefix.
            # More info:
            # https://setuptools.pypa.io/en/latest/userguide/package_discovery.html#src-layout
            path_components.pop(0)

        # ["foo", "bar"] -> "foo.bar"
        return ".".join(path_components)

    else:
        # This looks like dotted module name already.
        return module_spec


@contextmanager
def _extend_sys_path(sys_path_additions: t.Sequence[str]):
    original_sys_path = list(sys.path)
    sys.path[:] = [*sys_path_additions, *original_sys_path]

    try:
        yield
    finally:
        sys.path[:] = original_sys_path


class WorkflowDefRepo:
    def get_module_from_spec(self, module_spec: str):
        """
        Tries to figure out dotted module name, imports the module, and returns it.

        Raises:
            sdk.exceptions.WorkflowDefinitionModuleNotFound: if there's no module
                matching the resolved name
        """
        dotted_name = resolve_dotted_name(module_spec)

        # Enable importing packages/modules from under current working dir even if
        # they're not part of a setuptools distribution. This workaround is needed
        # because we expose the 'orq' CLI as a "console script", and it in this set up
        # PWD isn't added to 'sys.path' automatically.
        with _extend_sys_path([os.getcwd()]):
            try:
                return importlib.import_module(name=dotted_name)
            except ModuleNotFoundError:
                raise exceptions.WorkflowDefinitionModuleNotFound(
                    module_name=dotted_name, sys_path=sys.path
                )

    def get_worklow_names(self, module) -> t.Sequence[str]:
        """
        Raises:
            orquestra.sdk.exceptions.NoWorkflowDefinitionsFound when there was no
                matching wf defs found in the module.
        """
        workflows: t.Sequence[sdk.WorkflowTemplate] = loader.get_attributes_of_type(
            module, sdk.WorkflowTemplate
        )

        if len(workflows) == 0:
            raise exceptions.NoWorkflowDefinitionsFound(module_name=module.__name__)

        # Known limitation: this doesn't respect "custom_name" set in the
        # "sdk.workflow()".
        # Related ticket: https://zapatacomputing.atlassian.net/browse/ORQSDK-675

        return [wf._fn.__name__ for wf in workflows]

    def get_workflow_def(self, module, name: str) -> sdk.WorkflowDef:
        """
        Raises:
            orquestra.sdk.exceptions.WorkflowSyntaxError when the workflow of choice is
                parametrized.
        """
        wf_template = getattr(module, name)
        # Known limitation: this doesn't work with parametrized workflows.
        try:
            return wf_template()
        except exceptions.WorkflowSyntaxError:
            # Explicit re-raise
            raise<|MERGE_RESOLUTION|>--- conflicted
+++ resolved
@@ -248,11 +248,7 @@
         invocation = wf_def.task_invocations[task_inv_id]
         task_def = wf_def.tasks[invocation.task_id]
 
-<<<<<<< HEAD
-        if task_def.output_metadata.is_subscriptable:
-=======
         if _compat.result_is_packed(task_def=task_def):
->>>>>>> 45117a63
             # We expect ``task_outputs`` to be an iterable already.
             outputs_tuple = tuple(task_outputs)
         else:
