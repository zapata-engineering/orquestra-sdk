--- conflicted
+++ resolved
@@ -99,8 +99,6 @@
             workspace = self._spaces_resolver.resolve_workspace_id(
                 resolved_config, workspace_id
             )
-<<<<<<< HEAD
-=======
         except exceptions.WorkspacesNotSupportedError:
             pass
 
@@ -113,7 +111,6 @@
             state=resolved_state,
         )
 
->>>>>>> dc75931e
         summary = self._summary_repo.wf_list_summary(wf_runs)
         # Display to the user
         self._presenter.show_wf_list(summary)