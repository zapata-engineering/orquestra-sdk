################################################################################
# © Copyright 2022-2023 Zapata Computing Inc.
################################################################################
"""
Repositories that encapsulate data access used by dorq commands.

The "data" layer. Shouldn't directly depend on the "view" layer.
"""
import importlib
import os
import sys
import typing as t
import warnings
from contextlib import contextmanager
<<<<<<< HEAD
from types import ModuleType
=======
from functools import singledispatch
>>>>>>> 83d22d97

import requests
from typing_extensions import assert_never

from orquestra import sdk
from orquestra.sdk import exceptions
from orquestra.sdk._base import _config, _dates, _db, loader
from orquestra.sdk._base._driver._client import DriverClient, ExternalUriProvider
from orquestra.sdk._base._jwt import check_jwt_without_signature_verification
from orquestra.sdk._base._logs._interfaces import LogOutput, WorkflowLogs
from orquestra.sdk._base.abc import ArtifactValue
from orquestra.sdk.exceptions import WorkflowRunNotFoundError
from orquestra.sdk.schema import _compat
from orquestra.sdk.schema.configs import (
    ConfigName,
    RemoteRuntime,
    RuntimeConfiguration,
    RuntimeName,
)
from orquestra.sdk.schema.ir import TaskInvocationId, WorkflowDef
from orquestra.sdk.schema.workflow_run import (
    ProjectId,
    State,
    TaskRun,
    TaskRunId,
    WorkflowRun,
    WorkflowRunId,
    WorkflowRunSummary,
    WorkspaceId,
)

from ._ui import _models as ui_models


def _find_first(f: t.Callable[[t.Any], bool], it: t.Iterable):
    return next(filter(f, it))


class WorkflowRunRepo:
    def get_config_name_by_run_id(self, wf_run_id: WorkflowRunId) -> ConfigName:
        """
        Get the name of the config with which the workflow run was submitted.

        Args:
            wf_run_id: ID of the workflow run.

        Raises:
            orquestra.sdk.exceptions.WorkflowRunNotFoundError: when a matching record
                couldn't be found.
        """
        with _db.WorkflowDB.open_db() as db:
            try:
                stored_run = db.get_workflow_run(workflow_run_id=wf_run_id)
            except WorkflowRunNotFoundError:
                raise
            return stored_run.config_name

    def list_wf_run_summaries(
        self,
        config: ConfigName,
        workspace: t.Optional[WorkspaceId] = None,
        limit: t.Optional[int] = None,
        max_age: t.Optional[str] = None,
        state: t.Optional[t.Union[State, t.List[State]]] = None,
    ) -> t.List[WorkflowRunSummary]:
        """
        Asks the runtime for sumaries of all workflow runs that match the filters.

        Raises:
            ConnectionError: when connection with Ray failed.
            orquestra.sdk.exceptions.UnauthorizedError: when connection with runtime
                failed because of an auth error.
        """
        try:
            return sdk.list_workflow_run_summaries(
                config,
                limit=limit,
                max_age=max_age,
                state=state,
                workspace=workspace,
            )
        except (ConnectionError, exceptions.UnauthorizedError):
            raise

    def list_wf_runs(
        self,
        config: ConfigName,
        workspace: t.Optional[WorkspaceId] = None,
        limit: t.Optional[int] = None,
        max_age: t.Optional[str] = None,
        state: t.Optional[t.Union[State, t.List[State]]] = None,
    ) -> t.List[WorkflowRun]:
        """
        Asks the runtime for all workflow runs that match the filters.

        Args:
            config: the configuration specifying the runtime to be interrogated.
            workspace: only list runs in the specified workspace.
            limit: the maximum number of runs to list.
            max_age: only list runs younger than the specified age.
            state: only list runs in the specified state(s).

        Raises:
            ConnectionError: when connection with Ray failed.
            orquestra.sdk.exceptions.UnauthorizedError: when connection with runtime
                failed because of an auth error.
        """
        try:
            wf_runs = sdk.list_workflow_runs(
                config,
                limit=limit,
                max_age=max_age,
                state=state,
                workspace=workspace,
            )
        except (ConnectionError, exceptions.UnauthorizedError):
            raise

        ret = [run.get_status_model() for run in wf_runs]
        return ret

    def get_wf_by_run_id(
        self, wf_run_id: WorkflowRunId, config_name: t.Optional[ConfigName]
    ) -> WorkflowRun:
        """
        Load the full details of the specified run from the runtime and database.

        Args:
            wf_run_id: The ID of the workflow run to be loaded.
            config_name: Determines where to look for the workflow run record.
                If omitted, we will retrieve the config name from a local cache of
                workflow runs submitted from this machine.

        Raises:
            orquestra.sdk.exceptions.WorkflowRunNotFoundError: when the wf_run_id
                doesn't match any available run ID.
            orquestra.sdk.exceptions.ConfigNameNotFoundError: when the named config is
                not found in the file.
        """
        try:
            wf_run = sdk.WorkflowRun.by_id(wf_run_id, config_name)
        except (
            exceptions.WorkflowRunNotFoundError,
            exceptions.ConfigNameNotFoundError,
        ):
            raise

        return wf_run.get_status_model()

    def get_task_run_id(
        self,
        wf_run_id: WorkflowRunId,
        task_inv_id: TaskInvocationId,
        config_name: ConfigName,
    ) -> TaskRunId:
        """
        Determine task run ID of an individual task invocation.

        Args:
            wf_run_id: The ID of the workflow run containing the task invocation.
            task_inv_id: The ID of the task invocation to be examined.
            config_name: Determines where to look for the workflow run record.
                If omitted, we will retrieve the config name from a local cache of
                workflow runs submitted from this machine.

        Raises:
            orquestra.sdk.exceptions.WorkflowRunNotFoundError: when the wf_run_id
                doesn't match any available run ID.
            orquestra.sdk.exceptions.ConfigNameNotFoundError: when the named config is
                not found in the file.
            orquestra.sdk.exceptions.TaskInvocationNotFoundError: when the task_inv_id
                doesn't match any task invocation in this workflow.
        """
        try:
            wf_run_model = self.get_wf_by_run_id(
                wf_run_id=wf_run_id, config_name=config_name
            )
        except (
            exceptions.WorkflowRunNotFoundError,
            exceptions.ConfigNameNotFoundError,
        ):
            raise

        try:
            task_run = _find_first(
                lambda task_run: task_run.invocation_id == task_inv_id,
                wf_run_model.task_runs,
            )
        except StopIteration as e:
            raise exceptions.TaskInvocationNotFoundError(
                invocation_id=task_inv_id
            ) from e

        return task_run.id

    def submit(
        self,
        wf_def: sdk.WorkflowDef,
        config: ConfigName,
        ignore_dirty_repo: bool,
        workspace_id: t.Optional[WorkspaceId],
        project_id: t.Optional[ProjectId],
    ) -> WorkflowRunId:
        """
        Args:
            wf_def: definition of the workflow to be submitted.
            config: the configuration specifying the runtime to which to submit.
            ignore_dirty_repo: if False, turns the DirtyGitRepo warning into a raised
                exception.
            workspace_id: the ID of the workspace in which the workflow run should
                reside (if supported).
            project_id: the ID of the project in which the workflow run should
                reside (if supported).

        Raises:
            orquestra.sdk.exceptions.DirtyGitRepo: if ``ignore_dirty_repo`` is False and
                a task def used by this workflow def has a "GitImport" and the git repo
                that contains it has uncommitted changes.
        """

        try:
            with warnings.catch_warnings():
                if not ignore_dirty_repo:
                    warnings.filterwarnings("error", category=exceptions.DirtyGitRepo)

                wf_run = wf_def.run(
                    config, workspace_id=workspace_id, project_id=project_id
                )
        except exceptions.DirtyGitRepo:
            raise

        return wf_run.run_id

    def stop(
        self, wf_run_id: WorkflowRunId, config_name: ConfigName, force: t.Optional[bool]
    ):
        """
        Terminate a running workflow.

        Args:
            wf_run_id: ID of the workflow run to be terminated.
            config_name: configuration specifying the runtime with which the workflow
                is running.
            force: ask the runtime to terminate the workflow without waiting for it to
                gracefully exit. By default, this behavior is up to the runtime, but
                can be overridden with True/False.

        Raises:
            orquestra.sdk.exceptions.UnauthorizedError: when communication with runtime
                failed because of an auth error
            orquestra.sdk.exceptions.WorkflowRunCanNotBeTerminated: if the termination
                attempt failed
        """
        wf_run = sdk.WorkflowRun.by_id(wf_run_id, config_name)

        try:
            return wf_run.stop(force=force)
        except (exceptions.UnauthorizedError, exceptions.WorkflowRunCanNotBeTerminated):
            # Other exception types aren't expected to be raised here.
            raise

    def get_wf_outputs(self, wf_run_id: WorkflowRunId, config_name: ConfigName):
        """
        Asks the runtime for workflow output values.

        If the workflow is still executing this will block until the workflow
        completion.

        Args:
            wf_run_id: ID of the workflow run.
            config_name: config specifying the runtime.

        Raises:
            orquestra.sdk.exceptions.NotFoundError: when the run_id doesn't match a
                stored run ID.
            orquestra.sdk.exceptions.ConfigNameNotFoundError: when the named config is
                not found in the file.
            orquestra.sdk.exceptions.WorkflowRunNotSucceeded: when the workflow is no
                longer executing, but wasn't succeeded.
        """
        try:
            wf_run = sdk.WorkflowRun.by_id(wf_run_id, config_name)
        except (exceptions.NotFoundError, exceptions.ConfigNameNotFoundError):
            raise

        try:
            outputs = wf_run.get_results(wait=False)
        except (exceptions.WorkflowRunNotFinished, exceptions.WorkflowRunNotSucceeded):
            raise

        # In the context of the CLI, we want the results to be a n-tuple where n is the
        # number of results. This allows us to use the len of outputs to determine the
        # n_results, and iterate over the outputs in a consistent way.
        if not isinstance(outputs, tuple):
            return (outputs,)

        return outputs

    def get_task_outputs(
        self,
        wf_run_id: WorkflowRunId,
        task_inv_id: TaskInvocationId,
        config_name: ConfigName,
    ) -> t.Tuple[ArtifactValue, ...]:
        """
        Asks the runtime for task output values.

        Args:
            wf_run_id: ID of the workflow run containing the task.
            task_inv_id: ID of the task invocation.
            config_name: config specifying the runtime.

        Raises:
            orquestra.sdk.exceptions.NotFoundError: when the wf_run_id doesn't match a
                known run ID.
            orquestra.sdk.exceptions.TaskInvocationNotFoundError: when task_inv_id
                doesn't match the workflow definition.
            orquestra.sdk.exceptions.ConfigNameNotFoundError: when the named config is
                not found in the file.

        Returns:
            A n-tuple where n is the number of outputs in the task def metadata.
        """
        try:
            wf_run = sdk.WorkflowRun.by_id(wf_run_id, config_name)
        except (exceptions.NotFoundError, exceptions.ConfigNameNotFoundError):
            raise

        try:
            task_run: sdk.TaskRun = _find_first(
                lambda task: task.task_invocation_id == task_inv_id, wf_run.get_tasks()
            )
        except StopIteration as e:
            raise exceptions.TaskInvocationNotFoundError(
                invocation_id=task_inv_id
            ) from e

        # TaskRun.get_outputs() returns whatever the task function returned, regardless
        # of the number of ``@task(n_outputs=...)``. For presentation we need to somehow
        # decide if we need to iterate over ``task_outputs`` or not. We base this logic
        # on the IR.
        task_outputs = task_run.get_outputs()

        wf_def = wf_run.get_status_model().workflow_def
        invocation = wf_def.task_invocations[task_inv_id]
        task_def = wf_def.tasks[invocation.task_id]

        if _compat.result_is_packed(task_def=task_def):
            # We expect ``task_outputs`` to be an iterable already.
            outputs_tuple = tuple(task_outputs)
        else:
            # ``task_outputs`` is likely to be a single object. We need to wrap it.
            outputs_tuple = (task_outputs,)

        return outputs_tuple

    def _get_wf_def_model(
        self, wf_run_id: WorkflowRunId, config_name: ConfigName
    ) -> WorkflowDef:
        """
        Get the WorkflowDef for a submitted workflow run based on its run ID.

        Args:
            wf_run_id: ID of the workflow run.
            config_name: config specifying the runtime.

        Raises:
            orquestra.sdk.exceptions.NotFoundError: when the wf_run_id doesn't match a
                stored run ID.
            orquestra.sdk.exceptions.ConfigNameNotFoundError: when the named config is
                not found in the file.
        """
        try:
            wf_run = sdk.WorkflowRun.by_id(wf_run_id, config_name)
        except (exceptions.NotFoundError, exceptions.ConfigNameNotFoundError):
            raise

        status_model = wf_run.get_status_model()
        wf_def = status_model.workflow_def

        assert wf_def is not None, (
            "We don't have workflow definition associated with the workflow "
            f"run {wf_run_id}. It shouldn't have happened."
        )
        return wf_def

    def get_task_fn_names(
        self, wf_run_id: WorkflowRunId, config_name: ConfigName
    ) -> t.Sequence[str]:
        """
        Extract task function names used in this workflow run.

        If two different task defs have the same function name, this returns a single
        name entry. This can happen when similar tasks are defined in two different
        modules.

        Args:
            wf_run_id: ID of the workflow run.
            config_name: config specifying the runtime.


        Raises:
            orquestra.sdk.exceptions.NotFoundError: when the wf_run_id doesn't match a
                stored run ID.
            orquestra.sdk.exceptions.ConfigNameNotFoundError: when the named config is
                not found in the file.
        """

        try:
            wf_def = self._get_wf_def_model(wf_run_id, config_name)
        except (exceptions.NotFoundError, exceptions.ConfigNameNotFoundError):
            raise

        # What we're really interested in are task_runs, but it's easier to test when
        # we iterate over wf_defs's task_defs. Assumption: every task_def is being used
        # in the workflow and corresponds to a task_run.
        names_set = {
            task_def.fn_ref.function_name for task_def in wf_def.tasks.values()
        }

        return sorted(names_set)

    def get_task_inv_ids(
        self,
        wf_run_id: WorkflowRunId,
        config_name: ConfigName,
        task_fn_name: str,
    ) -> t.Sequence[TaskInvocationId]:
        """
        Selects task invocation IDs that refer to functions named ``task_fn_name``.

        Args:
            wf_run_id: ID of the workflow run.
            config_name: config specifying the runtime.
            task_fn_name: the name of the function against which to match inv IDs.

        Raises:
            orquestra.sdk.exceptions.NotFoundError: when the wf_run_id doesn't match a
                stored run ID.
            orquestra.sdk.exceptions.ConfigNameNotFoundError: when the named config is
                not found in the file.
        """
        try:
            wf_def = self._get_wf_def_model(wf_run_id, config_name)
        except (exceptions.NotFoundError, exceptions.ConfigNameNotFoundError):
            raise

        matching_inv_ids = [
            inv.id
            for inv in wf_def.task_invocations.values()
            if wf_def.tasks[inv.task_id].fn_ref.function_name == task_fn_name
        ]

        return matching_inv_ids

    def get_wf_logs(
        self, wf_run_id: WorkflowRunId, config_name: ConfigName
    ) -> WorkflowLogs:
        """
        Get the logs created by a workflow run from the runtime.

        Args:
            wf_run_id: ID of the workflow run.
            config_name: config specifying the runtime.

        Raises:
            ConnectionError: when connection with Ray failed.
            orquestra.sdk.exceptions.UnauthorizedError: when connection with runtime
                failed because of an auth error.
        """
        try:
            wf_run = sdk.WorkflowRun.by_id(wf_run_id, config_name)
        except (exceptions.NotFoundError, exceptions.ConfigNameNotFoundError):
            raise

        try:
            # While this method can also raise WorkflowRunNotStarted error we don't ever
            # expect it to happen, because we're getting workflow run by ID. Workflows
            # get their IDs at the start time.
            logs = wf_run.get_logs()
        except (ConnectionError, exceptions.UnauthorizedError):
            raise

        return logs

    def get_task_logs(
        self,
        wf_run_id: WorkflowRunId,
        task_inv_id: TaskInvocationId,
        config_name: ConfigName,
    ) -> t.Mapping[TaskInvocationId, LogOutput]:
        """
        Get the logs generated by one task from the runtime.

        Args:
            wf_run_id: ID of the workflow run containing the task.
            task_inv_id: Invocation ID of the individual task whose logs we want to get.
            config_name: config specifying the runtime.

        Raises:
            orquestra.sdk.exceptions.WorkflowRunNotFoundError: when the wf_run_id
                doesn't match a stored run ID.
            orquestra.sdk.exceptions.UnauthorizedError: when authorization with the
                remote runtime failed.
            orquestra.sdk.exceptions.ConfigFileNotFoundError: when the config file
                couldn't be read
            orquestra.sdk.exceptions.ConfigNameNotFoundError: when there's no
                corresponding config entry in the config file.
            orquestra.sdk.exceptions.TaskInvocationNotFoundError: when the task_inv_id
                doesn't match a stored task invocation ID for this workflow run.
        """
        try:
            wf_run = sdk.WorkflowRun.by_id(wf_run_id, config_name)
        except (
            exceptions.WorkflowRunNotFoundError,
            exceptions.UnauthorizedError,
            exceptions.ConfigFileNotFoundError,
            exceptions.ConfigNameNotFoundError,
        ):
            raise

        task_runs = wf_run.get_tasks()
        try:
            task_run: sdk.TaskRun = _find_first(
                lambda task: task.task_invocation_id == task_inv_id, task_runs
            )
        except StopIteration as e:
            raise exceptions.TaskInvocationNotFoundError(task_inv_id) from e

        log_lines = task_run.get_logs()

        # Single k-v dict might seem weird but Using the same data shape for single
        # task logs and full workflow logs allows easier code sharing.
        logs_dict = {task_inv_id: log_lines}

        return logs_dict


def _ui_model_from_task_run(task_run: TaskRun, wf_def: WorkflowDef):
    invocation = wf_def.task_invocations[task_run.invocation_id]
    task_def = wf_def.tasks[invocation.task_id]
    fn_name = task_def.fn_ref.function_name

    return ui_models.WFRunSummary.TaskRow(
        task_fn_name=fn_name,
        inv_id=task_run.invocation_id,
        status=task_run.status,
        message=task_run.message,
    )


def _tasks_number_summary(wf_run: WorkflowRun) -> str:
    total = len(wf_run.task_runs)
    finished = sum(
        1 for task_run in wf_run.task_runs if task_run.status.state == State.SUCCEEDED
    )
    return f"{finished}/{total}"


@singledispatch
def _ui_model_from_wf(wf_run) -> ui_models.WFList.WFRow:
    """
    Convert a workflow run object into a consistent form to be displayed by the UI.

    Args:
        wf_run: The workflow run to be displayed. May be a WorkflowRun or
            WorkflowRunSummary.

    Returns:
        A WFRow object containing the id, status, number of task (including how many
            have succeeded) and start time of the workflow in string forms for ease of
            display.
    """
    raise NotImplementedError(f"No ui model defined for type {type(wf_run)}")


@_ui_model_from_wf.register
def _(wf_run: WorkflowRun) -> ui_models.WFList.WFRow:
    return ui_models.WFList.WFRow(
        workflow_run_id=wf_run.id,
        status=wf_run.status.state.value,
        tasks_succeeded=_tasks_number_summary(wf_run),
        start_time=wf_run.status.start_time,
    )


@_ui_model_from_wf.register
def _(wf_run: WorkflowRunSummary) -> ui_models.WFList.WFRow:
    return ui_models.WFList.WFRow(
        workflow_run_id=wf_run.id,
        status=wf_run.status.state.value,
        tasks_succeeded=f"{wf_run.completed_task_runs}/{wf_run.total_task_runs}",
        start_time=wf_run.status.start_time,
    )


class SummaryRepo:
    """
    Performs data wrangling to derive UI models that we can show to the user.
    """

    def wf_run_summary(self, wf_run: WorkflowRun) -> ui_models.WFRunSummary:
        n_succeeded = sum(
            1
            for task_run in wf_run.task_runs
            if task_run.status.state == State.SUCCEEDED
        )
        n_total = len(wf_run.workflow_def.task_invocations)

        return ui_models.WFRunSummary(
            wf_def_name=wf_run.workflow_def.name,
            wf_run_id=wf_run.id,
            wf_run_status=wf_run.status,
            task_rows=[
                _ui_model_from_task_run(task_run, wf_def=wf_run.workflow_def)
                for task_run in wf_run.task_runs
            ],
            n_tasks_succeeded=n_succeeded,
            n_task_invocations_total=n_total,
        )

    def wf_list_summary(self, wf_runs: t.List[WorkflowRunSummary]) -> ui_models.WFList:
        """
        Construct a list of summaries of workflow runs.

        Args:
            wf_runs: a list of WorkflowRunSummary object coressponding to the workflows
                to be displayed.

        Returns:
            A WFList containing summary lines for the specified workflows.
        """
        wf_runs.sort(
            key=lambda wf_run: wf_run.status.start_time
            if wf_run.status.start_time
            else _dates.from_unix_time(0)
        )

        return ui_models.WFList(wf_rows=[_ui_model_from_wf(wf) for wf in wf_runs])


class ConfigRepo:
    """
    Wraps accessing ~/.orquestra/config.json
    """

    def list_config_names(self) -> t.Sequence[ConfigName]:
        return [
            config
            for config in sdk.RuntimeConfig.list_configs()
            if config not in _config.CLI_IGNORED_CONFIGS
        ]

    def list_remote_config_names(self) -> t.Sequence[ConfigName]:
        """
        List config names that are not part of the local 'special cases'.
        """
        return [
            config
            for config in sdk.RuntimeConfig.list_configs()
            if config not in _config.SPECIAL_CONFIG_NAME_DICT
        ]

    def store_token_in_config(self, uri: str, token: str, runtime_name: RemoteRuntime):
        """
        Saves the token in the config file

        Args:
            uri: the URI of the remote cluster to which the token grants access.
            token: the token string to be stored.
            runtime_name: the runtime with which workflows submitted with this token
                should be run.

        Raises:
            orquestra.sdk.exceptions.ExpiredTokenError: if the current date is after the
                token's expiry
            orquestra.sdk.exceptions.InvalidTokenError: if the token is not a JWT
        """
        try:
            check_jwt_without_signature_verification(token)
        except (exceptions.ExpiredTokenError, exceptions.InvalidTokenError):
            raise

        config_name = _config.generate_config_name(runtime_name, uri)

        config = sdk.RuntimeConfig(
            runtime_name,
            name=config_name,
            bypass_factory_methods=True,
        )
        setattr(config, "uri", uri)
        setattr(config, "token", token)
        _config.save_or_update(config_name, runtime_name, config._get_runtime_options())

        return config_name

    def read_config(self, config: ConfigName) -> RuntimeConfiguration:
        """
        Read a stored config.
        """
        return _config.read_config(config)


class SpacesRepo:
    """
    Wraps access to workspaces and projects
    """

    def list_workspaces(
        self,
        config: ConfigName,
    ):
        return sdk.list_workspaces(config)

    def list_projects(self, config: ConfigName, workspace_id):
        return sdk.list_projects(config, workspace_id)


class RuntimeRepo:
    """
    Wraps access to CE clients
    """

    def get_login_url(
        self,
        uri: str,
        runtime_name: RemoteRuntime,
        redirect_port: int,
    ):
        client: DriverClient
        if runtime_name == RuntimeName.CE_REMOTE:
            uri_provider = ExternalUriProvider(base_uri=uri)
            client = DriverClient(session=requests.Session(), uri_provider=uri_provider)
        else:
            assert_never(runtime_name)
        try:
            target_url = client.get_login_url(redirect_port)
        except requests.RequestException as e:
            raise exceptions.LoginURLUnavailableError(uri) from e
        return target_url


def resolve_dotted_name(module_spec: str) -> str:
    """
    Heuristic for detecting various ways to specify project modules.
    """
    if os.path.sep in module_spec or module_spec.endswith(".py"):
        # This looks like a file path!

        # "foo/bar.py" -> "foo/bar"
        file_path = os.path.splitext(module_spec)[0]

        # "foo/bar" -> ["foo", "bar"]
        path_components = file_path.split(os.path.sep)

        if path_components[0] == "src":
            # This like a "src-layout"! We need to drop the prefix.
            # More info:
            # https://setuptools.pypa.io/en/latest/userguide/package_discovery.html#src-layout
            path_components.pop(0)

        # ["foo", "bar"] -> "foo.bar"
        return ".".join(path_components)

    else:
        # This looks like dotted module name already.
        return module_spec


@contextmanager
def _extend_sys_path(sys_path_additions: t.Sequence[str]):
    original_sys_path = list(sys.path)
    sys.path[:] = [*sys_path_additions, *original_sys_path]

    try:
        yield
    finally:
        sys.path[:] = original_sys_path


class WorkflowDefRepo:
    def get_module_from_spec(self, module_spec: str):
        """
        Tries to figure out dotted module name, imports the module, and returns it.

        Args:
            module_spec: either a path to a source file, or a dotted import name.

        Raises:
            sdk.exceptions.WorkflowDefinitionModuleNotFound: if there's no module
                matching the resolved name
        """
        dotted_name = resolve_dotted_name(module_spec)

        # Enable importing packages/modules from under current working dir even if
        # they're not part of a setuptools distribution. This workaround is needed
        # because we expose the 'orq' CLI as a "console script", and it in this set up
        # PWD isn't added to 'sys.path' automatically.
        with _extend_sys_path([os.getcwd()]):
            try:
                return importlib.import_module(name=dotted_name)
            except ModuleNotFoundError:
                raise exceptions.WorkflowDefinitionModuleNotFound(
                    module_name=dotted_name, sys_path=sys.path
                )

    def get_worklow_names(self, module: ModuleType) -> t.Sequence[str]:
        """
        Get the names of all workflows defined in a module.

        Args:
            module: the module to be examinied.

        Raises:
            orquestra.sdk.exceptions.NoWorkflowDefinitionsFound: when there were no
                matching wf defs found in the module.
        """
        workflows: t.Sequence[sdk.WorkflowTemplate] = loader.get_attributes_of_type(
            module, sdk.WorkflowTemplate
        )

        if len(workflows) == 0:
            raise exceptions.NoWorkflowDefinitionsFound(module_name=module.__name__)

        # Known limitation: this doesn't respect "custom_name" set in the
        # "sdk.workflow()".
        # Related ticket: https://zapatacomputing.atlassian.net/browse/ORQSDK-675

        return [wf._fn.__name__ for wf in workflows]

    def get_workflow_def(self, module: ModuleType, name: str) -> sdk.WorkflowDef:
        """
        Get the definition of a single workflow from a module.

        Args:
            module: the module containing the workflow definition.
            name: the name of the workflow.

        Raises:
            orquestra.sdk.exceptions.WorkflowSyntaxError: when the workflow of choice is
                parametrized.
        """
        wf_template = getattr(module, name)
        # Known limitation: this doesn't work with parametrized workflows.
        try:
            return wf_template()
        except exceptions.WorkflowSyntaxError:
            # Explicit re-raise
            raise<|MERGE_RESOLUTION|>--- conflicted
+++ resolved
@@ -12,11 +12,8 @@
 import typing as t
 import warnings
 from contextlib import contextmanager
-<<<<<<< HEAD
 from types import ModuleType
-=======
 from functools import singledispatch
->>>>>>> 83d22d97
 
 import requests
 from typing_extensions import assert_never
