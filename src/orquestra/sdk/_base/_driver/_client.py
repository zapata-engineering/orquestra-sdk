--- conflicted
+++ resolved
@@ -904,7 +904,6 @@
         ):
             raise
 
-<<<<<<< HEAD
         if PYDANTICV1:
             return pydantic.parse_obj_as(WorkflowResult, resp.json())
         else:
@@ -912,12 +911,6 @@
                 WorkflowResult,
                 pydantic.TypeAdapter(WorkflowResult).validate_python(resp.json()),
             )
-=======
-        return cast(
-            WorkflowResult,
-            pydantic.TypeAdapter(WorkflowResult).validate_python(resp.json()),
-        )
->>>>>>> ea2ba936
 
     # --- Workflow Run Results ---
 
@@ -1023,7 +1016,6 @@
         json_response = resp.json()
         try:
             # Try an older response
-<<<<<<< HEAD
             if PYDANTICV1:
                 return pydantic.parse_obj_as(WorkflowResult, json_response)
             else:
@@ -1032,12 +1024,6 @@
                     pydantic.TypeAdapter(WorkflowResult).validate_python(json_response),
                 )
 
-=======
-            return cast(
-                WorkflowResult,
-                pydantic.TypeAdapter(WorkflowResult).validate_python(json_response),
-            )
->>>>>>> ea2ba936
         except pydantic.ValidationError:
             # If we fail, try parsing each part of a list separately
             return ComputeEngineWorkflowResult.model_validate(json_response)
@@ -1103,18 +1089,12 @@
             if len(section_str) < 1:
                 continue
 
-<<<<<<< HEAD
             if PYDANTICV1:
                 events = pydantic.parse_raw_as(_models.WorkflowLogSection, section_str)
             else:
                 events = pydantic.TypeAdapter(_models.WorkflowLogSection).validate_json(
                     section_str
                 )
-=======
-            events = pydantic.TypeAdapter(_models.WorkflowLogSection).validate_json(
-                section_str
-            )
->>>>>>> ea2ba936
 
             for event in events:
                 messages.append(event.message)
@@ -1184,18 +1164,12 @@
             if len(section_str) < 1:
                 continue
 
-<<<<<<< HEAD
             if PYDANTICV1:
                 events = pydantic.parse_raw_as(_models.TaskLogSection, section_str)
             else:
                 events = pydantic.TypeAdapter(_models.TaskLogSection).validate_json(
                     section_str
                 )
-=======
-            events = pydantic.TypeAdapter(_models.TaskLogSection).validate_json(
-                section_str
-            )
->>>>>>> ea2ba936
 
             for event in events:
                 messages.append(event.message)
@@ -1262,16 +1236,13 @@
         for section_str in decoded.split("\n"):
             if len(section_str) < 1:
                 continue
-<<<<<<< HEAD
+
             if PYDANTICV1:
                 events = pydantic.parse_raw_as(_models.SysSection, section_str)
             else:
                 events = pydantic.TypeAdapter(_models.SysSection).validate_json(
                     section_str
                 )
-=======
-            events = pydantic.TypeAdapter(_models.SysSection).validate_json(section_str)
->>>>>>> ea2ba936
 
             for event in events:
                 messages.append(event.message)
@@ -1303,7 +1274,6 @@
         ):
             raise
 
-<<<<<<< HEAD
         if PYDANTICV1:
             parsed_response = pydantic.parse_obj_as(
                 _models.ListWorkspacesResponse, resp.json()
@@ -1312,11 +1282,7 @@
             parsed_response = pydantic.TypeAdapter(
                 _models.ListWorkspacesResponse
             ).validate_python(resp.json())
-=======
-        parsed_response = pydantic.TypeAdapter(
-            _models.ListWorkspacesResponse
-        ).validate_python(resp.json())
->>>>>>> ea2ba936
+
 
         return parsed_response
 
@@ -1353,7 +1319,6 @@
         ):
             raise
 
-<<<<<<< HEAD
         if PYDANTICV1:
             parsed_response = pydantic.parse_obj_as(
                 _models.ListProjectResponse, resp.json()
@@ -1362,11 +1327,7 @@
             parsed_response = pydantic.TypeAdapter(
                 _models.ListProjectResponse
             ).validate_python(resp.json())
-=======
-        parsed_response = pydantic.TypeAdapter(
-            _models.ListProjectResponse
-        ).validate_python(resp.json())
->>>>>>> ea2ba936
+
 
         return parsed_response
 
