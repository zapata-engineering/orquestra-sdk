--- conflicted
+++ resolved
@@ -511,38 +511,36 @@
         List workflow runs with a specified workflow def ID from the workflow driver.
 
         Args:
-            workflow_def_id:
+            workflow_def_id: Only list workflow runs matching this workflow def. If
+                omitted, workflow runs with any workflow definition will be returned.
             page_size: Maximum number of results returned in a single page.
             page_token: Token for the requested page of the list results.
                 If omitted the first page will be returned.
             workspace: Only list workflow runs in the specified workspace. If omitted,
-                all workflow runs will be returned.
-
-        Raises:
-            orquestra.sdk._base._driver._exceptions.InvalidTokenError: when the
-                authorization token is rejected by the remote cluster.
-            orquestra.sdk._base._driver._exceptions.ForbiddenError: TODO
-            orquestra.sdk._base._driver._exceptions.UnknownHTTPError: when any other
-                error is raised by the remote cluster.
-        """
-
-<<<<<<< HEAD
-        try:
-            _handle_common_errors(resp)
-        except (
-            _exceptions.InvalidTokenError,
-            _exceptions.ForbiddenError,
-            _exceptions.UnknownHTTPError,
-        ):
-            raise
-=======
-        resp = self._list_workflow_runs(
-            workflow_def_id,
-            page_size,
-            page_token,
-            workspace,
-        )
->>>>>>> 83d22d97
+                workflow runs from all workspaces will be returned.
+
+        Raises:
+            orquestra.sdk._base._driver._exceptions.InvalidTokenError: when the
+                authorization token is rejected by the remote cluster.
+            orquestra.sdk._base._driver._exceptions.ForbiddenError: TODO
+            orquestra.sdk._base._driver._exceptions.UnknownHTTPError: when any other
+                error is raised by the remote cluster.
+        """
+        
+        try:
+          resp = self._list_workflow_runs(
+              workflow_def_id,
+              page_size,
+              page_token,
+              workspace,
+          )
+        except (
+            _exceptions.InvalidTokenError,
+            _exceptions.ForbiddenError,
+            _exceptions.UnknownHTTPError,
+        ):
+            raise
+
 
         parsed_response = _models.Response[
             _models.ListWorkflowRunsResponse, _models.Pagination
@@ -573,18 +571,36 @@
         """
         List workflow runs summaries with a specified workflow def ID.
 
-        Raises:
-            orquestra.sdk._base._driver._exceptions.InvalidTokenError
-            orquestra.sdk._base._driver._exceptions.ForbiddenError
-            orquestra.sdk._base._driver._exceptions.UnknownHTTPError
-        """
-
-        resp = self._list_workflow_runs(
-            workflow_def_id,
-            page_size,
-            page_token,
-            workspace,
-        )
+        Args:
+            workflow_def_id: Only list workflow runs matching this workflow def. If
+                omitted, workflow runs with any workflow definition will be returned.
+            page_size: Maximum number of results returned in a single page.
+            page_token: Token for the requested page of the list results.
+                If omitted the first page will be returned.
+            workspace: Only list workflow runs in the specified workspace. If omitted,
+                workflow runs from all workspaces will be returned.
+
+        Raises:
+            orquestra.sdk._base._driver._exceptions.InvalidTokenError: when the
+                authorization token is rejected by the remote cluster.
+            orquestra.sdk._base._driver._exceptions.ForbiddenError: TODO
+            orquestra.sdk._base._driver._exceptions.UnknownHTTPError: when any other
+                error is raised by the remote cluster.
+        """
+
+        try:
+            resp = self._list_workflow_runs(
+                workflow_def_id,
+                page_size,
+                page_token,
+                workspace,
+            )
+        except (
+            _exceptions.InvalidTokenError,
+            _exceptions.ForbiddenError,
+            _exceptions.UnknownHTTPError,
+        ):
+            raise
 
         parsed_response = _models.Response[
             _models.ListWorkflowRunSummariesResponse, _models.Pagination
@@ -611,13 +627,29 @@
         page_token: Optional[str] = None,
         workspace: Optional[WorkspaceId] = None,
     ):
-        """
-        Get a list of wf runs from the workflow driver.
+        """Get a list of wf runs from the workflow driver.
 
         The responses will be parsed using the specified response model.
 
         This method consolidates the logic used by both list_workflow_runs and
         list_workflow_run_summaries.
+        
+        Args:
+            workflow_def_id: Only list workflow runs matching this workflow def. If
+                omitted, workflow runs with any workflow definition will be returned.
+            page_size: Maximum number of results returned in a single page.
+            page_token: Token for the requested page of the list results.
+                If omitted the first page will be returned.
+            workspace: Only list workflow runs in the specified workspace. If omitted,
+                workflow runs from all workspaces will be returned.
+          
+        
+        Raises:
+          orquestra.sdk._base._driver._exceptions.InvalidTokenError: when the
+                authorization token is rejected by the remote cluster.
+            orquestra.sdk._base._driver._exceptions.ForbiddenError: TODO
+            orquestra.sdk._base._driver._exceptions.UnknownHTTPError: when any other
+                error is raised by the remote cluster.
         """
         # Schema: https://github.com/zapatacomputing/workflow-driver/blob/fa3eb17f1132d9c7f4960331ffe7ddbd31e02f8c/openapi/src/resources/workflow-runs.yaml#L10 # noqa: E501
 
@@ -631,7 +663,14 @@
             ).dict(),
         )
 
-        _handle_common_errors(resp)
+        try:
+            _handle_common_errors(resp)
+        except (
+            _exceptions.InvalidTokenError,
+            _exceptions.ForbiddenError,
+            _exceptions.UnknownHTTPError,
+        ):
+            raise  
 
         return resp
 
