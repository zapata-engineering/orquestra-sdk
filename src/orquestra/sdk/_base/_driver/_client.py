--- conflicted
+++ resolved
@@ -21,10 +21,7 @@
 from requests import codes
 
 from orquestra.sdk import ProjectRef
-<<<<<<< HEAD
 from orquestra.sdk._ray._ray_logs import K8sEventLog, SystemLogSourceType, WFLog
-=======
->>>>>>> 19a6d81e
 from orquestra.sdk.schema.ir import WorkflowDef
 from orquestra.sdk.schema.responses import ComputeEngineWorkflowResult, WorkflowResult
 from orquestra.sdk.schema.workflow_run import (
@@ -664,11 +661,6 @@
         decoded = untarred.read().decode()
 
         # Parse the decoded data as logs
-<<<<<<< HEAD
-        # TODO: index by taskinvocationID rather than workflowrunID [ORQSDK-840]
-        # logs = []
-=======
->>>>>>> 19a6d81e
         messages = []
         for section_str in decoded.split("\n"):
             if len(section_str) < 1:
