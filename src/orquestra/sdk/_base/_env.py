--- conflicted
+++ resolved
@@ -62,17 +62,10 @@
     ORQ_RAY_DOWNLOAD_GIT_IMPORTS=1
 """
 
-<<<<<<< HEAD
+
 PASSPORT_FILE_ENV = "ORQUESTRA_PASSPORT_FILE"
 """
 Consumed by the Workflow SDK to set auth in remote contexts
-=======
-RAY_SET_TASK_RESOURCES_ENV = "ORQ_RAY_SET_TASK_RESOURCES"
-"""
-Used to configure if Ray uses a task invocation's resources
-Example:
-    ORQ_RAY_SET_TASK_RESOURCES=1
->>>>>>> 587b39f6
 """
 
 RAY_GLOBAL_WF_RUN_ID_ENV = "GLOBAL_WF_RUN_ID"
