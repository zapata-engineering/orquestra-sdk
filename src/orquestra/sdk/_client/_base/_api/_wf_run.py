################################################################################
# © Copyright 2022-2023 Zapata Computing Inc.
################################################################################

"""User-facing ``WorkflowRun`` object.

WorkflowRun represents, and allows interaction with, an individual workflow run.
"""

import os
import re
import sys
import time
import typing as t
import warnings
from datetime import timedelta
from functools import cached_property
from pathlib import Path
from urllib.parse import urlparse

<<<<<<< HEAD
from orquestra.sdk._shared import (
    ProjectRef,
    WorkflowLogs,
    iter_invocations_topologically,
    serde,
)
=======
from orquestra.sdk._client._base import _env
from orquestra.sdk._shared import _exec_ctx, serde
from orquestra.sdk._shared._graphs import iter_invocations_topologically
from orquestra.sdk._shared._logs._interfaces import WorkflowLogs
from orquestra.sdk._shared._spaces._structs import ProjectRef
>>>>>>> 9491a982
from orquestra.sdk._shared.abc import RuntimeInterface
from orquestra.sdk._shared.exceptions import (
    ConfigFileNotFoundError,
    ConfigNameNotFoundError,
    ProjectInvalidError,
    QERemoved,
    RayNotRunningError,
    RemoteConnectionError,
    RuntimeQuerySummaryError,
    UnauthorizedError,
    VersionMismatch,
    WorkflowRunCanNotBeTerminated,
    WorkflowRunNotFinished,
    WorkflowRunNotFoundError,
    WorkflowRunNotSucceeded,
    WorkspacesNotSupportedError,
)
from orquestra.sdk._shared.schema import ir
from orquestra.sdk._shared.schema.configs import ConfigName
from orquestra.sdk._shared.schema.responses import WorkflowResult
from orquestra.sdk._shared.schema.workflow_run import ProjectId, State
from orquestra.sdk._shared.schema.workflow_run import TaskRun as TaskRunModel
from orquestra.sdk._shared.schema.workflow_run import TaskRunId
from orquestra.sdk._shared.schema.workflow_run import WorkflowRun as WorkflowRunModel
from orquestra.sdk._shared.schema.workflow_run import (
    WorkflowRunId,
    WorkflowRunMinimal,
    WorkflowRunSummary,
    WorkspaceId,
)

from .._config import IN_PROCESS_CONFIG_NAME, RAY_CONFIG_NAME_ALIAS
from .._spaces._resolver import resolve_studio_ref, resolve_studio_workspace_ref
from ._config import RuntimeConfig, resolve_config
from ._task_run import TaskRun


class WorkflowRun:
    """Represents a single "execution" of a workflow.

    Used to get the workflow results.
    """

    @classmethod
    def by_id(
        cls,
        run_id: str,
        config: t.Optional[t.Union["RuntimeConfig", str]] = None,
        project_dir: t.Optional[t.Union[Path, str]] = None,
    ) -> "WorkflowRun":
        """Get the WorkflowRun corresponding to a previous workflow run.

        Args:
            run_id: The id of the workflow run to be loaded.
            config: Determines where to look for the workflow run record. If omitted,
                we will retrieve the config name from a local cache of workflow runs
                submitted from this machine.
            project_dir: DEPRECATED

        Raises:
            orquestra.sdk.exceptions.RuntimeQuerySummaryError: when ``config``
                wasn't passed, and it wasn't possible to infer the runtime
                matching ``wf_run_id``.
            orquestra.sdk.exceptions.WorkflowRunNotFoundError: when ``config`` was
                passed, but a matching workflow run couldn't be found.
            orquestra.sdk.exceptions.UnauthorizedError: when ``config`` was passed,
                but authorization with the remote runtime failed when getting the run
                details.
            orquestra.sdk.exceptions.ConfigFileNotFoundError: when the config file
                couldn't be read.
            orquestra.sdk.exceptions.ConfigNameNotFoundError: when there's no
                corresponding config entry in the config file.
        """
        if project_dir:
            warnings.warn(
                "project_dir argument is deprecated and will be removed"
                "in upcoming versions of orquestra-sdk"
            )

        # Resolve config
        resolved_config: RuntimeConfig
        if config is None:
            # Shorthand: query all known runtimes.
            try:
                resolved_config = _find_config_for_workflow(
                    wf_run_id=run_id,
                )
            except (
                RuntimeQuerySummaryError,
                ConfigNameNotFoundError,
                ConfigFileNotFoundError,
            ):
                raise
        else:
            resolved_config = resolve_config(config)

        # Retrieve workflow def from the runtime:
        # - Ray stores wf def for us under a metadata entry.
        # - CE will have endpoints for getting [wf def] by [wf run ID]. See:
        #   https://zapatacomputing.atlassian.net/browse/ORQP-1317
        runtime = resolved_config._get_runtime()
        try:
            wf_run_model = runtime.get_workflow_run_status(run_id)
        except (UnauthorizedError, WorkflowRunNotFoundError):
            raise

        workflow_run = WorkflowRun(
            run_id=run_id,
            wf_def=wf_run_model.workflow_def,
            runtime=runtime,
            config=resolved_config,
        )

        return workflow_run

    @classmethod
    def start_from_ir(
        cls,
        wf_def: ir.WorkflowDef,
        config: t.Union[RuntimeConfig, str],
        workspace_id: t.Optional[WorkspaceId] = None,
        project_id: t.Optional[ProjectId] = None,
        dry_run: bool = False,
        project_dir: t.Optional[t.Union[str, Path]] = None,
    ):
        """Start workflow run from its IR representation.

        Args:
            wf_def: IR definition of a workflow.
            config: SDK needs to know where to execute the workflow. The config
                contains the required details. This can be a RuntimeConfig object, or
                the name of a saved configuration.
            workspace_id: ID of the workspace for workflow - supported only on CE
            project_id: ID of the project for workflow - supported only on CE
            dry_run: Run the workflow without actually executing any task code.
                Useful for testing infrastructure, dependency imports, etc.
            project_dir: DEPRECATED
        """
        if project_dir:
            warnings.warn(
                "project_dir argument is deprecated and will be removed"
                "in upcoming versions of orquestra-sdk"
            )

        _config = resolve_config(config)

        runtime = _config._get_runtime()

        assert runtime is not None

        _project: t.Optional[ProjectRef] = resolve_studio_ref(
            workspace_id,
            project_id,
        )

        wf_run = cls._start(
            wf_def=wf_def,
            runtime=runtime,
            config=_config,
            project=_project,
            dry_run=dry_run,
        )

        return wf_run

    @classmethod
    def _start(
        cls,
        wf_def: ir.WorkflowDef,
        runtime: RuntimeInterface,
        config: t.Optional[RuntimeConfig],
        dry_run: bool,
        project: t.Optional[ProjectRef] = None,
    ):
        """Schedule workflow for execution and return WorkflowRun."""
        run_id = runtime.create_workflow_run(wf_def, project, dry_run)

        workflow_run = WorkflowRun(
            run_id=run_id,
            wf_def=wf_def,
            runtime=runtime,
            config=config,
        )

        return workflow_run

    def __init__(
        self,
        run_id: WorkflowRunId,
        wf_def: ir.WorkflowDef,
        runtime: RuntimeInterface,
        config: t.Optional["RuntimeConfig"] = None,
    ):
        """Initialiser for the WorkflowRun class.

        Note:
        Users aren't expected to use __init__() directly.
        Please use ``WorkflowRun.by_id`` or ``WorkflowDef.run()``.

        Args:
            run_id: The ID of this workflow run.
            wf_def: the workflow being run. Workflow definition in the model
                (serializable) form.
            runtime: the adapter object used to interact with the runtime to
                submit workflow, get results, etc. Different "runtimes" like
                Ray or Compute Engine have corresponding classes.
            config: the configuration defining the runtime by which this workflow run
                was executed.
        """
        self._run_id = run_id
        self._wf_def = wf_def
        self._runtime = runtime
        self._config = config

    def __str__(self) -> str:
        outstr: str = ""

        outstr += f"WorkflowRun '{self._run_id}' with parameters:"
        if self._config is None:
            outstr += "\n- Runtime: In-process runtime."
        else:
            outstr += f"\n- Config name: {self._config.name}"
            outstr += f"\n- Runtime name: {self._config._runtime_name}"
        return outstr

    @property
    def config(self):
        """The configuration for this workflow run."""
        if self._config is None:
            no_config_message = (
                "This workflow run was created without a runtime configuration. "
            )
            no_config_message += "The default in-process runtime was used."
            warnings.warn(no_config_message)

        return self._config

    @property
    def run_id(self):
        """The run_id for this workflow run."""
        return self._run_id

    @cached_property
    def project(self):
        """Get the project and workspace id of a workflowrun.

        Currently supported only on CE.

        Raises:
            orquestra.sdk.exceptions.WorkspacesNotSupportedError: when runtime
                does not support workspaces and projects
        """
        try:
            return self._runtime.get_workflow_project(self.run_id)
        except WorkspacesNotSupportedError:
            raise

    def wait_until_finished(
        self, frequency: float = 0.25, verbose: bool = True
    ) -> State:
        """Block until the workflow run finishes.

        This method draws no distinctions between whether the workflow run completes
        successfully, fails, or is terminated for any other reason.

        Args:
            frequency: The frequency in Hz at which the status should be checked.
            verbose: If ``True``, each iteration of the polling loop will print to
                stderr.

        Returns:
            orquestra.sdk.schema.workflow_run.State: The state of the finished workflow.
        """
        assert frequency > 0.0, "Frequency must be a positive non-zero value"

        status_model = self.get_status_model()
        status = status_model.status.state

        while not status.is_completed():
            sleep_time = 1.0 / frequency

            if verbose:
                print(
                    f"{self.run_id} is {status.name}. Sleeping for {sleep_time}s...",
                    file=sys.stderr,
                )

            time.sleep(sleep_time)
            status_model = self.get_status_model()
            status = status_model.status.state

        if verbose:
            print(
                f"{self.run_id} is {status.name}"
                if status_model.message is None
                else f"{self.run_id} is {status.name} - {status_model.message}",
                file=sys.stderr,
            )

        return status

    def stop(self, *, force: t.Optional[bool] = None):
        """Asks the runtime to stop the workflow run.

        Args:
            force: Asks the runtime to terminate the workflow without waiting for the
                workflow to gracefully exit.
                By default, this behavior is up to the runtime, but can be overridden
                with True/False.

        Raises:
            orquestra.sdk.exceptions.UnauthorizedError: when communication with runtime
                failed because of an auth error
            orquestra.sdk.exceptions.WorkflowRunCanNotBeTerminated: if the termination
                attempt failed
        """
        try:
            self._runtime.stop_workflow_run(self.run_id, force=force)
        except (UnauthorizedError, WorkflowRunCanNotBeTerminated):
            raise

    def get_status(self) -> State:
        """Return the current status of the workflow."""
        return self.get_status_model().status.state

    def get_status_model(self) -> WorkflowRunModel:
        """Serializable representation of the workflow run state.

        This reflects the state of the workflow run at a given point in time.
        """
        with warnings.catch_warnings():
            warnings.filterwarnings("ignore", category=VersionMismatch)
            return self._runtime.get_workflow_run_status(self.run_id)

    def get_results_serialized(self, wait: bool = False) -> t.Sequence[WorkflowResult]:
        """Retrieves workflow results in serialized form.

        Result value is a sequence of WorkflowResult objects where each can be
        deserialized separately

        Args:
            wait: whether or not to wait for workflow run completion.
                Uses the default options for waiting, use ``wait_until_finished()`` for
                more control.

        Raises:
            WorkflowRunNotFinished: when the workflow run has not finished and `wait` is
                False
            WorkflowRunNotSucceeded: when the workflow is no longer executing, but it
                did not succeed.
        """  # noqa 501
        if wait:
            self.wait_until_finished()

        if not (state := self.get_status()).is_completed():
            raise WorkflowRunNotFinished(
                f"Workflow run with id {self.run_id} has not finished. "
                f"Current state: {state}",
                state,
            )
        try:
            return self._runtime.get_workflow_run_outputs_non_blocking(self.run_id)
        except WorkflowRunNotSucceeded:
            raise

    def get_results(self, wait: bool = False) -> t.Sequence[t.Any]:
        """
        Retrieves workflow results, as returned by the workflow function.

        A workflow function is expected to return task outputs
        (ArtifactFutures) or constants (10, "hello", etc.). This method returns values
        of these. The order is dictated by the return statement in the workflow
        function, for example `return a, b, c` means this function returns (a, b, c).
        See also:
        https://docs.orquestra.io/docs/core/sdk/guides/workflow-syntax.html/workflow-syntax.html

        Args:
            wait:  whether or not to wait for workflow run completion.
                   Uses the default options for waiting, use ``wait_until_finished()`` for
                   more control.

        Raises:
            WorkflowRunNotFinished: when the workflow run has not finished and ``wait`` is
                                   False
            WorkflowRunNotSucceeded: when the workflow is no longer executing, but it did not
                succeed.
        """  # noqa 501
        try:
            serialized_results = self.get_results_serialized(wait=wait)
        except WorkflowRunNotSucceeded:
            raise

        results = (*(serde.deserialize(o) for o in serialized_results),)

        # If we only get one result back, return it directly rather than as a sequence
        if len(results) == 1:
            return results[0]

        return results

    def get_artifacts_serialized(
        self,
    ) -> t.Mapping[ir.TaskInvocationId, WorkflowResult]:
        """Unstable: this API will change.

        Returns values calculated by this workflow's tasks in serialized form.
        If a given task hasn't succeeded yet, the mapping won't
        contain the corresponding entry.

        Returns:
            A dictionary with an entry for each task run in the workflow. The key is the
                task's invocation ID. The value is whatever the task returned
                in serialized form
        """
        return self._runtime.get_available_outputs(self.run_id)

    def get_artifacts(self) -> t.Mapping[ir.TaskInvocationId, t.Any]:
        """Unstable: this API will change.

        Returns values calculated by this workflow's tasks. If a given task hasn't
        succeeded yet, the mapping won't contain the corresponding entry.

        Returns:
            A dictionary with an entry for each task run in the workflow. The key is the
                task's invocation ID. The value is whatever the task returned. If the
                task has 1 output, it's the dict entry's value. If the tasks has n
                outputs, the dict entry's value is a n-tuple.
        """
        inv_outputs = self.get_artifacts_serialized()

        # The output shape differs across runtimes when the workflow functions returns a
        # single, packed future. See more in:
        # https://zapatacomputing.atlassian.net/browse/ORQSDK-801
        return {
            inv_id: serde.deserialize(inv_output)
            for inv_id, inv_output in inv_outputs.items()
        }

    def get_artifact_serialized(
        self, task_invocation_id: ir.TaskInvocationId
    ) -> WorkflowResult:
        """Unstable: this API is not implemented for all runtimes yet.

        Returns serialized value calculated by given task if the task is finished.
        Raises exception if given task did not finish yet.
        """
        return self._runtime.get_output(self.run_id, task_invocation_id)

    def get_artifact(self, task_invocation_id: ir.TaskInvocationId) -> t.Any:
        """Unstable: this API is not implemented for all runtimes yet.

        Returns value calculated by given task if the task is finished.
        Raises exception if given task did not finish yet.
        """
        serialized_artifact = self.get_artifact_serialized(task_invocation_id)
        return serde.deserialize(serialized_artifact)

    def get_logs(self) -> WorkflowLogs:
        """Unstable: this API will change.

        Returns logs produced this workflow. See ``WorkflowLogs`` attributes for log
        categories or ``TaskRun.get_logs()`` for logs related to only a single task.
        """
        return self._runtime.get_workflow_logs(wf_run_id=self.run_id)

    @classmethod
    def _task_matches_schema_filters(
        cls,
        task_run_model: TaskRunModel,
        state: t.Optional[t.Union[State, t.List[State]]] = None,
        task_run_id: t.Optional[t.Union[str, TaskRunId]] = None,
        task_invocation_id: t.Optional[t.Union[str, ir.TaskInvocationId]] = None,
    ) -> bool:
        """Filters that can be applied to orquestra.sdk.schema.workflow_run.TaskRun."""
        if state:
            states: t.List[State]
            if isinstance(state, State):
                states = [state]
            else:
                states = state
            if task_run_model.status.state not in states:
                return False

        if task_run_id and not re.compile(task_run_id).fullmatch(task_run_model.id):
            return False

        if task_invocation_id and not re.compile(task_invocation_id).fullmatch(
            task_run_model.invocation_id
        ):
            return False

        return True

    @classmethod
    def _task_matches_api_filters(
        cls,
        task_run: TaskRun,
        task_fn_name: t.Optional[str] = None,
    ) -> bool:
        """Filters that can applied to orquestra.sdk._base._api._task_run.TaskRun."""
        if task_fn_name and not re.compile(task_fn_name).fullmatch(task_run.fn_name):
            return False
        return True

    def get_tasks(
        self,
        *,
        state: t.Optional[t.Union[State, t.List[State]]] = None,
        function_name: t.Optional[str] = None,
        task_run_id: t.Optional[t.Union[str, TaskRunId]] = None,
        task_invocation_id: t.Optional[t.Union[str, ir.TaskInvocationId]] = None,
    ) -> t.List[TaskRun]:
        """Returns TaskRun representations of the tasks executed in this workflow.

        Args:
            state: If specified, only tasks with matching states will be returned.
            function_name: A function name, or regex string matching the desired
                function name(s). If specified, only tasks with matching function names
                will be returned.
            task_run_id: A task run ID, or regex string matching the desired task run
                ID(s). If specified, only tasks with matching task run IDs will be
                returned.
            task_invocation_id: A task invocation ID, or regex string matching the
                desired task invocation ID(s). If specified, only tasks with matching
                task invocation IDs will be returned.

        Returns:
            An iterable of TaskRuns
        """
        wf_run_model: WorkflowRunModel = self.get_status_model()
        wf_ir = self._wf_def
        sorted_invs: t.List[ir.TaskInvocationId] = [
            inv.id for inv in iter_invocations_topologically(wf_ir)
        ]
        task_runs: t.Mapping[ir.TaskInvocationId, TaskRunModel] = {
            task_run.invocation_id: task_run for task_run in wf_run_model.task_runs
        }
        sorted_task_runs = [task_runs[inv_id] for inv_id in sorted_invs]

        tasks = []
        for task_model in sorted_task_runs:
            if not self._task_matches_schema_filters(
                task_model,
                state=state,
                task_run_id=task_run_id,
                task_invocation_id=task_invocation_id,
            ):
                continue
            task = TaskRun(
                task_run_id=task_model.id,
                task_invocation_id=task_model.invocation_id,
                workflow_run_id=self.run_id,
                runtime=self._runtime,
                wf_def=self._wf_def,
            )
            if not self._task_matches_api_filters(
                task,
                task_fn_name=function_name,
            ):
                continue
            tasks.append(task)

        return tasks


def _handle_common_listing_project_errors(
    project: t.Optional[ProjectId], workspace: t.Optional[WorkspaceId]
):
    """Handle common errors when specifying a project for listing wfs.

    Args:
        project: ID of a specific project.
        workspace: ID of a specific workspace.

    Raises:
        ProjectInvalidError: When a project is specified without a workspace.
    """
    if project and not workspace:
        raise ProjectInvalidError(
            f"The project `{project}` cannot be uniquely identified "
            "without a workspace parameter."
        )

    if project:
        warnings.warn(
            "`project` parameter in `list_workflow_runs` is deprecated and will be "
            "removed in the next release.",
            FutureWarning,
        )

    # Null project - it is ignored by platform anyway - left as parameter for
    # backward compatibility only
    return None


def _find_config_for_workflow(wf_run_id: WorkflowRunId) -> RuntimeConfig:
    not_found_configs: t.List[RuntimeConfig] = []
    unauthorized_configs: t.List[RuntimeConfig] = []
    not_running_configs: t.List[RuntimeConfig] = []

    config_names = RuntimeConfig.list_configs()
    for config_name in config_names:
        config_obj = RuntimeConfig.load(config_name)
        try:
            runtime = config_obj._get_runtime()
        except RayNotRunningError:
            # Ray connection is set up in `RayRuntime.__init__()`. We'll get the
            # exception when runtime object is created.
            not_running_configs.append(config_obj)
            continue
        except QERemoved:
            # When someone has old QE config stored in their config file
            # adding it to unauthorized as someone might re-login into cluster using CE
            unauthorized_configs.append(config_obj)
            continue

        try:
            _ = runtime.get_workflow_run_status(wf_run_id)
        except WorkflowRunNotFoundError:
            not_found_configs.append(config_obj)
            continue
        except UnauthorizedError:
            # TODO (ORQSDK-990): short circuit remote call by checking token validity
            # on the client side
            unauthorized_configs.append(config_obj)
            continue
        except RemoteConnectionError:
            # Cluster might be decommissioned or temporarily unavailable
            unauthorized_configs.append(config_obj)
            continue

        # We're here = the runtime knows about this run ID.
        return config_obj

    raise RuntimeQuerySummaryError(
        wf_run_id=wf_run_id,
        not_found_runtimes=[_make_runtime_info(config) for config in not_found_configs],
        unauthorized_runtimes=[
            _make_runtime_info(config) for config in unauthorized_configs
        ],
        not_running_runtimes=[
            _make_runtime_info(config) for config in not_running_configs
        ],
    )


def _make_runtime_info(config: RuntimeConfig) -> RuntimeQuerySummaryError.RuntimeInfo:
    try:
        uri = getattr(config, "uri")
    except AttributeError:
        uri = None
    return RuntimeQuerySummaryError.RuntimeInfo(
        runtime_name=config._runtime_name,
        config_name=config.name,
        server_uri=uri,
    )


def list_workflow_run_summaries(
    config: t.Union[ConfigName, "RuntimeConfig"],
    *,
    limit: t.Optional[int] = None,
    max_age: t.Optional[str] = None,
    state: t.Optional[t.Union[State, t.List[State]]] = None,
    workspace: t.Optional[WorkspaceId] = None,
    project: t.Optional[ProjectId] = None,
) -> t.List[WorkflowRunSummary]:
    """List summaries of the workflow runs, with some filters.

    Note: this function returns ``WorkflowRunSummary`` objects that are static overviews
    of the workflow runs. If you need to perform operations on the workflows, you
    probably want ``sdk.list_workflow_runs()``.

    Args:
        config: The name of the configuration to use.
        limit: Restrict the number of runs to return, prioritising the most recent.
        max_age: Only return runs younger than the specified maximum age.
        state: Only return runs of runs with the specified status.
        workspace: Only return runs from the specified workspace when using CE.
        project: will be used to list workflows from specific workspace and project
            when using CE.

    Raises:
        ConfigNameNotFoundError: when the named config is not found in the file.
        NotImplementedError: when a filter is specified for a runtime that does not
            support it.
    """
    _handle_common_listing_project_errors(project, workspace)
    workspace = resolve_studio_workspace_ref(workspace_id=workspace)

    # Resolve config
    try:
        resolved_config: RuntimeConfig = resolve_config(config)
    except ConfigNameNotFoundError:
        raise

    # resolve runtime
    runtime = resolved_config._get_runtime()

    # Grab the workflow summaries from the runtime.
    with warnings.catch_warnings():
        warnings.filterwarnings("ignore", category=VersionMismatch)
        try:
            run_summaries: t.List[
                WorkflowRunSummary
            ] = runtime.list_workflow_run_summaries(
                limit=limit,
                max_age=_parse_max_age(max_age),
                state=state,
                workspace=workspace,
            )
        except NotImplementedError:
            raise

    return run_summaries


def list_workflow_runs(
    config: t.Union[ConfigName, "RuntimeConfig"],
    *,
    limit: t.Optional[int] = None,
    max_age: t.Optional[str] = None,
    state: t.Optional[t.Union[State, t.List[State]]] = None,
    project_dir: t.Optional[t.Union[Path, str]] = None,
    workspace: t.Optional[WorkspaceId] = None,
    project: t.Optional[ProjectId] = None,
) -> t.List[WorkflowRun]:
    """List the workflow runs, with some filters.

    Note: this function returns a list of full ``WorkflowRun`` objects.
    This will allow you to iterate through workflow runs performing actions on them,
    e.g. stopping all workflows older than a month.
    If you want an overview of workflows without necessarily needing to interact with
    them, ``sdk.list_workflow_run_summaries()`` is a more efficient alternative.

    Args:
        config: The name of the configuration to use.
        limit: Restrict the number of runs to return, prioritising the most recent.
        max_age: Only return runs younger than the specified maximum age.
        state: Only return runs of runs with the specified status.
        project_dir: DEPRECATED
        workspace: Only return runs from the specified workspace when using CE.
        project: will be used to list workflows from specific workspace and project
            when using CE.

    Raises:
        ConfigNameNotFoundError: when the named config is not found in the file.
        NotImplementedError: when a filter is specified for a runtime that does not
            support it.

    Returns:
        a list of WorkflowRuns
    """
    # TODO: update docstring when platform workspace/project filtering is merged [ORQP-1479](https://zapatacomputing.atlassian.net/browse/ORQP-1479?atlOrigin=eyJpIjoiZWExMWI4MDUzYTI0NDQ0ZDg2ZTBlNzgyNjE3Njc4MDgiLCJwIjoiaiJ9) # noqa: E501

    if project_dir:
        warnings.warn(
            "project_dir argument is deprecated and will be removed"
            "in upcoming versions of orquestra-sdk"
        )

    _handle_common_listing_project_errors(project, workspace)
    workspace = resolve_studio_workspace_ref(workspace_id=workspace)

    # Resolve config
    try:
        resolved_config: RuntimeConfig = resolve_config(config)
    except ConfigNameNotFoundError:
        raise
    # If user wasn't specific with workspace and project, we might want to resolve it

    # resolve runtime
    runtime = resolved_config._get_runtime()

    # Grab the "workflow runs" from the runtime.
    # Note: WorkflowRun means something else in runtime land. To avoid overloading, this
    #       import is aliased to WorkflowRunStatus in here.
    with warnings.catch_warnings():
        warnings.filterwarnings("ignore", category=VersionMismatch)
        try:
            run_statuses: t.Sequence[WorkflowRunMinimal] = runtime.list_workflow_runs(
                limit=limit,
                max_age=_parse_max_age(max_age),
                state=state,
                workspace=workspace,
            )
        except NotImplementedError:
            raise

    # We need to convert to the public API notion of a WorkflowRun
    runs = []
    for run_status in run_statuses:
        assert run_status.workflow_def is not None
        workflow_run = WorkflowRun(
            run_id=run_status.id,
            wf_def=run_status.workflow_def,
            runtime=runtime,
            config=resolved_config,
        )
        runs.append(workflow_run)
    return runs


def _parse_max_age(age: t.Optional[str]) -> t.Optional[timedelta]:
    """Parse a string specifying an age into a timedelta object.

    Args:
        age: the string to be parsed.

    Raises:
        ValueError: if the age string cannot be parsed

    Returns:
        datetime.timedelta: the age specified by the 'age' string, as a timedelta.
        None: if age is None
    """
    if age is None:
        return None
    time_params = {}

    # time in format "{days}d{hours}h{minutes}m{seconds}s"

    # match one or more digits "\d+?" followed by a single character from the 'units'
    # list. Capture the digits in a group labelled 'name'
    time_capture_group = r"(?P<{name}>\d+?)[{units}]"

    re_string = ""
    name_units = (
        ("days", "dD"),
        ("hours", "hH"),
        ("minutes", "mM"),
        ("seconds", "sS"),
    )
    for name, units in name_units:
        # match each potential time unit capture group between 0 and 1 times.
        re_string += rf"({time_capture_group.format(name=name, units=units)})?"

    if parts := re.compile(re_string).fullmatch(age):
        for name, param in parts.groupdict().items():
            if param:
                time_params[name] = int(param)
        if len(time_params) > 0:
            return timedelta(**time_params)

    raise ValueError(
        'Time strings must be in the format "{days}d{hours}h{minutes}m{seconds}s". '
        "Accepted units are:\n"
        "- d or D: days\n"
        "- h or H: hours\n"
        "- m or M: minutes\n"
        "- s or S: seconds\n"
        "For example:\n"
        '- "9h32m" = 9 hours and 32 minutes,\n'
        '- "8H6S" = 8 hours and 6 seconds,\n'
        '- "10m" = 10 minutes,\n'
        '- "3D6h8M13s" = 3 days, 6 hours, 8 minutes and 13 seconds.'
    )


def _get_workspace_and_project_ids() -> (
    t.Tuple[t.Optional[WorkspaceId], t.Optional[ProjectId]]
):
    if not os.getenv(_env.CURRENT_CLUSTER_ENV):
        return None, None

    return os.getenv(_env.CURRENT_WORKSPACE_ENV), os.getenv(_env.CURRENT_PROJECT_ENV)


def _generate_cluster_uri_name(uri: str) -> str:
    return str(urlparse(uri).path).split(".")[0]


def _get_config_context() -> str:
    cluster_uri = os.getenv(_env.CURRENT_CLUSTER_ENV)
    if not cluster_uri:
        context = _exec_ctx.get_current_exec_context()
        if context == _exec_ctx.ExecContext.RAY:
            return RAY_CONFIG_NAME_ALIAS
        elif context == _exec_ctx.ExecContext.DIRECT:
            return IN_PROCESS_CONFIG_NAME
        else:
            raise NotImplementedError(
                f"Got unexpected global context {context}. Please report this as a bug."
            )

    return _generate_cluster_uri_name(cluster_uri)


class CurrentExecutionCtx(t.NamedTuple):
    config_name: ConfigName
    workspace_id: t.Optional[WorkspaceId]
    project_id: t.Optional[ProjectId]


def current_exec_ctx() -> CurrentExecutionCtx:
    """Get the backend IDs related to current workflow execution context.

    config_name is the name of the config used to execute current workflow.

    workspace_id  and project_id are the workspace and project
    in which the workflow is executed. If run locally, they are set to None.

    This function is intended to be used within the task code in the following way::

        @sdk.task
        def t():
            config_name, workspace_id, project_id =  sdk.current_exec_ctx()
            ...

    Returns:
        The config, workspace and project IDs associated with the current
            run, in a named tuple. See: CurrentWorkflowIDs
    """
    config = _get_config_context()
    workspace_id, project_id = _get_workspace_and_project_ids()
    return CurrentExecutionCtx(
        config_name=config, workspace_id=workspace_id, project_id=project_id
    )<|MERGE_RESOLUTION|>--- conflicted
+++ resolved
@@ -17,21 +17,14 @@
 from functools import cached_property
 from pathlib import Path
 from urllib.parse import urlparse
-
-<<<<<<< HEAD
 from orquestra.sdk._shared import (
     ProjectRef,
     WorkflowLogs,
     iter_invocations_topologically,
     serde,
 )
-=======
-from orquestra.sdk._client._base import _env
-from orquestra.sdk._shared import _exec_ctx, serde
-from orquestra.sdk._shared._graphs import iter_invocations_topologically
-from orquestra.sdk._shared._logs._interfaces import WorkflowLogs
-from orquestra.sdk._shared._spaces._structs import ProjectRef
->>>>>>> 9491a982
+
+from orquestra.sdk._shared.exec_ctx import ExecContext, get_current_exec_context
 from orquestra.sdk._shared.abc import RuntimeInterface
 from orquestra.sdk._shared.exceptions import (
     ConfigFileNotFoundError,
@@ -67,6 +60,7 @@
 from .._spaces._resolver import resolve_studio_ref, resolve_studio_workspace_ref
 from ._config import RuntimeConfig, resolve_config
 from ._task_run import TaskRun
+from .._env import CURRENT_CLUSTER_ENV, CURRENT_WORKSPACE_ENV, CURRENT_PROJECT_ENV
 
 
 class WorkflowRun:
@@ -894,10 +888,10 @@
 def _get_workspace_and_project_ids() -> (
     t.Tuple[t.Optional[WorkspaceId], t.Optional[ProjectId]]
 ):
-    if not os.getenv(_env.CURRENT_CLUSTER_ENV):
+    if not os.getenv(CURRENT_CLUSTER_ENV):
         return None, None
 
-    return os.getenv(_env.CURRENT_WORKSPACE_ENV), os.getenv(_env.CURRENT_PROJECT_ENV)
+    return os.getenv(CURRENT_WORKSPACE_ENV), os.getenv(CURRENT_PROJECT_ENV)
 
 
 def _generate_cluster_uri_name(uri: str) -> str:
@@ -905,12 +899,12 @@
 
 
 def _get_config_context() -> str:
-    cluster_uri = os.getenv(_env.CURRENT_CLUSTER_ENV)
+    cluster_uri = os.getenv(CURRENT_CLUSTER_ENV)
     if not cluster_uri:
-        context = _exec_ctx.get_current_exec_context()
-        if context == _exec_ctx.ExecContext.RAY:
+        context = get_current_exec_context()
+        if context == ExecContext.RAY:
             return RAY_CONFIG_NAME_ALIAS
-        elif context == _exec_ctx.ExecContext.DIRECT:
+        elif context == ExecContext.DIRECT:
             return IN_PROCESS_CONFIG_NAME
         else:
             raise NotImplementedError(
