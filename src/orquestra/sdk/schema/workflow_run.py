--- conflicted
+++ resolved
@@ -72,9 +72,7 @@
 
     task_runs: t.List[TaskRun]
     status: RunStatus
-<<<<<<< HEAD
     message: t.Optional[str] = None
-=======
 
 
 class WorkflowRunSummary(WorkflowRunOnlyID):
@@ -104,5 +102,4 @@
                 1 for tr in wf.task_runs if tr.status.state == State.SUCCEEDED
             ),
             dry_run=None,
-        )
->>>>>>> 83d22d97
+        )