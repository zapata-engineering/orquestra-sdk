--- conflicted
+++ resolved
@@ -12,14 +12,8 @@
 import warnings
 
 import pydantic
-<<<<<<< HEAD
 
 from .._base._storage import PYDANTICV1, OrquestraBaseModel
-=======
-from pydantic import BeforeValidator
-
-from .._base._storage import OrquestraBaseModel
->>>>>>> ea2ba936
 
 ImportId = str
 SecretNodeId = str
@@ -53,20 +47,14 @@
     port: t.Optional[int] = None
     path: str
     query: t.Optional[str] = None
-<<<<<<< HEAD
-
-=======
->>>>>>> ea2ba936
+
 
 if PYDANTICV1:
     repo_url_validator = pydantic.validator("repo_url", pre=True)
 else:
     repo_url_validator = pydantic.field_validator("repo_url", mode="before")
 
-<<<<<<< HEAD
-
-=======
->>>>>>> ea2ba936
+
 class GitImport(OrquestraBaseModel):
     id: ImportId
     repo_url: GitURL
@@ -75,11 +63,7 @@
     # we need this in the JSON to know which class to use when deserializing
     type: t.Literal["GIT_IMPORT"] = "GIT_IMPORT"
 
-<<<<<<< HEAD
     @repo_url_validator
-=======
-    @pydantic.field_validator("repo_url", mode="before")
->>>>>>> ea2ba936
     def _backwards_compatible_repo_url(cls, v):
         """Allows older models with a string URL to be imported."""
         # Prevent circular imports
@@ -187,7 +171,6 @@
     cpu: t.Optional[str] = None
     memory: t.Optional[str] = None
     disk: t.Optional[str] = None
-<<<<<<< HEAD
     if PYDANTICV1:
         gpu: t.Optional[str] = None
     else:
@@ -195,9 +178,6 @@
             t.Annotated[str, pydantic.BeforeValidator(lambda x: str(x))]
         ] = None
 
-=======
-    gpu: t.Optional[t.Annotated[str, BeforeValidator(lambda x: str(x))]] = None
->>>>>>> ea2ba936
     # nodes should be a positive integer representing the number of nodes assigned
     # to a workflow. If None, the runtime will choose.
     # This only applies to workflows and not tasks.
@@ -411,15 +391,11 @@
     python_version: Version
 
 
-<<<<<<< HEAD
 if PYDANTICV1:
     metadata_validator = pydantic.validator("metadata", always=True)
 else:
     metadata_validator = pydantic.field_validator("metadata", mode="after")
 
-
-=======
->>>>>>> ea2ba936
 class WorkflowDef(OrquestraBaseModel):
     """The main data structure for intermediate workflow representation.
 
@@ -461,11 +437,8 @@
     # If none, the runtime will decide.
     resources: t.Optional[Resources] = None
 
-<<<<<<< HEAD
+
     @metadata_validator
-=======
-    @pydantic.field_validator("metadata", mode="after")
->>>>>>> ea2ba936
     def sdk_version_up_to_date(cls, v: t.Optional[WorkflowMetadata]):
         # Workaround for circular imports
         from orquestra.sdk import exceptions
