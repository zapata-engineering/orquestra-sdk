--- conflicted
+++ resolved
@@ -57,12 +57,7 @@
     tabulate
     rich~=13.5
     # For automatic login
-<<<<<<< HEAD
-    # 3.9 aiohttp introduced warnings in Python 3.11 and 3.12
-    aiohttp==3.8.*
-=======
     aiohttp~=3.8.0
->>>>>>> 8b8681d5
     # Decoding JWTs
     PyJWT~=2.6
     # Capture stdout/stderr
