# © Copyright 2022 Zapata Computing Inc.
################################################################################
import base64
import copy
import datetime
import gzip
import io
import json
import tarfile
import typing as t
from pathlib import Path
from unittest.mock import MagicMock, Mock, PropertyMock

import pytest
import responses

import orquestra.sdk as sdk
from orquestra.sdk import exceptions
from orquestra.sdk._base import _db, serde
from orquestra.sdk._base._conversions._yaml_exporter import (
    pydantic_to_yaml,
    workflow_to_yaml,
)
from orquestra.sdk._base._qe import _qe_runtime
from orquestra.sdk._base._testing._example_wfs import my_workflow
from orquestra.sdk.schema.configs import RuntimeConfiguration, RuntimeName
from orquestra.sdk.schema.ir import ArtifactFormat, ArtifactNodeId, TaskInvocationId
from orquestra.sdk.schema.local_database import StoredWorkflowRun
from orquestra.sdk.schema.responses import JSONResult, PickleResult, WorkflowResult
from orquestra.sdk.schema.workflow_run import (
<<<<<<< HEAD
=======
    ProjectRef,
>>>>>>> 45117a63
    RunStatus,
    State,
    TaskRun,
    WorkflowRun,
    WorkflowRunId,
)

QE_MINIMAL_CURRENT_REPRESENTATION: t.Dict[str, t.Any] = {
    "status": {
        "phase": "Succeeded",
        "startedAt": "1989-12-13T09:03:49Z",
        "finishedAt": "1989-12-13T09:05:14Z",
        "nodes": {
            "hello-there-abc123-r000": {
                "id": "hello-there-abc123-r000",
                "name": "hello-there-abc123-r000",
                "displayName": "hello-there-abc123-r000",
                "type": "DAG",
                "templateName": "qeDagWorkflow",
                "phase": "Succeeded",
                "startedAt": "1989-12-13T09:03:49Z",
                "finishedAt": "1989-12-13T09:05:09Z",
                "children": ["hello-there-abc123-r000-2738763496"],
                "outboundNodes": ["hello-there-abc123-r000-3825957270"],
            },
            "wf-3fmte-r000": {
                "id": "wf-3fmte-r000",
                "name": "wf-3fmte-r000",
                "displayName": "wf-3fmte-r000",
                "type": "DAG",
                "templateName": "qeDagWorkflow",
                "phase": "Failed",
                "startedAt": "1989-12-13T09:03:49Z",
                "finishedAt": "1989-12-13T09:05:09Z",
                "children": ["hello-there-abc123-r000-2738763496"],
                "outboundNodes": ["hello-there-abc123-r000-3825957270"],
            },
            "hello-there-abc123-r000-2738763496": {
                "id": "hello-there-abc123-r000-2738763496",
                "name": "hello-there-abc123-r000.invocation-1-task-multi-output-test",  # noqa: E501
                "displayName": "invocation-1-task-multi-output-test",
                "type": "Pod",
                "templateName": "invocation-1-task-multi-output-test",
                "phase": "Succeeded",
                "boundaryID": "hello-there-abc123-r000",
                "startedAt": "1989-12-13T09:03:49Z",
                "finishedAt": "1989-12-13T09:04:28Z",
                "children": ["hello-there-abc123-r000-3825957270"],
            },
            "hello-there-abc123-r000-2752640860": {
                "id": "hello-there-abc123-r000-2752640860",
                "name": "hello-there-abc123-r000.onExit",
                "displayName": "hello-there-abc123-r000.onExit",
                "type": "DAG",
                "templateName": "orquestra",
                "phase": "Succeeded",
                "startedAt": "1989-12-13T09:05:09Z",
                "finishedAt": "1989-12-13T09:05:16Z",
                "children": ["hello-there-abc123-r000-48533308"],
                "outboundNodes": ["hello-there-abc123-r000-48533308"],
            },
            "hello-there-abc123-r000-3825957270": {
                "id": "hello-there-abc123-r000-3825957270",
                "name": "hello-there-abc123-r000.invocation-0-task-make-greeting-message",  # noqa: E501
                "displayName": "invocation-0-task-make-greeting-message",
                "type": "Pod",
                "templateName": "invocation-0-task-make-greeting-message",
                "phase": "Succeeded",
                "boundaryID": "hello-there-abc123-r000",
                "startedAt": "1989-12-13T09:04:29Z",
                "finishedAt": "1989-12-13T09:05:08Z",
            },
            "hello-there-abc123-r000-48533308": {
                "id": "hello-there-abc123-r000-48533308",
                "name": "hello-there-abc123-r000.onExit.Finalizing-your-data",
                "displayName": "Finalizing-your-data",
                "type": "Pod",
                "templateName": "Finalizing-your-data",
                "phase": "Succeeded",
                "boundaryID": "hello-there-abc123-r000-2752640860",
                "startedAt": "1989-12-13T09:05:09Z",
                "finishedAt": "1989-12-13T09:05:14Z",
            },
        },
    },
}

QE_MINIMAL_CURRENT_REPRESENTATION_COMPRESSED_NODES = {
    "status": {
        "phase": QE_MINIMAL_CURRENT_REPRESENTATION["status"]["phase"],
        "startedAt": QE_MINIMAL_CURRENT_REPRESENTATION["status"]["startedAt"],
        "finishedAt": QE_MINIMAL_CURRENT_REPRESENTATION["status"]["finishedAt"],
        "compressedNodes": base64.standard_b64encode(
            gzip.compress(
                json.dumps(
                    QE_MINIMAL_CURRENT_REPRESENTATION["status"]["nodes"]
                ).encode(),
            )
        ).decode(),
    },
}

QE_MINIMAL_CURRENT_REPRESENTATION_RUNNING_WF = {
    "status": {
        "phase": "Running",
        "startedAt": "1989-12-13T09:03:49Z",
        "finishedAt": None,
        "nodes": {
            "hello-there-abc123-r000": {
                "id": "hello-there-abc123-r000",
                "name": "hello-there-abc123-r000",
                "displayName": "hello-there-abc123-r000",
                "type": "DAG",
                "templateName": "qeDagWorkflow",
                "phase": "Running",
                "startedAt": "1989-12-13T09:03:49Z",
                "finishedAt": "1989-12-13T09:05:09Z",
                "children": ["hello-there-abc123-r000-2738763496"],
                "outboundNodes": ["hello-there-abc123-r000-3825957270"],
            },
        },
    }
}

QE_MINIMAL_CURRENT_REPRESENTATION_WAITING_TASK = copy.deepcopy(
    QE_MINIMAL_CURRENT_REPRESENTATION
)
QE_MINIMAL_CURRENT_REPRESENTATION_WAITING_TASK["status"]["nodes"][
    "hello-there-abc123-r000-3825957270"
] = {
    "id": "hello-there-abc123-r000-3825957270",
    "name": "hello-there-abc123-r000.invocation-0-task-make-greeting-message",  # noqa: E501
    "displayName": "invocation-0-task-make-greeting-message",
    "type": "Pod",
    "templateName": "invocation-0-task-make-greeting-message",
    "phase": "Pending",
    "boundaryID": "hello-there-abc123-r000",
    "message": "Unschedulable: 0/8 nodes are available: 8 node(s) didn't match Pod's node affinity/selector.",  # noqa: E501
    "startedAt": "2022-07-18T11:48:12Z",
    "finishedAt": None,
}

QE_WORKFLOW_RESULT_JSON_DICT = {
    "hello-there-abc123-r000-2738763496": {
        "artifact-1-multi-output-test": {
            "serialization_format": "JSON",
            "value": '"there"',
        },
        "inputs": {
            "__sdk_fn_ref_dict": {
                "type": "sdk-metadata",
                "value": {
                    "file_path": "git-1871174d6e_github_com_zapatacomputing_orquestra_sdk/src/orquestra/sdk/examples/exportable_wf.py",  # noqa: E501
                    "function_name": "multi_output_test",
                    "line_number": 29,
                    "type": "FILE_FUNCTION_REF",
                },
            },
            "__sdk_output_node_dicts": {
                "type": "sdk-metadata",
                "value": [
                    {
                        "artifact_index": 1,
                        "custom_name": None,
                        "id": "artifact-1-multi-output-test",
                        "serialization_format": "AUTO",
                    }
                ],
            },
            "__sdk_positional_args_ids": {"type": "sdk-metadata", "value": []},
        },
        "stepID": "hello-there-abc123-r000-2738763496",
        "stepName": "invocation-1-task-multi-output-test",
        "workflowId": "hello-there-abc123-r000",
    },
    "hello-there-abc123-r000-3825957270": {
        "artifact-0-make-greeting-message": {
            "serialization_format": "JSON",
            "value": '"hello, alex zapata!there"',
        },
        "inputs": {
            "__sdk_fn_ref_dict": {
                "type": "sdk-metadata",
                "value": {
                    "file_path": "git-1871174d6e_github_com_zapatacomputing_orquestra_sdk/src/orquestra/sdk/examples/exportable_wf.py",  # noqa: E501
                    "function_name": "make_greeting",
                    "line_number": 19,
                    "type": "FILE_FUNCTION_REF",
                },
            },
            "__sdk_output_node_dicts": {
                "type": "sdk-metadata",
                "value": [
                    {
                        "artifact_index": None,
                        "custom_name": None,
                        "id": "artifact-0-make-greeting-message",
                        "serialization_format": "AUTO",
                    }
                ],
            },
            "__sdk_positional_args_ids": {"type": "sdk-metadata", "value": []},
            "additional_message": {
                "sourceArtifactName": "artifact-1-multi-output-test",
                "sourceStepID": "hello-there-abc123-r000-2738763496",
            },
            "first": {
                "type": "workflow-result-dict",
                "value": {"serialization_format": "JSON", "value": '"alex"'},
            },
            "last": {
                "type": "workflow-result-dict",
                "value": {"serialization_format": "JSON", "value": '"zapata"'},
            },
        },
        "stepID": "hello-there-abc123-r000-3825957270",
        "stepName": "invocation-0-task-make-greeting-message",
        "workflowId": "hello-there-abc123-r000",
    },
}


def _make_result_bytes(results_dict: t.Dict[str, t.Any]) -> bytes:
    results_file_bytes = json.dumps(results_dict).encode()

    tar_buf = io.BytesIO()
    with tarfile.open(mode="w:gz", fileobj=tar_buf) as tar:
        # TODO: verify that this mock reflects reality.

        # See this for creating tars in memory:
        # https://github.com/python/cpython/issues/66404#issuecomment-1093662423
        tar_info = tarfile.TarInfo("results.json")
        tar_info.size = len(results_file_bytes)
        tar.addfile(tar_info, fileobj=io.BytesIO(results_file_bytes))

    tar_buf.seek(0)
    return tar_buf.read()


QE_WORKFLOW_RESULT_BYTES = _make_result_bytes(QE_WORKFLOW_RESULT_JSON_DICT)

QE_STATUS_RESPONSE = {
    "id": "hello-there-abc123-r000",
    "status": "Succeeded",
    "currentRepresentation": base64.standard_b64encode(
        json.dumps(QE_MINIMAL_CURRENT_REPRESENTATION).encode()
    ).decode(),
    "completed": True,
    "retry": "",
    "lastModified": "1989-12-13T09:10:04.14422796Z",
    "created": "1989-12-13T09:03:49.39478764Z",
}


QE_STATUS_RESPONSE_COMPRESSED = {
    "id": "hello-there-abc123",
    "status": "Succeeded",
    "currentRepresentation": base64.standard_b64encode(
        json.dumps(QE_MINIMAL_CURRENT_REPRESENTATION_COMPRESSED_NODES).encode()
    ).decode(),
    "completed": True,
    "retry": "",
    "lastModified": "1989-12-13T09:10:04.14422796Z",
    "created": "1989-12-13T09:03:49.39478764Z",
}

QE_STATUS_RESPONSE_NOT_READY = {
    "id": "hello-there-abc123-r000",
    "status": "Pending",
    "currentRepresentation": base64.standard_b64encode(
        json.dumps({"status": {"startedAt": None, "finishedAt": None}}).encode()
    ).decode(),
    "completed": False,
    "retry": "",
    "lastModified": "1989-12-13T09:10:04.14422796Z",
    "created": "1989-12-13T09:03:49.39478764Z",
}

QE_STATUS_RESPONSE_RUNNING = {
    "id": "hello-there-abc123-r000",
    "status": "Running",
    "currentRepresentation": base64.standard_b64encode(
        json.dumps(QE_MINIMAL_CURRENT_REPRESENTATION_RUNNING_WF).encode()
    ).decode(),
    "completed": False,
    "retry": "",
    "lastModified": "1989-12-13T09:10:04.14422796Z",
    "created": "1989-12-13T09:03:49.39478764Z",
}

QE_STATUS_RESPONSE_WAITING_TASK = {
    "id": "hello-there-abc123-r000",
    "status": "Running",
    "currentRepresentation": base64.standard_b64encode(
        json.dumps(QE_MINIMAL_CURRENT_REPRESENTATION_WAITING_TASK).encode()
    ).decode(),
    "completed": False,
    "retry": "",
    "lastModified": "1989-12-13T09:10:04.14422796Z",
    "created": "1989-12-13T09:03:49.39478764Z",
}

QE_STATUS_RESPONSE_TERMINATED = copy.deepcopy(QE_STATUS_RESPONSE_WAITING_TASK)
QE_STATUS_RESPONSE_TERMINATED["status"] = "Terminated"

QE_RESPONSES = {
    "version": {
        "serverVersion": "patched",
        "serverBuild": "patched",
        "cliBuild": "patched",
        "importsBuild": "patched",
    },
    "submit": "workflow-id",
    "status": QE_STATUS_RESPONSE,
    "status_compressed": QE_STATUS_RESPONSE_COMPRESSED,
    "status_not_ready": QE_STATUS_RESPONSE_NOT_READY,
    "status_running": QE_STATUS_RESPONSE_RUNNING,
    "status_waiting_task": QE_STATUS_RESPONSE_WAITING_TASK,
    "status_terminated": QE_STATUS_RESPONSE_TERMINATED,
    "stop": " ",
    "logs": {"logs": "a couple of mocked out lines\njoined with newline separator"},
    "logs_empty": {"logs": ""},
    "logs_jsonl": {
        "logs": "\n".join(
            [
                json.dumps({"log": line})
                for line in ["sample log line", "another log entry in JSONL format"]
            ]
        )
    },
    "list": [
        {
            "_ulid": "01FAQVX4390WK7EAW2XC6VR5JX",
            "completed": True,
            "created": "1989-12-13T09:03:49.39478764Z",
            "currentRepresentation": json.dumps(QE_MINIMAL_CURRENT_REPRESENTATION),
            "id": "hello-there-abc123-r000",
            "lastModified": "1989-12-13T09:10:04.14422796Z",
            "owner": "philip.carinhas@zapatacomputing.com",
            "retry": "",
            "status": "Succeeded",
            "target": "argo",
            "version": "io.orquestra.workflow/1.0.0",
        },
    ],
    "results_bytes": QE_WORKFLOW_RESULT_BYTES,
}


TEST_WORKFLOW = my_workflow.model


@pytest.fixture
def mocked_responses():
    # This is the place to tap into response mocking machinery, if needed.
    with responses.RequestsMock() as mocked_responses:
        yield mocked_responses


@pytest.fixture
def runtime(tmp_path, mock_workflow_db_location):
    (tmp_path / ".orquestra").mkdir(exist_ok=True)
    # Fake QE configuration
    config = RuntimeConfiguration(
        config_name="hello",
        runtime_name=RuntimeName.QE_REMOTE,
        runtime_options={"uri": "http://localhost", "token": "blah"},
    )
    # Return a runtime object
    return _qe_runtime.QERuntime(config, tmp_path)


@pytest.fixture
def runtime_verbose(tmp_path):
    (tmp_path / ".orquestra").mkdir(exist_ok=True)
    # Fake QE configuration
    config = RuntimeConfiguration(
        config_name="hello",
        runtime_name=RuntimeName.QE_REMOTE,
        runtime_options={"uri": "http://localhost", "token": "blah"},
    )
    # Return a runtime object
    return _qe_runtime.QERuntime(config, tmp_path, True)


class TestInitialization:
    @pytest.mark.parametrize("proj_dir", [".", Path(".")])
    @pytest.mark.parametrize("verbose", [True, False])
    def test_passing_project_dir_and_config_obj(self, proj_dir, verbose):
        """
        - GIVEN user is calling QERuntime()
        - WHEN project_dir and config arguments are provided
        - THEN a RuntimeConfiguration object is returned whose properties match
          those of the configuration returned from calling
          from_runtime_configuration() with the same parameters
        """
        config = RuntimeConfiguration(
            config_name="hello",
            runtime_name=RuntimeName.QE_REMOTE,
            runtime_options={"uri": "http://localhost", "token": "blah"},
        )

        # when
        rt = _qe_runtime.QERuntime(config=config, project_dir=proj_dir, verbose=verbose)

        # then
        rt2 = _qe_runtime.QERuntime.from_runtime_configuration(
            project_dir=proj_dir, config=config, verbose=verbose
        )
        assert rt._config == rt2._config
        assert rt._project_dir == rt2._project_dir
        assert rt._verbose == rt2._verbose


HELLO_CONFIG = RuntimeConfiguration(
    config_name="hello",
    runtime_name=RuntimeName.QE_REMOTE,
    runtime_options={"uri": "http://localhost", "token": "blah"},
)


class TestGeneral:
    def test_invalid_config(self, monkeypatch):
        config = RuntimeConfiguration(
            config_name="hello",
            runtime_name=RuntimeName.QE_REMOTE,
            runtime_options={},
        )
        with pytest.raises(exceptions.RuntimeConfigError):
            _qe_runtime.QERuntime(config, Path("shouldnt_matter"))


class TestCreateWorkflowRun:
    def test_happy_path(self, monkeypatch, runtime, mocked_responses):
        _save_workflow_run = Mock()
        monkeypatch.setattr(_db.WorkflowDB, "save_workflow_run", _save_workflow_run)
        mocked_responses.add(
            responses.POST,
            "http://localhost/v1/workflows",
            body=QE_RESPONSES["submit"],
        )

        result = runtime.create_workflow_run(TEST_WORKFLOW, None)

        _save_workflow_run.assert_called_once()
        assert result == "workflow-id"

    def test_project_raises_warning(self, monkeypatch, runtime, mocked_responses):
        _save_workflow_run = Mock()
        monkeypatch.setattr(_db.WorkflowDB, "save_workflow_run", _save_workflow_run)
        mocked_responses.add(
            responses.POST,
            "http://localhost/v1/workflows",
            body=QE_RESPONSES["submit"],
        )
        with pytest.warns(expected_warning=exceptions.UnsupportedRuntimeFeature):
            runtime.create_workflow_run(
                TEST_WORKFLOW, project=ProjectRef(workspace_id="", project_id="")
            )

    @staticmethod
    def test_exception_on_bad_request_too_large(monkeypatch, runtime, mocked_responses):
        _save_workflow_run = Mock()
        monkeypatch.setattr(_db.WorkflowDB, "save_workflow_run", _save_workflow_run)
        mocked_responses.add(
            responses.POST,
            "http://localhost/v1/workflows",
            status=400,
            body="Failed to run workflow : Request entity too large: limit is 3145728",
        )

        with pytest.raises(exceptions.WorkflowTooLargeError) as exc_info:
            _ = runtime.create_workflow_run(TEST_WORKFLOW, None)

        _save_workflow_run.assert_not_called()
        assert "The submitted workflow is too large to be run on this cluster." in str(
            exc_info
        )

    @staticmethod
    def test_exception_on_bad_request_passthrough(
        monkeypatch, runtime, mocked_responses
    ):
        _save_workflow_run = Mock()
        monkeypatch.setattr(_db.WorkflowDB, "save_workflow_run", _save_workflow_run)
        mocked_responses.add(
            responses.POST,
            "http://localhost/v1/workflows",
            status=400,
            body="some other submission failure",
        )

        with pytest.raises(exceptions.WorkflowSyntaxError) as exc_info:
            _ = runtime.create_workflow_run(TEST_WORKFLOW, None)

        _save_workflow_run.assert_not_called()
        assert "some other submission failure" in str(exc_info)

    @staticmethod
    @pytest.mark.parametrize(
        "workflow_name",
        [
            "ContainsUppercaseCharacters",
            "-starts-with.non-alphanumeric",
            "ends-with-non.alphanumeric-",
        ],
    )
    def test_raises_exception_if_workflow_name_does_not_match_qe_reqs(
        workflow_name,
        runtime,
    ):
        @sdk.task
        def simple_task():
            return None

        @sdk.workflow(custom_name=workflow_name)
        def BadNameWorkflow():
            return [simple_task()]

        workflow = BadNameWorkflow.model

        with pytest.raises(exceptions.InvalidWorkflowDefinitionError) as exc_info:
            runtime.create_workflow_run(workflow, None)

        assert f'Workflow name "{workflow_name}" is invalid' in str(exc_info)

    def test_yaml_to_stderr(
        self, monkeypatch, runtime_verbose, runtime, mocked_responses, capsys
    ):
        _save_workflow_run = Mock()
        monkeypatch.setattr(_db.WorkflowDB, "save_workflow_run", _save_workflow_run)
        mocked_responses.add(
            responses.POST,
            "http://localhost/v1/workflows",
            body=QE_RESPONSES["submit"],
        )
        _ = runtime.create_workflow_run(TEST_WORKFLOW, None)
        captured_without_yaml = capsys.readouterr()
        _ = runtime_verbose.create_workflow_run(TEST_WORKFLOW, None)
        captured_with_yaml = capsys.readouterr()
        yaml_wf = pydantic_to_yaml(workflow_to_yaml(TEST_WORKFLOW))
        assert yaml_wf in captured_with_yaml.err
        assert yaml_wf not in captured_without_yaml.err


def _mock_artifact_resp(
    responses,
    wf_run_id: WorkflowRunId,
    inv_id: TaskInvocationId,
    art_id: ArtifactNodeId,
    result_model: WorkflowResult,
):
    responses.add(
        responses.GET,
        f"http://localhost/v2/workflows/{wf_run_id}/step/{inv_id}/artifact/{art_id}",
        content_type="application/x-gtar-compressed",
        body=_make_result_bytes(dict(result_model)),
    )


def _make_pickle_result(artifact_value) -> PickleResult:
    result = serde.result_from_artifact(
        artifact_value, artifact_format=ArtifactFormat.ENCODED_PICKLE
    )
    assert isinstance(result, PickleResult), "Invalid serialization used"
    return result


class TestGetAvailableOutputs:
    def test_successful_workflow(self, monkeypatch, runtime, mocked_responses):
        wf_run_id = "hello-there-abc123-r000"
        _get_workflow_run = Mock(
            return_value=StoredWorkflowRun(
                workflow_run_id=wf_run_id,
                config_name="hello",
                workflow_def=TEST_WORKFLOW,
            )
        )
        monkeypatch.setattr(_db.WorkflowDB, "get_workflow_run", _get_workflow_run)

        expected_inv_0 = JSONResult(value='"hello, alex zapata!there"')
        _mock_artifact_resp(
            mocked_responses,
            wf_run_id=wf_run_id,
            inv_id="invocation-0-task-make-greeting-message",
            art_id="artifact-0-make-greeting-message",
            result_model=expected_inv_0,
        )
        expected_inv_1 = _make_pickle_result(artifact_value=("hello", "there"))
        _mock_artifact_resp(
            mocked_responses,
            wf_run_id=wf_run_id,
            inv_id="invocation-1-task-multi-output-test",
            art_id="artifact-3-multi-output-test",
            result_model=expected_inv_1,
        )

        result = runtime.get_available_outputs("hello-there-abc123-r000")

        assert result == {
            "invocation-0-task-make-greeting-message": expected_inv_0,
            "invocation-1-task-multi-output-test": expected_inv_1,
        }

    def test_failed_workflow(self, monkeypatch, runtime, mocked_responses):
        wf_run_id = "wf-3fmte-r000"
        _get_workflow_run = Mock(
            return_value=StoredWorkflowRun(
                workflow_run_id=wf_run_id,
                config_name="hello",
                workflow_def=TEST_WORKFLOW,
            )
        )
        monkeypatch.setattr(_db.WorkflowDB, "get_workflow_run", _get_workflow_run)

        expected_inv_0 = JSONResult(value='"hello, alex zapata!there"')
        _mock_artifact_resp(
            mocked_responses,
            wf_run_id=wf_run_id,
            inv_id="invocation-0-task-make-greeting-message",
            art_id="artifact-0-make-greeting-message",
            result_model=expected_inv_0,
        )
        mocked_responses.add(
            responses.GET,
            "http://localhost/v2/workflows/wf-3fmte-r000/step/invocation-1-task-multi-output-test/artifact/artifact-3-multi-output-test",  # noqa
            status=404,
            json={
                "meta": {},
                "message": "not found",
            },
        )

        result = runtime.get_available_outputs("wf-3fmte-r000")
        # There should be a result for 1 task that finish successfully
        assert len(result) == 1
        assert result["invocation-0-task-make-greeting-message"] == expected_inv_0


class TestGetWorkflowRunStatus:
    def test_happy_path(self, monkeypatch, runtime, mocked_responses):
        _get_workflow_run = Mock(
            return_value=StoredWorkflowRun(
                workflow_run_id="hello-there-abc123-r000",
                config_name="hello",
                workflow_def=TEST_WORKFLOW,
            )
        )
        monkeypatch.setattr(_db.WorkflowDB, "get_workflow_run", _get_workflow_run)
        mocked_responses.add(
            responses.GET,
            "http://localhost/v1/workflow",
            json=QE_RESPONSES["status"],
        )

        result = runtime.get_workflow_run_status("hello-there-abc123-r000")

        assert result == WorkflowRun(
            id="hello-there-abc123-r000",
            workflow_def=TEST_WORKFLOW,
            task_runs=[
                TaskRun(
                    id="hello-there-abc123-r000-2738763496",
                    invocation_id="invocation-1-task-multi-output-test",
                    status=RunStatus(
                        state=State.SUCCEEDED,
                        start_time=datetime.datetime(
                            1989, 12, 13, 9, 3, 49, tzinfo=datetime.timezone.utc
                        ),
                        end_time=datetime.datetime(
                            1989, 12, 13, 9, 4, 28, tzinfo=datetime.timezone.utc
                        ),
                    ),
                ),
                TaskRun(
                    id="hello-there-abc123-r000-3825957270",
                    invocation_id="invocation-0-task-make-greeting-message",
                    status=RunStatus(
                        state=State.SUCCEEDED,
                        start_time=datetime.datetime(
                            1989, 12, 13, 9, 4, 29, tzinfo=datetime.timezone.utc
                        ),
                        end_time=datetime.datetime(
                            1989, 12, 13, 9, 5, 8, tzinfo=datetime.timezone.utc
                        ),
                    ),
                ),
            ],
            status=RunStatus(
                state=State.SUCCEEDED,
                start_time=datetime.datetime(
                    1989, 12, 13, 9, 3, 49, tzinfo=datetime.timezone.utc
                ),
                end_time=datetime.datetime(
                    1989, 12, 13, 9, 5, 14, tzinfo=datetime.timezone.utc
                ),
            ),
        )

    def test_get_workflow_run_status_fails(self, mock_workflow_db_location):
        # Fake QE configuration
        config = RuntimeConfiguration(
            config_name="hello",
            runtime_name=RuntimeName.QE_REMOTE,
            runtime_options={"uri": "http://localhost", "token": "blah"},
        )
        # Return a runtime object
        runtime = _qe_runtime.QERuntime(config, Path("Nothing"))

        stub_runID = "hello-there-abc123-r000"
        with pytest.raises(exceptions.WorkflowNotFoundError) as exc_info:
            _ = runtime.get_workflow_run_status(stub_runID)

        assert stub_runID in str(exc_info)

    def test_task_waiting_with_message(self, monkeypatch, runtime, mocked_responses):
        _get_workflow_run = Mock(
            return_value=StoredWorkflowRun(
                workflow_run_id="hello-there-abc123-r000",
                config_name="hello",
                workflow_def=TEST_WORKFLOW,
            )
        )
        monkeypatch.setattr(_db.WorkflowDB, "get_workflow_run", _get_workflow_run)
        mocked_responses.add(
            responses.GET,
            "http://localhost/v1/workflow",
            json=QE_RESPONSES["status_waiting_task"],
        )

        result = runtime.get_workflow_run_status("hello-there-abc123-r000")

        assert len(result.task_runs) == 2
        assert "Unschedulable: 0/8 nodes are available" in result.task_runs[1].message

    def test_workflow_terminated(self, monkeypatch, runtime, mocked_responses):
        """This tests for when QE and Argo statuses get out of sync"""
        # Given
        _get_workflow_run = Mock(
            return_value=StoredWorkflowRun(
                workflow_run_id="hello-there-abc123-r000",
                config_name="hello",
                workflow_def=TEST_WORKFLOW,
            )
        )
        monkeypatch.setattr(_db.WorkflowDB, "get_workflow_run", _get_workflow_run)
        mocked_responses.add(
            responses.GET,
            "http://localhost/v1/workflow",
            json=QE_RESPONSES["status_terminated"],
        )

        # When
        result = runtime.get_workflow_run_status("hello-there-abc123-r000")

        # Then
        task_run_states = [task.status.state for task in result.task_runs]
        # There should be two task runs
        assert len(result.task_runs) == 2
        # One task run completed and should be SUCCEEDED
        assert State.SUCCEEDED in task_run_states
        # One task run was running and should be TERMINATED
        assert State.TERMINATED in task_run_states
        # The overall workflow state should be TERMINATED
        assert result.status.state == State.TERMINATED

    def test_compressedNodes_is_nodes(self, monkeypatch, runtime, mocked_responses):
        _get_workflow_run = Mock(
            return_value=StoredWorkflowRun(
                workflow_run_id="hello-there-abc123-r000",
                config_name="hello",
                workflow_def=TEST_WORKFLOW,
            )
        )
        monkeypatch.setattr(_db.WorkflowDB, "get_workflow_run", _get_workflow_run)
        mocked_responses.add(
            responses.GET,
            "http://localhost/v1/workflow",
            json=QE_RESPONSES["status_compressed"],
        )

        compressed_result = runtime.get_workflow_run_status("hello-there-abc123-r000")

        assert compressed_result == WorkflowRun(
            id="hello-there-abc123-r000",
            workflow_def=TEST_WORKFLOW,
            task_runs=[
                TaskRun(
                    id="hello-there-abc123-r000-2738763496",
                    invocation_id="invocation-1-task-multi-output-test",
                    status=RunStatus(
                        state=State.SUCCEEDED,
                        start_time=datetime.datetime(
                            1989, 12, 13, 9, 3, 49, tzinfo=datetime.timezone.utc
                        ),
                        end_time=datetime.datetime(
                            1989, 12, 13, 9, 4, 28, tzinfo=datetime.timezone.utc
                        ),
                    ),
                ),
                TaskRun(
                    id="hello-there-abc123-r000-3825957270",
                    invocation_id="invocation-0-task-make-greeting-message",
                    status=RunStatus(
                        state=State.SUCCEEDED,
                        start_time=datetime.datetime(
                            1989, 12, 13, 9, 4, 29, tzinfo=datetime.timezone.utc
                        ),
                        end_time=datetime.datetime(
                            1989, 12, 13, 9, 5, 8, tzinfo=datetime.timezone.utc
                        ),
                    ),
                ),
            ],
            status=RunStatus(
                state=State.SUCCEEDED,
                start_time=datetime.datetime(
                    1989, 12, 13, 9, 3, 49, tzinfo=datetime.timezone.utc
                ),
                end_time=datetime.datetime(
                    1989, 12, 13, 9, 5, 14, tzinfo=datetime.timezone.utc
                ),
            ),
        )

    def test_not_ready(self, monkeypatch, runtime, mocked_responses):
        _get_workflow_run = Mock(
            return_value=StoredWorkflowRun(
                workflow_run_id="hello-there-abc123-r000",
                config_name="hello",
                workflow_def=TEST_WORKFLOW,
            )
        )
        monkeypatch.setattr(_db.WorkflowDB, "get_workflow_run", _get_workflow_run)
        mocked_responses.add(
            responses.GET,
            "http://localhost/v1/workflow",
            json=QE_RESPONSES["status_not_ready"],
        )

        result = runtime.get_workflow_run_status("hello-there-abc123-r000")

        assert result == WorkflowRun(
            id="hello-there-abc123-r000",
            workflow_def=TEST_WORKFLOW,
            task_runs=[],
            status=RunStatus(
                state=State.WAITING,
                start_time=None,
                end_time=None,
            ),
        )


class TestGetWorkflowRunOutputsNonBlocking:
    def test_happy_path(self, monkeypatch, runtime, mocked_responses):
        _get_workflow_run = Mock(
            return_value=StoredWorkflowRun(
                workflow_run_id="hello-there-abc123-r000",
                config_name="hello",
                workflow_def=TEST_WORKFLOW,
            )
        )
        monkeypatch.setattr(_db.WorkflowDB, "get_workflow_run", _get_workflow_run)
        mocked_responses.add(
            responses.GET,
            "http://localhost/v1/workflow",
            json=QE_RESPONSES["status"],
        )
        mocked_responses.add(
            responses.GET,
            "http://localhost/v2/workflows/hello-there-abc123-r000/result",
            content_type="application/x-gtar-compressed",
            body=QE_RESPONSES["results_bytes"],
        )

        result = runtime.get_workflow_run_outputs_non_blocking(
            "hello-there-abc123-r000"
        )

        assert result == (JSONResult(value='"hello, alex zapata!there"'),)

    def test_get_workflow_run_outputs_non_blocking_fails(
        self, mock_workflow_db_location
    ):
        # Fake QE configuration
        config = RuntimeConfiguration(
            config_name="hello",
            runtime_name=RuntimeName.QE_REMOTE,
            runtime_options={"uri": "http://localhost", "token": "blah"},
        )
        # Return a runtime object
        runtime = _qe_runtime.QERuntime(config, Path("Nothing"))

        stub_runID = "hello-there-abc123-r000"
        with pytest.raises(exceptions.WorkflowNotFoundError) as exc_info:
            _ = runtime.get_workflow_run_outputs_non_blocking(stub_runID)
        assert stub_runID in str(exc_info)

    def test_still_running(self, monkeypatch, runtime, mocked_responses):
        _get_workflow_run = Mock(
            return_value=StoredWorkflowRun(
                workflow_run_id="hello-there-abc123-r000",
                config_name="hello",
                workflow_def=TEST_WORKFLOW,
            )
        )
        monkeypatch.setattr(_db.WorkflowDB, "get_workflow_run", _get_workflow_run)

        mocked_responses.add(
            responses.GET,
            "http://localhost/v1/workflow",
            json=QE_RESPONSES["status_running"],
        )

        with pytest.raises(exceptions.WorkflowRunNotSucceeded):
            _ = runtime.get_workflow_run_outputs_non_blocking("hello-there-abc123-r000")

    def test_empty(self, monkeypatch, runtime, mocked_responses):
        _get_workflow_run = Mock(
            return_value=StoredWorkflowRun(
                workflow_run_id="hello-there-abc123-r000",
                config_name="hello",
                workflow_def=TEST_WORKFLOW,
            )
        )
        _empty_tgz = Mock(side_effect=IndexError)
        monkeypatch.setattr(_db.WorkflowDB, "get_workflow_run", _get_workflow_run)
        monkeypatch.setattr(_qe_runtime, "extract_result_json", _empty_tgz)
        mocked_responses.add(
            responses.GET,
            "http://localhost/v1/workflow",
            json=QE_RESPONSES["status"],
        )
        mocked_responses.add(
            responses.GET,
            "http://localhost/v2/workflows/hello-there-abc123-r000/result",
            content_type="application/x-gtar-compressed",
        )
        with pytest.raises(exceptions.NotFoundError):
            _ = runtime.get_workflow_run_outputs_non_blocking("hello-there-abc123-r000")

    def test_wrong_format(self, monkeypatch, runtime, mocked_responses):
        _get_workflow_run = Mock(
            return_value=StoredWorkflowRun(
                workflow_run_id="hello-there-abc123-r000",
                config_name="hello",
                workflow_def=TEST_WORKFLOW,
            )
        )
        monkeypatch.setattr(_db.WorkflowDB, "get_workflow_run", _get_workflow_run)
        mocked_responses.add(
            responses.GET,
            "http://localhost/v1/workflow",
            json=QE_RESPONSES["status"],
        )
        mocked_responses.add(
            responses.GET,
            "http://localhost/v2/workflows/hello-there-abc123-r000/result",
            body="oops, all text!",
        )
        with pytest.raises(ValueError):
            _ = runtime.get_workflow_run_outputs_non_blocking("hello-there-abc123-r000")

    def test_not_found(self, monkeypatch, runtime, mocked_responses):
        _get_workflow_run = Mock(
            return_value=StoredWorkflowRun(
                workflow_run_id="hello-there-abc123-r000",
                config_name="hello",
                workflow_def=TEST_WORKFLOW,
            )
        )
        monkeypatch.setattr(_db.WorkflowDB, "get_workflow_run", _get_workflow_run)
        mocked_responses.add(
            responses.GET,
            "http://localhost/v1/workflow",
            json=QE_RESPONSES["status"],
        )
        mocked_responses.add(
            responses.GET,
            "http://localhost/v2/workflows/hello-there-abc123-r000/result",
            status=404,
            json={
                "meta": {},
                "message": "not found",
            },
        )
        with pytest.raises(exceptions.NotFoundError):
            _ = runtime.get_workflow_run_outputs_non_blocking("hello-there-abc123-r000")


class TestGetWorkflowLogs:
    def test_happy_flow(self, monkeypatch, runtime, mocked_responses):
        # Given
        wf_run_id = "hello-there-abc123-r000"
        _get_workflow_run = Mock(
            return_value=StoredWorkflowRun(
                workflow_run_id=wf_run_id,
                config_name="hello",
                workflow_def=TEST_WORKFLOW,
            )
        )
        monkeypatch.setattr(_db.WorkflowDB, "get_workflow_run", _get_workflow_run)
        mocked_responses.add(
            responses.GET,
            "http://localhost/v1/workflow",
            json=QE_RESPONSES["status"],
        )
        mocked_responses.add(
            responses.GET,
            f"http://localhost/v1/logs/{wf_run_id}",
            json=QE_RESPONSES["logs"],
        )

        # When
        logs = runtime.get_workflow_logs(wf_run_id)

        # Then
        assert logs == {
            "invocation-1-task-multi-output-test": [
                "a couple of mocked out lines",
                "joined with newline separator",
            ],
            "invocation-0-task-make-greeting-message": [
                "a couple of mocked out lines",
                "joined with newline separator",
            ],
        }

    def test_invalid_id(self, monkeypatch, runtime, mocked_responses):
        _get_workflow_run = Mock(side_effect=exceptions.NotFoundError)
        monkeypatch.setattr(_db.WorkflowDB, "get_workflow_run", _get_workflow_run)

        with pytest.raises(exceptions.NotFoundError):
            runtime.get_workflow_logs("notvalidqetask")


class TestGetTaskLogs:
    def test_plain_string_logs(self, monkeypatch, runtime, mocked_responses):
        # Given
        wf_run_id = "hello-there-abc123-r000"
        task_run_id = f"{wf_run_id}-3825957270"
        task_inv_id = "invocation-0-task-make-greeting-message"

        _get_workflow_run = Mock(
            return_value=StoredWorkflowRun(
                workflow_run_id=wf_run_id,
                config_name="hello",
                workflow_def=TEST_WORKFLOW,
            )
        )
        monkeypatch.setattr(_db.WorkflowDB, "get_workflow_run", _get_workflow_run)
        mocked_responses.add(
            responses.GET,
            "http://localhost/v1/workflow",
            json=QE_RESPONSES["status"],
        )
        mocked_responses.add(
            responses.GET,
            f"http://localhost/v1/logs/{wf_run_id}?stepname={task_run_id}",
            json=QE_RESPONSES["logs_jsonl"],
        )

        # When
        logs = runtime.get_task_logs(wf_run_id, task_inv_id)

        # Then
        assert logs == [
            "sample log line",
            "another log entry in JSONL format",
        ]

    def test_json_logs(self, monkeypatch, runtime, mocked_responses):
        wf_run_id = "hello-there-abc123-r000"
        task_run_id = f"{wf_run_id}-3825957270"
        task_inv_id = "invocation-0-task-make-greeting-message"

        _get_workflow_run = Mock(
            return_value=StoredWorkflowRun(
                workflow_run_id=wf_run_id,
                config_name="hello",
                workflow_def=TEST_WORKFLOW,
            )
        )
        monkeypatch.setattr(_db.WorkflowDB, "get_workflow_run", _get_workflow_run)
        mocked_responses.add(
            responses.GET,
            "http://localhost/v1/workflow",
            json=QE_RESPONSES["status"],
        )
        mocked_responses.add(
            responses.GET,
            f"http://localhost/v1/logs/{wf_run_id}?stepname={task_run_id}",
            json=QE_RESPONSES["logs"],
        )

        # When
        logs = runtime.get_task_logs(wf_run_id, task_inv_id)

        # Then
        assert logs == [
            "a couple of mocked out lines",
            "joined with newline separator",
        ]

    def test_wf_missing_from_db(self, monkeypatch, runtime, mocked_responses):
        # Given
        wf_run_id = "shouldn't matter"
        task_inv_id = "shouldn't matter either"

        _get_workflow_run = Mock(side_effect=exceptions.WorkflowNotFoundError)
        monkeypatch.setattr(_db.WorkflowDB, "get_workflow_run", _get_workflow_run)

        # Then
        with pytest.raises(exceptions.WorkflowNotFoundError):
            # When
            _ = runtime.get_task_logs(wf_run_id, task_inv_id)

    def test_task_inv_missing_from_wf(self, monkeypatch, runtime, mocked_responses):
        wf_run_id = "hello-there-abc123-r000"
        task_inv_id = "doesn't exist"

        _get_workflow_run = Mock(
            return_value=StoredWorkflowRun(
                workflow_run_id=wf_run_id,
                config_name="hello",
                workflow_def=TEST_WORKFLOW,
            )
        )
        monkeypatch.setattr(_db.WorkflowDB, "get_workflow_run", _get_workflow_run)
        mocked_responses.add(
            responses.GET,
            "http://localhost/v1/workflow",
            json=QE_RESPONSES["status"],
        )

        with pytest.raises(exceptions.TaskInvocationNotFoundError):
            _ = runtime.get_task_logs(wf_run_id, task_inv_id)

    def test_wf_missing_on_qe(self, monkeypatch, runtime, mocked_responses):
        wf_run_id = "hello-there-abc123-r000"
        task_run_id = "hello-there-abc123-r000-3825957270"
        task_inv_id = "invocation-0-task-make-greeting-message"

        _get_workflow_run = Mock(
            return_value=StoredWorkflowRun(
                workflow_run_id=wf_run_id,
                config_name="hello",
                workflow_def=TEST_WORKFLOW,
            )
        )
        monkeypatch.setattr(_db.WorkflowDB, "get_workflow_run", _get_workflow_run)
        mocked_responses.add(
            responses.GET,
            "http://localhost/v1/workflow",
            json=QE_RESPONSES["status"],
        )
        mocked_responses.add(
            responses.GET,
            f"http://localhost/v1/logs/{wf_run_id}?stepname={task_run_id}",
            status=400,
        )

        with pytest.raises(exceptions.NotFoundError):
            _ = runtime.get_task_logs(wf_run_id, task_inv_id)


class TestStopWorkflowRun:
    def test_invalid_run_id(self, monkeypatch, runtime, mocked_responses):
        with pytest.raises(exceptions.WorkflowRunCanNotBeTerminated):
            runtime.stop_workflow_run("notvalidqeworkflow")

    def test_cannot_be_stopped(self, monkeypatch, runtime, mocked_responses):
        with pytest.raises(exceptions.WorkflowRunCanNotBeTerminated):
            runtime.stop_workflow_run("hello-there-abc123-r000")

    def test_happy_path(self, monkeypatch, runtime, mocked_responses):
        mocked_responses.add(
            responses.DELETE,
            "http://localhost/v1/workflows/hello-there-abc123-r000",
            json=QE_RESPONSES["stop"],
        )

        response = runtime.stop_workflow_run("hello-there-abc123-r000")

        assert response is None

    def test_already_stopped(self, runtime, mocked_responses):
        mocked_responses.add(
            responses.DELETE,
            "http://localhost/v1/workflows/hello-there-abc123-r000",
            status=409,  # HTTP 409: Conflict
        )

        response = runtime.stop_workflow_run("hello-there-abc123-r000")

        assert response is None


class TestListWorkflowRuns:
    @pytest.fixture
    def mock_local_db(self, monkeypatch):
        get_workflow_runs_list = Mock(
            return_value=[
                StoredWorkflowRun(
                    workflow_run_id="hello-there-abc123-r000",
                    config_name="hello",
                    workflow_def=TEST_WORKFLOW,
                ),
                StoredWorkflowRun(
                    workflow_run_id="hello-there-abc123-r000",
                    config_name="hello",
                    workflow_def=TEST_WORKFLOW,
                ),
                StoredWorkflowRun(
                    workflow_run_id="hello-there-abc123-r000",
                    config_name="hello",
                    workflow_def=TEST_WORKFLOW,
                ),
                StoredWorkflowRun(
                    workflow_run_id="hello-there-abc123-r000",
                    config_name="hello",
                    workflow_def=TEST_WORKFLOW,
                ),
            ]
        )
        monkeypatch.setattr(
            _db.WorkflowDB, "get_workflow_runs_list", get_workflow_runs_list
        )
        return get_workflow_runs_list

    def test_happy_path(
        self, runtime, mock_workflow_db_location, mock_local_db, monkeypatch
    ):
        # Given
        mock_status = MagicMock()
        monkeypatch.setattr(
            runtime, "get_workflow_run_status", MagicMock(return_value=mock_status)
        )
        # When
        runs = runtime.list_workflow_runs()
        # Then
        assert len(runs) == 4

    def test_missing_wf_in_db(self, runtime, mock_workflow_db_location, monkeypatch):
        # Given
        get_workflow_runs_list = Mock(return_value=[])
        monkeypatch.setattr(
            _db.WorkflowDB, "get_workflow_runs_list", get_workflow_runs_list
        )
        # When
        runs = runtime.list_workflow_runs()
        # Then
        assert len(runs) == 0

    def test_missing_wf_in_runtime(
        self, runtime, mock_workflow_db_location, mock_local_db, monkeypatch
    ):
        # Given
        monkeypatch.setattr(
            runtime,
            "get_workflow_run_status",
            MagicMock(side_effect=exceptions.WorkflowRunNotFoundError),
        )
        # When
        runs = runtime.list_workflow_runs()
        # Then
        assert len(runs) == 0

    def test_with_state(
        self, runtime, mock_workflow_db_location, mock_local_db, monkeypatch
    ):
        # Given
        mock_status = MagicMock()
        type(mock_status.status).state = PropertyMock(
            side_effect=[
                State.RUNNING,
                State.SUCCEEDED,
                State.SUCCEEDED,
                State.RUNNING,
            ]
        )
        monkeypatch.setattr(
            runtime, "get_workflow_run_status", MagicMock(return_value=mock_status)
        )
        # When
        runs = runtime.list_workflow_runs(state=State.RUNNING)
        # Then
        assert len(runs) == 2

    def test_with_max_age(
        self, runtime, mock_workflow_db_location, mock_local_db, monkeypatch
    ):
        # Given
        mock_status = MagicMock()
        type(mock_status.status).start_time = PropertyMock(
            side_effect=[
                None,
                datetime.datetime.now(datetime.timezone.utc)
                - datetime.timedelta(seconds=5),
                datetime.datetime.now(datetime.timezone.utc)
                - datetime.timedelta(seconds=5),
                datetime.datetime.now(datetime.timezone.utc)
                - datetime.timedelta(days=4),
            ]
        )
        monkeypatch.setattr(
            runtime, "get_workflow_run_status", MagicMock(return_value=mock_status)
        )
        # When
        runs = runtime.list_workflow_runs(max_age=datetime.timedelta(minutes=2))
        # Then
        assert len(runs) == 3

    def test_with_limit(
        self, runtime, mock_workflow_db_location, mock_local_db, monkeypatch
    ):
        # Given
        mock_status = MagicMock()
        type(mock_status.status).start_time = PropertyMock(
            side_effect=[
                None,
                datetime.datetime.now(datetime.timezone.utc)
                - datetime.timedelta(seconds=5),
                datetime.datetime.now(datetime.timezone.utc)
                - datetime.timedelta(seconds=5),
                datetime.datetime.now(datetime.timezone.utc)
                - datetime.timedelta(days=4),
            ]
        )
        monkeypatch.setattr(
            runtime, "get_workflow_run_status", MagicMock(return_value=mock_status)
        )
        # When
        runs = runtime.list_workflow_runs(limit=2)
        # Then
        assert len(runs) == 2


@pytest.mark.parametrize(
    "error_code, expected_exception, telltales",
    [
        (401, exceptions.UnauthorizedError, []),
        (
            413,
            exceptions.WorkflowTooLargeError,
            ["The submitted workflow is too large to be run on this cluster."],
        ),
    ],
)
class TestHTTPErrors:
    def test_create_workflow_run(
        self,
        error_code,
        expected_exception,
        telltales,
        monkeypatch,
        runtime,
        mocked_responses,
    ):
        _save_workflow_run = Mock()
        monkeypatch.setattr(_db.WorkflowDB, "save_workflow_run", _save_workflow_run)
        mocked_responses.add(
            responses.POST,
            "http://localhost/v1/workflows",
            status=error_code,
        )
        with pytest.raises(expected_exception) as exc_info:
            runtime.create_workflow_run(TEST_WORKFLOW, None)
        for telltale in telltales:
            assert telltale in str(exc_info)
        _save_workflow_run.assert_not_called()

    def test_get_workflow_run_status(
        self,
        error_code,
        expected_exception,
        telltales,
        monkeypatch,
        runtime,
        mocked_responses,
    ):
        _get_workflow_run = Mock(
            return_value=StoredWorkflowRun(
                workflow_run_id="hello-there-abc123-r000",
                config_name="hello",
                workflow_def=TEST_WORKFLOW,
            )
        )
        monkeypatch.setattr(_db.WorkflowDB, "get_workflow_run", _get_workflow_run)
        mocked_responses.add(
            responses.GET,
            "http://localhost/v1/workflow",
            status=error_code,
        )
        with pytest.raises(expected_exception) as exc_info:
            runtime.get_workflow_run_status("hello-there-abc123-r000")
        for telltale in telltales:
            assert telltale in str(exc_info)

    def test_list_workflow_runs(
        self,
        error_code,
        expected_exception,
        telltales,
        monkeypatch,
        runtime,
        mocked_responses,
    ):
        # DB read 1: getting list of stored wf run IDs
        monkeypatch.setattr(
            _db.WorkflowDB,
            "get_workflow_runs_list",
            Mock(
                return_value=[
                    StoredWorkflowRun(
                        workflow_run_id="hello-there-abc123-r000",
                        config_name="hello",
                        workflow_def=TEST_WORKFLOW,
                    )
                ]
            ),
        )
        # DB read 2: get the workflow def from the DB. The current implementation
        # suffers from the "n+1 Queries Problem" but we don't plan to fix it for QE.
        monkeypatch.setattr(
            _db.WorkflowDB,
            "get_workflow_run",
            Mock(
                return_value=StoredWorkflowRun(
                    workflow_run_id="hello-there-abc123-r000",
                    config_name="hello",
                    workflow_def=TEST_WORKFLOW,
                )
            ),
        )
        mocked_responses.add(
            responses.GET,
            "http://localhost/v1/workflow",
            status=error_code,
        )
        with pytest.raises(expected_exception) as exc_info:
            runtime.list_workflow_runs()
        for telltale in telltales:
            assert telltale in str(exc_info)

    def test_get_workflow_run_outputs_non_blocking(
        self,
        error_code,
        expected_exception,
        telltales,
        monkeypatch,
        runtime,
        mocked_responses,
    ):
        monkeypatch.setattr(
            _db.WorkflowDB,
            "get_workflow_run",
            Mock(
                return_value=StoredWorkflowRun(
                    workflow_run_id="hello-there-abc123-r000",
                    config_name="hello",
                    workflow_def=TEST_WORKFLOW,
                )
            ),
        )
        mocked_responses.add(
            responses.GET,
            "http://localhost/v1/workflow",
            status=error_code,
        )

        with pytest.raises(expected_exception) as exc_info:
            _ = runtime.get_workflow_run_outputs_non_blocking("hello-there-abc123-r000")
        for telltale in telltales:
            assert telltale in str(exc_info)

    def test_stop_workflow_run(
        self,
        error_code,
        expected_exception,
        telltales,
        monkeypatch,
        runtime,
        mocked_responses,
    ):
        mocked_responses.add(
            responses.DELETE,
            "http://localhost/v1/workflows/hello-there-abc123-r000",
            status=error_code,
        )
        with pytest.raises(expected_exception) as exc_info:
            runtime.stop_workflow_run("hello-there-abc123-r000")
        for telltale in telltales:
            assert telltale in str(exc_info)<|MERGE_RESOLUTION|>--- conflicted
+++ resolved
@@ -28,10 +28,7 @@
 from orquestra.sdk.schema.local_database import StoredWorkflowRun
 from orquestra.sdk.schema.responses import JSONResult, PickleResult, WorkflowResult
 from orquestra.sdk.schema.workflow_run import (
-<<<<<<< HEAD
-=======
     ProjectRef,
->>>>>>> 45117a63
     RunStatus,
     State,
     TaskRun,
