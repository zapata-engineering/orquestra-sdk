--- conflicted
+++ resolved
@@ -33,14 +33,8 @@
     yield rt
 
 
-<<<<<<< HEAD
-=======
 # Uses real Ray connection
 @pytest.mark.slow
-# Ray mishandles log file handlers and we get "_io.FileIO [closed]"
-# unraisable exceptions. Last tested with Ray 2.3.0.
-@pytest.mark.filterwarnings("ignore::pytest.PytestUnraisableExceptionWarning")
->>>>>>> ad309a93
 # We intentionally load old workflow definitions
 @pytest.mark.filterwarnings("ignore::orquestra.sdk.exceptions.VersionMismatch")
 class TestOutputs:
