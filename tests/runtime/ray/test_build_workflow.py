################################################################################
# © Copyright 2023 Zapata Computing Inc.
################################################################################

from typing import Dict, Optional, Union
from unittest.mock import ANY, Mock, call, create_autospec

import pytest

from orquestra.sdk._base._testing._example_wfs import (
    workflow_parametrised_with_resources,
)
from orquestra.sdk._ray import _build_workflow
from orquestra.sdk.schema import ir
from orquestra.sdk.schema.responses import WorkflowResult


class TestPipString:
    class TestPythonImports:
        def test_empty(self):
            imp = ir.PythonImports(id="mock-import", packages=[], pip_options=[])
            pip = _build_workflow._pip_string(imp)
            assert pip == []

        def test_with_package(self, monkeypatch: pytest.MonkeyPatch):
            # We're not testing the serde package, so we're mocking it
            monkeypatch.setattr(
                _build_workflow.serde,
                "stringify_package_spec",
                Mock(return_value="mocked"),
            )
            imp = ir.PythonImports(
                id="mock-import",
                packages=[
                    ir.PackageSpec(
                        name="one",
                        extras=[],
                        version_constraints=[],
                        environment_markers="",
                    )
                ],
                pip_options=[],
            )
            pip = _build_workflow._pip_string(imp)
            assert pip == ["mocked"]

        def test_with_two_packages(self, monkeypatch: pytest.MonkeyPatch):
            # We're not testing the serde package, so we're mocking it
            monkeypatch.setattr(
                _build_workflow.serde,
                "stringify_package_spec",
                Mock(return_value="mocked"),
            )
            imp = ir.PythonImports(
                id="mock-import",
                packages=[
                    ir.PackageSpec(
                        name="one",
                        extras=[],
                        version_constraints=[],
                        environment_markers="",
                    ),
                    ir.PackageSpec(
                        name="one",
                        extras=["extra"],
                        version_constraints=["version"],
                        environment_markers="env marker",
                    ),
                ],
                pip_options=[],
            )
            pip = _build_workflow._pip_string(imp)
            assert pip == ["mocked", "mocked"]

    class TestGitImports:
        @pytest.fixture
        def patch_env(self, monkeypatch: pytest.MonkeyPatch):
            monkeypatch.setenv("ORQ_RAY_DOWNLOAD_GIT_IMPORTS", "1")

        def test_http(self, patch_env):
            imp = ir.GitImport(
                id="mock-import", repo_url="https://mock/mock/mock", git_ref="mock"
            )
            pip = _build_workflow._pip_string(imp)
            assert pip == ["git+https://mock/mock/mock@mock"]

        def test_pip_ssh_format(self, patch_env):
            imp = ir.GitImport(
                id="mock-import", repo_url="ssh://git@mock/mock/mock", git_ref="mock"
            )
            pip = _build_workflow._pip_string(imp)
            assert pip == ["git+ssh://git@mock/mock/mock@mock"]

        def test_usual_ssh_format(self, patch_env):
            imp = ir.GitImport(
                id="mock-import", repo_url="git@mock:mock/mock", git_ref="mock"
            )
            pip = _build_workflow._pip_string(imp)
            assert pip == ["git+ssh://git@mock/mock/mock@mock"]

        def test_no_env_set(self):
            imp = ir.GitImport(
                id="mock-import", repo_url="git@mock:mock/mock", git_ref="mock"
            )
            pip = _build_workflow._pip_string(imp)
            assert pip == []

    class TestOtherImports:
        def test_local_import(self):
            imp = ir.LocalImport(id="mock-import")
            pip = _build_workflow._pip_string(imp)
            assert pip == []

        def test_inline_import(self):
            imp = ir.InlineImport(id="mock-import")
            pip = _build_workflow._pip_string(imp)
            assert pip == []


class TestResourcesInMakeDag:
    @pytest.fixture
    def wf_run_id(self):
        return "mocked_wf_run_id"

    @pytest.fixture
    def client(self):
        return create_autospec(_build_workflow.RayClient)

    @pytest.mark.parametrize(
        "resources, expected, types",
        [
            ({}, {}, {}),
            ({"cpu": "1000m"}, {"num_cpus": 1.0}, {"num_cpus": int}),
            ({"memory": "1Gi"}, {"memory": 1073741824}, {"memory": int}),
            ({"gpu": "1"}, {"num_gpus": 1}, {"num_gpus": int}),
            (
                {"cpu": "2500m", "memory": "10G", "gpu": "1"},
                {"num_cpus": 2.5, "memory": 10000000000, "num_gpus": 1},
                {"num_cpus": float, "memory": int, "num_gpus": int},
            ),
        ],
    )
    def test_setting_resources(
        self,
        client: Mock,
        wf_run_id: str,
        resources: Dict[str, str],
        expected: Dict[str, Union[int, float]],
        types: Dict[str, type],
    ):
        # Given
        workflow = workflow_parametrised_with_resources(**resources).model

        # When
        _ = _build_workflow.make_ray_dag(client, workflow, wf_run_id, None)

        # Then
        calls = client.add_options.call_args_list

        # We should only have two calls: our invocation and the aggregation step
        assert len(calls) == 2
        # Checking our call did not have any resources included
        assert calls[0] == call(
            ANY,
            name=ANY,
            metadata=ANY,
            runtime_env=ANY,
            catch_exceptions=ANY,
            max_retries=ANY,
            **expected,
        )
        for kwarg_name, type_ in types.items():
            assert isinstance(calls[0].kwargs[kwarg_name], type_)

<<<<<<< HEAD
    @pytest.mark.parametrize(
        "custom_image, expected_resources",
        (
            ("a_custom_image:latest", {"image:a_custom_image:latest": 1}),
            (
                None,
                {
                    "image:hub.nexus.orquestra.io/zapatacomputing/orquestra-sdk-base:mocked": 1  # noqa: E501
                },
            ),
        ),
    )
=======
>>>>>>> 9695b454
    class TestSettingCustomImage:
        def test_with_env_set(
            self,
            client: Mock,
            wf_run_id: str,
            monkeypatch: pytest.MonkeyPatch,
<<<<<<< HEAD
            custom_image: Optional[str],
            expected_resources: Dict[str, int],
        ):
            # Given
            monkeypatch.setenv("ORQ_RAY_SET_CUSTOM_IMAGE_RESOURCES", "1")
=======
        ):
            # Given
            monkeypatch.setenv("ORQ_RAY_SET_CUSTOM_IMAGE_RESOURCES", "1")
            custom_image = "a_custom_image:latest"
>>>>>>> 9695b454
            workflow = workflow_parametrised_with_resources(
                custom_image=custom_image
            ).model

<<<<<<< HEAD
            # To prevent hardcoding a version number, let's override the version for
            # this test.

            # We can be certain the workfloe def metadata is available
            assert workflow.metadata is not None
            workflow.metadata.sdk_version.original = "mocked"

=======
>>>>>>> 9695b454
            # When
            _ = _build_workflow.make_ray_dag(client, workflow, wf_run_id, None)

            # Then
            calls = client.add_options.call_args_list

            # We should only have two calls: our invocation and the aggregation step
            assert len(calls) == 2
            # Checking our call did not have any resources included
<<<<<<< HEAD
=======
            expected_resources = {f"image:{custom_image}": 1}
>>>>>>> 9695b454
            assert calls[0] == call(
                ANY,
                name=ANY,
                metadata=ANY,
                runtime_env=ANY,
                catch_exceptions=ANY,
                max_retries=ANY,
                resources=expected_resources,
            )

        def test_with_env_not_set(
            self,
            client: Mock,
            wf_run_id: str,
<<<<<<< HEAD
            custom_image: Optional[str],
            expected_resources: Dict[str, int],
        ):
            # Given
=======
        ):
            # Given
            custom_image = "a_custom_image:latest"
>>>>>>> 9695b454
            workflow = workflow_parametrised_with_resources(
                custom_image=custom_image
            ).model

            # When
            _ = _build_workflow.make_ray_dag(client, workflow, wf_run_id, None)

            # Then
            calls = client.add_options.call_args_list

            # We should only have two calls: our invocation and the aggregation step
            assert len(calls) == 2
            # Checking our call did not have any resources included
            assert calls[0] == call(
                ANY,
                name=ANY,
                metadata=ANY,
                runtime_env=ANY,
                catch_exceptions=ANY,
                max_retries=ANY,
            )


class TestArgumentUnwrapper:
    @pytest.fixture
    def mock_secret_get(self, monkeypatch: pytest.MonkeyPatch):
        secrets_get = create_autospec(_build_workflow.secrets.get)
        monkeypatch.setattr(_build_workflow.secrets, "get", secrets_get)
        return secrets_get

    @pytest.fixture
    def mock_deserialize(self, monkeypatch: pytest.MonkeyPatch):
        deserialize = create_autospec(_build_workflow.serde.deserialize)
        monkeypatch.setattr(_build_workflow.serde, "deserialize", deserialize)
        return deserialize

    class TestConstantNode:
        def test_deserialize(self, mock_deserialize):
            # Given
            fn = Mock()
            expected_arg = "Mocked"
            mock_deserialize.return_value = expected_arg
            constant_node = ir.ConstantNodeJSON(
                id="mocked", value="mocked", value_preview="mocked"
            )
            arg_unwrapper = _build_workflow.ArgumentUnwrapper(
                user_fn=fn,
                args_artifact_nodes={},
                kwargs_artifact_nodes={},
                deserialize=True,
            )

            # When
            _ = arg_unwrapper(constant_node)

            # Then
            mock_deserialize.assert_called_with(constant_node)
            fn.assert_called_with(expected_arg)

        def test_no_deserialize(self, mock_deserialize):
            # Given
            fn = Mock()
            constant_node = ir.ConstantNodeJSON(
                id="mocked", value="mocked", value_preview="mocked"
            )
            arg_unwrapper = _build_workflow.ArgumentUnwrapper(
                user_fn=fn,
                args_artifact_nodes={},
                kwargs_artifact_nodes={},
                deserialize=False,
            )

            # When
            _ = arg_unwrapper(constant_node)

            # Then
            mock_deserialize.assert_not_called()
            fn.assert_called_with(constant_node)

    class TestSecretNode:
        def test_deserialize(self, mock_secret_get):
            # Given
            fn = Mock()
            expected_arg = "Mocked"
            mock_secret_get.return_value = expected_arg
            secret_node = ir.SecretNode(id="mocked", secret_name="mocked")
            arg_unwrapper = _build_workflow.ArgumentUnwrapper(
                user_fn=fn,
                args_artifact_nodes={},
                kwargs_artifact_nodes={},
                deserialize=True,
            )

            # When
            _ = arg_unwrapper(secret_node)

            # Then
            mock_secret_get.assert_called_with(
                secret_node.secret_name, config_name=None
            )
            fn.assert_called_with(expected_arg)

        def test_no_deserialize(self, mock_secret_get):
            # Given
            fn = Mock()
            secret_node = ir.SecretNode(id="mocked", secret_name="mocked")
            arg_unwrapper = _build_workflow.ArgumentUnwrapper(
                user_fn=fn,
                args_artifact_nodes={},
                kwargs_artifact_nodes={},
                deserialize=False,
            )

            # When
            _ = arg_unwrapper(secret_node)

            # Then
            mock_secret_get.assert_not_called()
            fn.assert_called_with(secret_node)

    class TestUnrwapArtifact:
        @pytest.fixture
        def args_artifact_nodes(self):
            return {
                0: ir.ArtifactNode(id="mocked"),
                1: ir.ArtifactNode(id="mocked", artifact_index=0),
                2: ir.ArtifactNode(id="mocked", artifact_index=1),
            }

        @pytest.fixture
        def kwargs_artifact_nodes(self):
            return {
                "a": ir.ArtifactNode(id="mocked"),
                "b": ir.ArtifactNode(id="mocked", artifact_index=0),
                "c": ir.ArtifactNode(id="mocked", artifact_index=1),
            }

        @pytest.fixture
        def packed(self):
            return create_autospec(WorkflowResult)

        @pytest.fixture
        def unpacked(self):
            return tuple(create_autospec(WorkflowResult) for _ in range(2))

        @pytest.fixture
        def task_result(self, packed, unpacked):
            return _build_workflow.TaskResult(
                packed=packed,
                unpacked=unpacked,
            )

        def test_positional(
            self, mock_deserialize, args_artifact_nodes, task_result, packed, unpacked
        ):
            fn = Mock()
            arg_unwrapper = _build_workflow.ArgumentUnwrapper(
                fn, args_artifact_nodes, {}, True
            )
            _ = arg_unwrapper(task_result, task_result, task_result)

            calls = [call(packed), call(unpacked[0]), call(unpacked[1])]
            mock_deserialize.assert_has_calls(calls)

        def test_kwargs(
            self, mock_deserialize, kwargs_artifact_nodes, task_result, packed, unpacked
        ):
            fn = Mock()
            arg_unwrapper = _build_workflow.ArgumentUnwrapper(
                fn, {}, kwargs_artifact_nodes, True
            )
            _ = arg_unwrapper(a=task_result, b=task_result, c=task_result)

            calls = [call(packed), call(unpacked[0]), call(unpacked[1])]
            mock_deserialize.assert_has_calls(calls)<|MERGE_RESOLUTION|>--- conflicted
+++ resolved
@@ -172,7 +172,6 @@
         for kwarg_name, type_ in types.items():
             assert isinstance(calls[0].kwargs[kwarg_name], type_)
 
-<<<<<<< HEAD
     @pytest.mark.parametrize(
         "custom_image, expected_resources",
         (
@@ -185,31 +184,21 @@
             ),
         ),
     )
-=======
->>>>>>> 9695b454
     class TestSettingCustomImage:
         def test_with_env_set(
             self,
             client: Mock,
             wf_run_id: str,
             monkeypatch: pytest.MonkeyPatch,
-<<<<<<< HEAD
             custom_image: Optional[str],
             expected_resources: Dict[str, int],
         ):
             # Given
             monkeypatch.setenv("ORQ_RAY_SET_CUSTOM_IMAGE_RESOURCES", "1")
-=======
-        ):
-            # Given
-            monkeypatch.setenv("ORQ_RAY_SET_CUSTOM_IMAGE_RESOURCES", "1")
-            custom_image = "a_custom_image:latest"
->>>>>>> 9695b454
             workflow = workflow_parametrised_with_resources(
                 custom_image=custom_image
             ).model
 
-<<<<<<< HEAD
             # To prevent hardcoding a version number, let's override the version for
             # this test.
 
@@ -217,8 +206,6 @@
             assert workflow.metadata is not None
             workflow.metadata.sdk_version.original = "mocked"
 
-=======
->>>>>>> 9695b454
             # When
             _ = _build_workflow.make_ray_dag(client, workflow, wf_run_id, None)
 
@@ -228,10 +215,7 @@
             # We should only have two calls: our invocation and the aggregation step
             assert len(calls) == 2
             # Checking our call did not have any resources included
-<<<<<<< HEAD
-=======
-            expected_resources = {f"image:{custom_image}": 1}
->>>>>>> 9695b454
+
             assert calls[0] == call(
                 ANY,
                 name=ANY,
@@ -246,16 +230,10 @@
             self,
             client: Mock,
             wf_run_id: str,
-<<<<<<< HEAD
             custom_image: Optional[str],
             expected_resources: Dict[str, int],
         ):
             # Given
-=======
-        ):
-            # Given
-            custom_image = "a_custom_image:latest"
->>>>>>> 9695b454
             workflow = workflow_parametrised_with_resources(
                 custom_image=custom_image
             ).model
