--- conflicted
+++ resolved
@@ -17,25 +17,14 @@
                         ->[prompter]
     """
 
-    class TestResolve:
-        @staticmethod
-        @pytest.mark.parametrize("wf_run_id", ["<wf run ID sentinel>", None])
-        def test_passing_config_directly(wf_run_id):
-            """
-            User passed `config` value directly as CLI arg.
-
-            We expect the same result regardless of ``wf_run_id``.
-            """
-            # Given
-            config = "<config sentinel>"
-
-<<<<<<< HEAD
-            resolver = _arg_resolvers.ConfigResolver(
-                wf_run_repo=Mock(),
-                config_repo=Mock(),
-                prompter=Mock(),
-            )
-=======
+    @staticmethod
+    def test_passing_config_directly():
+        """
+        User passed `config` value directly as CLI arg.
+        """
+        # Given
+        config = "<config sentinel>"
+
         resolver = _arg_resolvers.ConfigResolver(
             config_repo=Mock(),
             prompter=Mock(),
@@ -74,6 +63,84 @@
 
         # Resolver should return the user's choice.
         assert resolved_config == selected_config
+
+    class TestResolveMultiple:
+        @staticmethod
+        def test_passing_single_config_directly():
+            """
+            User passed one `config` value directly as CLI arg.
+            """
+            # Given
+            config = ["<config sentinel>"]
+            prompter = Mock()
+            resolver = _arg_resolvers.ConfigResolver(
+                config_repo=Mock(),
+                prompter=prompter,
+            )
+
+            # When
+            resolved_config = resolver.resolve_multiple(configs=config)
+
+            # Then
+            assert resolved_config == config
+            prompter.assert_not_called()
+
+        @staticmethod
+        def test_passing_multiple_configs_directly():
+            """
+            User passed multiple `config` values directly as CLI arg.
+            """
+            # Given
+            config = ["<config sentinel 1>", "<config sentinel 2>"]
+            prompter = Mock()
+            selected_config = config[1]
+            prompter.choice.return_value = selected_config
+
+            resolver = _arg_resolvers.ConfigResolver(
+                config_repo=Mock(),
+                prompter=prompter,
+            )
+
+            # When
+            resolved_config = resolver.resolve_multiple(configs=config)
+
+            # Then
+            assert resolved_config == config
+            prompter.assert_not_called()
+
+        @staticmethod
+        def test_launches_prompter():
+            """
+            User passed no config values. We should use the prompter to get them to
+            choose from available configs.
+            """
+            # Given
+            config = []
+
+            config_repo = Mock()
+            local_config_names = ["cfg1", "cfg2"]
+            config_repo.list_config_names.return_value = local_config_names
+
+            prompter = Mock()
+            selected_config = [local_config_names[1]]
+            prompter.checkbox.return_value = selected_config
+
+            resolver = _arg_resolvers.ConfigResolver(
+                config_repo=config_repo,
+                prompter=prompter,
+            )
+
+            # When
+            resolved_config = resolver.resolve_multiple(configs=config)
+
+            # # Then
+            # We expect prompt for selecting config.
+            prompter.checkbox.assert_called_with(
+                local_config_names, message="Runtime config(s)"
+            )
+
+            # Resolver should return the user's choice.
+            assert resolved_config == selected_config
 
 
 class TestWFConfigResolver:
@@ -99,7 +166,34 @@
             config_repo=Mock(),
             prompter=Mock(),
         )
->>>>>>> 37a06657
+
+        # When
+        resolved_config = resolver.resolve(wf_run_id=wf_run_id, config=config)
+
+        # Then
+        assert resolved_config == config
+
+    class TestNoConfig:
+        """
+        User didn't pass `config`.
+        """
+
+        @staticmethod
+        @pytest.mark.parametrize("wf_run_id", ["<wf run ID sentinel>", None])
+        def test_passing_config_directly(wf_run_id):
+            """
+            User passed `config` value directly as CLI arg.
+
+            We expect the same result regardless of ``wf_run_id``.
+            """
+            # Given
+            config = "<config sentinel>"
+
+            resolver = _arg_resolvers.WFConfigResolver(
+                wf_run_repo=Mock(),
+                config_repo=Mock(),
+                prompter=Mock(),
+            )
 
             # When
             resolved_config = resolver.resolve(wf_run_id=wf_run_id, config=config)
@@ -107,189 +201,91 @@
             # Then
             assert resolved_config == config
 
-        class TestNoConfig:
-            """
-            User didn't pass `config`.
-            """
-
-            @staticmethod
-            def test_valid_wf_run_id_passed():
-                # Given
-                wf_run_id = "<wf run ID sentinel>"
-                config = None
-
-                wf_run_repo = Mock()
-                stored_config = "<read config sentinel>"
-                wf_run_repo.get_config_name_by_run_id.return_value = stored_config
-
-                prompter = Mock()
-
-                resolver = _arg_resolvers.ConfigResolver(
-                    wf_run_repo=wf_run_repo,
-                    config_repo=Mock(),
-                    prompter=prompter,
-                )
-
-                # When
-                resolved_config = resolver.resolve(wf_run_id=wf_run_id, config=config)
-
-                # Then
-                assert resolved_config == stored_config
-
-                # We expect reading name from wf_run_repo.
-                wf_run_repo.get_config_name_by_run_id.assert_called_with(wf_run_id)
-
-                # We expect no prompts.
-                prompter.choice.assert_not_called()
-
-            @staticmethod
-            def test_foreign_wf_run_id_passed():
-                """
-                Example use case: ``orq wf stop other-colleagues-wf-run``. We don't have
-                this workflow in the local DB, but it doesn't mean the workflow doesn't
-                exist on the cluster. We should ask the user for the config and proceed
-                with the action.
-                """
-                # Given
-                wf_run_id = "<wf run ID sentinel>"
-                config = None
-
-                config_repo = Mock()
-                local_config_names = ["cfg1", "cfg2"]
-                config_repo.list_config_names.return_value = local_config_names
-
-                wf_run_repo = Mock()
-                wf_run_repo.get_config_name_by_run_id.side_effect = (
-                    exceptions.WorkflowRunNotFoundError()
-                )
-
-                prompter = Mock()
-                selected_config = local_config_names[1]
-                prompter.choice.return_value = selected_config
-
-                resolver = _arg_resolvers.ConfigResolver(
-                    wf_run_repo=wf_run_repo,
-                    config_repo=config_repo,
-                    prompter=prompter,
-                )
-
-                # When
-                resolved_config = resolver.resolve(wf_run_id=wf_run_id, config=config)
-
-                # Then
-                prompter.choice.assert_called_with(
-                    local_config_names, message="Runtime config"
-                )
-
-                # Resolver should return the user's choice.
-                assert resolved_config == selected_config
-
-            @staticmethod
-            def test_no_wf_run_id():
-                # Given
-                wf_run_id = None
-                config = None
-
-                config_repo = Mock()
-                local_config_names = ["cfg1", "cfg2"]
-                config_repo.list_config_names.return_value = local_config_names
-
-                prompter = Mock()
-                selected_config = local_config_names[1]
-                prompter.choice.return_value = selected_config
-
-                resolver = _arg_resolvers.ConfigResolver(
-                    wf_run_repo=Mock(),
-                    config_repo=config_repo,
-                    prompter=prompter,
-                )
-
-                # When
-                resolved_config = resolver.resolve(wf_run_id=wf_run_id, config=config)
-
-                # Then
-                # We expect prompt for selecting config.
-                prompter.choice.assert_called_with(
-                    local_config_names, message="Runtime config"
-                )
-
-                # Resolver should return the user's choice.
-                assert resolved_config == selected_config
-
-    class TestResolveMultiple:
-        @staticmethod
-        def test_passing_single_config_directly():
-            """
-            User passed one `config` value directly as CLI arg.
-            """
-            # Given
-            config = ["<config sentinel>"]
-            prompter = Mock()
-<<<<<<< HEAD
-            resolver = _arg_resolvers.ConfigResolver(
-                wf_run_repo=Mock(),
-=======
+        @staticmethod
+        def test_valid_wf_run_id_passed():
+            # Given
+            wf_run_id = "<wf run ID sentinel>"
+            config = None
+
+            wf_run_repo = Mock()
+            stored_config = "<read config sentinel>"
+            wf_run_repo.get_config_name_by_run_id.return_value = stored_config
+
+            prompter = Mock()
 
             resolver = _arg_resolvers.WFConfigResolver(
                 wf_run_repo=wf_run_repo,
->>>>>>> 37a06657
                 config_repo=Mock(),
                 prompter=prompter,
             )
 
             # When
-            resolved_config = resolver.resolve_multiple(configs=config)
-
-            # Then
-            assert resolved_config == config
-            prompter.assert_not_called()
-
-        @staticmethod
-        def test_passing_multiple_configs_directly():
-            """
-            User passed multiple `config` values directly as CLI arg.
-            """
-            # Given
-            config = ["<config sentinel 1>", "<config sentinel 2>"]
-            prompter = Mock()
-<<<<<<< HEAD
-            resolver = _arg_resolvers.ConfigResolver(
-                wf_run_repo=Mock(),
-                config_repo=Mock(),
-=======
+            resolved_config = resolver.resolve(wf_run_id=wf_run_id, config=config)
+
+            # Then
+            assert resolved_config == stored_config
+
+            # We expect reading name from wf_run_repo.
+            wf_run_repo.get_config_name_by_run_id.assert_called_with(wf_run_id)
+
+            # We expect no prompts.
+            prompter.choice.assert_not_called()
+
+        @staticmethod
+        def test_foreign_wf_run_id_passed():
+            """
+            Example use case: ``orq wf stop other-colleagues-wf-run``. We don't have
+            this workflow in the local DB, but it doesn't mean the workflow doesn't
+            exist on the cluster. We should ask the user for the config and proceed
+            with the action.
+            """
+            # Given
+            wf_run_id = "<wf run ID sentinel>"
+            config = None
+
+            config_repo = Mock()
+            local_config_names = ["cfg1", "cfg2"]
+            config_repo.list_config_names.return_value = local_config_names
+
+            wf_run_repo = Mock()
+            wf_run_repo.get_config_name_by_run_id.side_effect = (
+                exceptions.WorkflowRunNotFoundError()
+            )
+
+            prompter = Mock()
             selected_config = local_config_names[1]
             prompter.choice.return_value = selected_config
 
             resolver = _arg_resolvers.WFConfigResolver(
                 wf_run_repo=wf_run_repo,
                 config_repo=config_repo,
->>>>>>> 37a06657
                 prompter=prompter,
             )
 
             # When
-            resolved_config = resolver.resolve_multiple(configs=config)
-
-            # Then
-            assert resolved_config == config
-            prompter.assert_not_called()
-
-        @staticmethod
-        def test_launches_prompter():
-            """
-            User passed no config values. We should use the prompter to get them to
-            choose from available configs.
-            """
-            # Given
-            config = []
+            resolved_config = resolver.resolve(wf_run_id=wf_run_id, config=config)
+
+            # Then
+            prompter.choice.assert_called_with(
+                local_config_names, message="Runtime config"
+            )
+
+            # Resolver should return the user's choice.
+            assert resolved_config == selected_config
+
+        @staticmethod
+        def test_no_wf_run_id():
+            # Given
+            wf_run_id = None
+            config = None
 
             config_repo = Mock()
             local_config_names = ["cfg1", "cfg2"]
             config_repo.list_config_names.return_value = local_config_names
 
             prompter = Mock()
-            selected_config = [local_config_names[1]]
-            prompter.checkbox.return_value = selected_config
+            selected_config = local_config_names[1]
+            prompter.choice.return_value = selected_config
 
             resolver = _arg_resolvers.WFConfigResolver(
                 wf_run_repo=Mock(),
@@ -298,12 +294,12 @@
             )
 
             # When
-            resolved_config = resolver.resolve_multiple(configs=config)
-
-            # # Then
+            resolved_config = resolver.resolve(wf_run_id=wf_run_id, config=config)
+
+            # Then
             # We expect prompt for selecting config.
-            prompter.checkbox.assert_called_with(
-                local_config_names, message="Runtime config(s)"
+            prompter.choice.assert_called_with(
+                local_config_names, message="Runtime config"
             )
 
             # Resolver should return the user's choice.
