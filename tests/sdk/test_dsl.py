################################################################################
# © Copyright 2021-2023 Zapata Computing Inc.
################################################################################
import importlib.machinery
import importlib.util
import os
import subprocess
import sys
from contextlib import suppress as do_not_raise
from pathlib import Path
from unittest.mock import Mock

import git
import pip_api.exceptions
import pytest

import orquestra.sdk as sdk
<<<<<<< HEAD
from orquestra.sdk import exceptions
from orquestra.sdk._base import _dsl, loader
from orquestra.sdk._base.serde import deserialize_pickle, serialize_pickle
=======
from orquestra.sdk._client._base import _dsl, loader
from orquestra.sdk._shared.exceptions import DirtyGitRepo, InvalidTaskDefinitionError
from orquestra.sdk._shared.packaging import _versions
from orquestra.sdk._shared.serde import deserialize_pickle, serialize_pickle
>>>>>>> 5d44af19

DEFAULT_LOCAL_REPO_PATH = Path(__file__).parent.resolve()


@sdk.task
def _an_empty_task():
    pass


@sdk.task(resources=_dsl.Resources("1000m", "1Gi", "10Gi", "1"))
def _resourced_task():
    pass


def undecorated():
    pass


def undecorated_task_wf():
    return [undecorated()]


task = loader.FakeImportedAttribute()


def faked_task_wf():
    return [task()]


class TestArtifactFuturePublicMethods:
    """Test the public methods of ArtifactFuture"""

    tasks = [
        _resourced_task,
        _an_empty_task,
    ]
    resources_options = [  # Updated arg, expect new value
        ("cpu", {"cpu": "2000m"}),
        ("memory", {"memory": "100Gi"}),
        ("disk", {"disk": "99Gi"}),
        ("gpu", {"gpu": "1"}),
        # None arg, expect None
        ("cpu", {"cpu": None}),
        ("memory", {"memory": None}),
        ("disk", {"disk": None}),
        ("gpu", {"gpu": None}),
        # Empty args, expect default value
        ("cpu", {}),
        ("memory", {}),
        ("disk", {}),
        ("gpu", {}),
    ]

    custom_image_options = [  # Updated arg, expect new value
        (
            "custom_image",
            {"custom_image": "zapatacomputing/orquestra-not-default"},
        ),
        # None arg, expect None
        ("custom_image", {"custom_image": None}),
        # Empty args, expect default value
        ("custom_image", {}),
    ]

    @pytest.mark.parametrize(
        "task",
        tasks,
    )
    @pytest.mark.parametrize(
        "attr,kwargs",
        resources_options + custom_image_options,
    )
    def test_with_invocation_meta(self, attr, kwargs, task):
        """Check proper assignation of invocation metadata"""
        future = task()

        new_future = future.with_invocation_meta(**kwargs)
        if len(kwargs):
            expected_value = kwargs[attr]
            if attr != "custom_image":
                assert getattr(new_future.invocation.resources, attr) == expected_value
            else:
                assert getattr(new_future.invocation, attr) == expected_value
        else:
            if attr != "custom_image":
                if future.invocation.resources is None:
                    assert (
                        new_future.invocation.resources == future.invocation._resources
                    )
                else:
                    assert getattr(new_future.invocation.resources, attr) == getattr(
                        future.invocation.resources, attr
                    )
            else:
                assert getattr(new_future.invocation, attr) == getattr(
                    future.invocation, attr
                )

    @pytest.mark.parametrize(
        "task",
        tasks,
    )
    @pytest.mark.parametrize(
        "attr,kwargs",
        resources_options,
    )
    def test_with_resources(self, attr, kwargs, task):
        """Check proper assignation of invocation resources"""
        future = task()

        new_future = future.with_resources(**kwargs)
        if len(kwargs) > 0:
            expected_value = kwargs[attr]
            assert getattr(new_future.invocation.resources, attr) == expected_value
        else:
            if future.invocation.resources is None:
                assert new_future.invocation.resources == future.invocation._resources
            else:
                assert getattr(new_future.invocation.resources, attr) == getattr(
                    future.invocation.resources, attr
                )

    @pytest.mark.parametrize(
        "task",
        tasks,
    )
    @pytest.mark.parametrize(
        "attr,kwargs",
        custom_image_options,
    )
    def test_with_custom_image(self, attr, kwargs, task):
        """Check proper assignation of invocation custom image"""
        future = task()

        new_future = future.with_custom_image(**kwargs)
        if len(kwargs):
            expected_value = kwargs[attr]
            assert getattr(new_future.invocation, attr) == expected_value
        else:
            assert getattr(new_future.invocation, attr) == getattr(
                future.invocation, attr
            )


def test_task_invocation_as_dict():
    future = _an_empty_task()
    expected = {
        "task": future.invocation.task,
        "args": future.invocation.args,
        "kwargs": future.invocation.kwargs,
        "resources": future.invocation.resources,
        "custom_name": future.invocation.custom_name,
        "custom_image": future.invocation.custom_image,
        "type": future.invocation.type,
    }
    assert future.invocation._asdict() == expected


def task_no_source():
    pass


@pytest.mark.parametrize("num_outputs", [1, 100, 2])
def test_returning_multiple_outputs_from_tasks(num_outputs):
    @sdk.task(n_outputs=num_outputs)
    def _local_task():
        return ("hello" for _ in range(num_outputs))

    futures = [f for f in _local_task()]
    assert len(futures) == num_outputs
    for i, f in enumerate(futures):
        assert f.output_index == i


def test_explicit_tuple_unpacking_for_task():
    @sdk.task(n_outputs=2)
    def _local_task():
        return "hello", "there"

    hello, there = _local_task()
    assert hello.output_index == 0
    assert there.output_index == 1


@pytest.mark.parametrize("num_outputs", [0, -1])
def test_task_n_outputs_non_positive(num_outputs):
    with pytest.raises(ValueError):

        @sdk.task(n_outputs=num_outputs)
        def _local_task():
            return "hello", "there"


def test_accessing_deprecated_n_outputs():
    @sdk.task
    def _local_task():
        return 0, 1

    with pytest.warns(DeprecationWarning):
        assert _local_task.n_outputs == _local_task._output_metadata.n_outputs == 2


def test_iter_artifact_future():
    @sdk.task
    def _local_task():
        return [1, 2, 3]

    results = _local_task()
    result_list = list(results)
    assert len(result_list) == 3
    assert result_list[0].output_index == 0
    assert result_list[1].output_index == 1
    assert result_list[2].output_index == 2


def test_iter_artifact_future_non_iter():
    @sdk.task
    def _local_task():
        return None

    results = _local_task()
    with pytest.raises(TypeError):
        list(results)


def test_subscript_artifact_future():
    @sdk.task
    def _local_task():
        return [1, 2, 3]

    results = _local_task()
    assert results[0] is not None
    assert results[0].output_index == 0
    assert results[1].output_index == 1
    assert results[2].output_index == 2


def test_subscript_artifact_future_non_subscriptable():
    @sdk.task
    def _local_task():
        return None

    results = _local_task()
    with pytest.raises(TypeError):
        results[0]


def test_subscript_artifact_future_out_of_range():
    @sdk.task
    def _local_task():
        return [1, 2, 3]

    results = _local_task()
    with pytest.raises(IndexError):
        results[3]


# Making a slice a special case as it's usually expected with lists
def test_subscript_artifact_future_with_slice():
    @sdk.task
    def _local_task():
        return [1, 2, 3]

    results = _local_task()
    with pytest.raises(TypeError):
        results[:3]


@pytest.mark.parametrize(
    "index",
    [
        ("str"),
        (10.0),
        (None),
    ],
)
def test_subscript_artifact_future_with_non_int(index):
    @sdk.task
    def _local_task():
        return [1, 2, 3]

    results = _local_task()
    with pytest.raises(TypeError):
        results[index]


def test_resourced_task_with_custom_gpu_image():
    @sdk.task(
        resources=_dsl.Resources("1000m", "1Gi", "10Gi", "1"),
        custom_image="zapatacomputing/custom_image_not_real",
    )
    def _local_task():
        return "hello"

    hello = _local_task()
    assert (
        hello.invocation.task._custom_image == "zapatacomputing/custom_image_not_real"
    )


def test_task_with_default_image():
    @sdk.task()
    def _local_task():
        return "hello"

    hello = _local_task()
    assert hello.invocation.task._custom_image is None


@pytest.fixture
def my_fake_repo_setup(tmp_path):
    """Setup a fake repo containing a commit."""

    repo_dir = tmp_path / "non-repo"
    # Create a non-bare repository where we can make our commits.
    my_fake_repo = git.Repo.init(repo_dir, bare=False)

    # Create remote repo
    url = my_fake_repo.working_tree_dir
    assert url is not None
    _ = my_fake_repo.create_remote("origin", url=str(url))

    file_name = os.path.join(repo_dir, "new-file")
    # This function just creates an empty file ...
    open(file_name, "wb").close()
    # Add and commit changes
    my_fake_repo.index.add([file_name])
    my_fake_repo.index.commit("initial commit")

    yield my_fake_repo


def test_infer_returns_deferred_import():
    local_repo = _dsl.GitImport.infer(DEFAULT_LOCAL_REPO_PATH)
    deferred_git_import = _dsl.DeferredGitImport(DEFAULT_LOCAL_REPO_PATH)
    assert local_repo.local_repo_path == deferred_git_import.local_repo_path
    assert local_repo.git_ref == deferred_git_import.git_ref


def test_deferred_git_import(my_fake_repo_setup):
    my_fake_repo = my_fake_repo_setup
    deferred_git_import = _dsl.DeferredGitImport(my_fake_repo.working_dir)
    assert deferred_git_import.local_repo_path == my_fake_repo.working_dir
    assert deferred_git_import.git_ref is None


def test_deferred_git_import_invalid_repo():
    with pytest.raises(_dsl.NotGitRepo):
        _ = _dsl.DeferredGitImport("path_to_git_repo", "my_branch").resolved()


@pytest.mark.filterwarnings("ignore: You have uncommitted")
def test_deferred_git_import_resolved_dirty_repo_does_not_raise(my_fake_repo_setup):
    my_fake_repo = my_fake_repo_setup
    # Create an empty file and add it to repo
    file_name = my_fake_repo.working_dir + "new-file"
    open(file_name, "wb").close()
    my_fake_repo.index.add([file_name])
    _ = _dsl.DeferredGitImport(my_fake_repo.working_dir).resolved()


def test_deferred_git_import_resolved_dirty_repo_warning(my_fake_repo_setup):
    my_fake_repo = my_fake_repo_setup
    # Create an empty file and add it to repo
    file_name = my_fake_repo.working_dir + "new-file"
    open(file_name, "wb").close()
    my_fake_repo.index.add([file_name])
    with pytest.warns(exceptions.DirtyGitRepo):
        _ = _dsl.DeferredGitImport(my_fake_repo.working_dir).resolved()


def test_deferred_git_import_resolved_no_remote(tmp_path):
    # Initialize a bare repo
    my_fake_repo = git.Repo.init(tmp_path / "bare-repo", bare=True)
    path = my_fake_repo.working_dir
    assert path is not None

    with pytest.raises(_dsl.NoRemoteRepo):
        _ = _dsl.DeferredGitImport(str(path)).resolved()


def test_deferred_git_import_resolved_detached_head(my_fake_repo_setup):
    my_fake_repo = my_fake_repo_setup
    # Detach HEAD
    my_fake_repo.head.reference = my_fake_repo.commit("HEAD~0")

    with pytest.warns(UserWarning):
        resolved = _dsl.DeferredGitImport(my_fake_repo.working_dir).resolved()

    assert resolved.git_ref == my_fake_repo.head.object.hexsha


def test_deferred_git_import_resolved(my_fake_repo_setup):
    my_fake_repo = my_fake_repo_setup
    resolved = _dsl.DeferredGitImport(my_fake_repo.working_dir).resolved()
    assert resolved.git_ref == my_fake_repo.active_branch.name


@pytest.mark.parametrize(
    "username,personal_access_token",
    [
        (None, None),
        ("emiliano_zapata", _dsl.Secret("my_secret", workspace_id="ws")),
    ],
)
def test_github_import_is_git_import_with_auth(username, personal_access_token):
    imp = _dsl.GithubImport(
        "zapata-engineering/orquestra-sdk",
        "main",
        username=username,
        personal_access_token=personal_access_token,
    )
    assert imp == _dsl.GitImportWithAuth(
        repo_url="https://github.com/zapata-engineering/orquestra-sdk.git",
        git_ref="main",
        username=username,
        auth_secret=personal_access_token,
    )


def test_warns_when_no_workspace_provided():
    with pytest.warns(FutureWarning):
        _dsl.GithubImport(
            "zapata-engineering/orquestra-sdk",
            "main",
            username="UN",
            personal_access_token=sdk.Secret("MY PAT"),
        )


class TestGithubImportRaisesTypeErrorForNonSecretPAT:
    @staticmethod
    def test_str_pat():
        # note: we disable mypy checking here as we're explicitly looking for how a
        # case where we pass an argument with the wrong type is handled.
        with pytest.raises(TypeError) as e:
            _ = _dsl.GithubImport(
                "zapata-engineering/orquestra-sdk",
                "main",
                username="foo",
                personal_access_token="bar",  # type: ignore
            )
        assert (
            e.exconly()
            == """TypeError: You passed a string as `personal_access_token = "..."`. Please pass `personal_access_token = sdk.Secret(name="...")` instead. It might seem verbose, but it's a precaution against committing plain-text credentials to your git repo, or leaking secret values as part of the workflow definition.
Suggested fix:
  personal_access_token = sdk.Secret(name="paste secret name here")"""  # noqa: E501
        )

    @staticmethod
    @pytest.mark.parametrize("pat, pat_type", [(0, "int"), (0.1, "float")])
    def test_non_secret_pat(pat, pat_type):
        with pytest.raises(TypeError) as e:
            _ = _dsl.GithubImport(
                "zapata-engineering/orquestra-sdk",
                "main",
                username="foo",
                personal_access_token=pat,
            )
        assert (
            e.exconly()
            == f"TypeError: `personal_access_token` must be of type `sdk.Secret`, not {pat_type}."  # noqa: E501
        )


@pytest.mark.parametrize(
    "name, args, expected",
    [
        ("name", "", "name"),
        ("{args}", "abc", "abc"),
        ("name{args}name", "abc", "nameabcname"),
        ("float {args}", 1 / 3, "float 0.3333333333333333"),
        ("formatted {args:.2f}", 1 / 3, "formatted 0.33"),
    ],
)
def test_simple_custom_names_of_tasks(name, args, expected):
    @sdk.task(custom_name=name)
    def _local_task(args="default"):
        ...

    x = _local_task(args)
    assert x.invocation.custom_name == expected


def test_simple_custom_names_of_tasks_default_argument():
    @sdk.task(custom_name="{args}")
    def _local_task(args="default"):
        ...

    x = _local_task()
    assert x.invocation.custom_name == "default"


@pytest.mark.parametrize(
    "task_name",
    [
        "{x}",
        "{args}{x}",
        "{args}normal_text{args}{argss}",
    ],
)
def test_error_case_custom_names_of_tasks(task_name):
    @sdk.task(custom_name=task_name)
    def _local_task(args):
        ...

    with pytest.raises(_dsl.InvalidPlaceholderInCustomTaskNameError):
        _ = _local_task("")


def test_artifact_node_custom_names():
    @sdk.task
    def _local_task():
        ...

    @sdk.task(custom_name="My_custom_name_{x}")
    def _local_task_1(x):
        ...

    ret = _local_task()
    with pytest.warns(Warning) as warns:
        x = _local_task_1(ret)
        # don't check for specific custom name, but make sure it consists
        # dependent task name and that it invokes warning for the user
        assert x.invocation.custom_name
        assert _local_task.__name__ in x.invocation.custom_name
        assert len(warns.list) == 1


def test_max_retries():
    @_dsl.task(max_retries=5)
    def task():
        ...

    assert task._max_retries == 5


def test_default_import_type(monkeypatch):
    @_dsl.task
    def task():
        ...

    @_dsl.task(source_import=_dsl.InlineImport())
    def inline_task():
        ...

    # type comparison to check if in interactive mode default is INLINE
    assert type(task._source_import) is type(inline_task._source_import)  # noqa


@pytest.mark.parametrize(
    "python_imports, expected_req, raises",
    [
        (sdk.PythonImports(file="Nope"), "", pytest.raises(FileNotFoundError)),
        (
            sdk.PythonImports(file="tests/sdk/data/bad_requirements.txt"),
            "",
            pytest.raises(pip_api.exceptions.PipError),
        ),
        (
            sdk.PythonImports(file="tests/sdk/data/requirements.txt"),
            ["joblib==1.2.0", "numpy==1.22.0"],
            do_not_raise(),
        ),
        (
            sdk.PythonImports("joblib==1.1.0", "numpy==1.21.5"),
            ["joblib==1.1.0", "numpy==1.21.5"],
            do_not_raise(),
        ),
        (
            sdk.PythonImports("joblib==1.1.0", "joblib==3.1.0"),
            "",
            pytest.raises(pip_api.exceptions.PipError),
        ),
        # conflicting requirements in file and manually passed
        (
            sdk.PythonImports("joblib==3.1.0", file="tests/sdk/data/requirements.txt"),
            "",
            pytest.raises(pip_api.exceptions.PipError),
        ),
        # merge manually passed requirements with those in file
        (
            sdk.PythonImports("scipy==1.7.3", file="tests/sdk/data/requirements.txt"),
            ["joblib==1.2.0", "numpy==1.22.0", "scipy==1.7.3"],
            do_not_raise(),
        ),
        (
            sdk.PythonImports(file="tests/sdk/data/requirements_with_extras.txt"),
            # all features of requirement file language shown on one example
            ['requests[security,tests]==2.8.*,>=2.8.1; python_version > "2.7"'],
            do_not_raise(),
        ),
    ],
)
def test_python_imports_deps(python_imports, expected_req, raises):
    with raises:
        # concat name of requirement with its specifier
        parsed = map(lambda x: str(x), python_imports.resolved())
        assert list(parsed) == expected_req


class TestRefToMain:
    @pytest.mark.parametrize(
        "workflow_defs_file, raises",
        [
            (
                "workflow_defs.py",
<<<<<<< HEAD
                pytest.raises(exceptions.InvalidTaskDefinitionError),
=======
                pytest.raises(InvalidTaskDefinitionError),
>>>>>>> 5d44af19
            ),
            ("workflow_defs_no_raise.py", do_not_raise()),
        ],
    )
    def test_ref_to_main_in_task(self, workflow_defs_file, raises):
        path_to_workflows = (
            os.path.dirname(os.path.abspath(__file__)) + "/data/sample_project/"
        )
        # add path to locate helper imports
        sys.path.append(path_to_workflows)
        # prepare file to be executed as __main__
        loader = importlib.machinery.SourceFileLoader(
            "__main__", path_to_workflows + workflow_defs_file
        )
        spec = importlib.util.spec_from_loader(loader.name, loader)
        assert spec is not None
        mod = importlib.util.module_from_spec(spec)

        with raises:
            loader.exec_module(mod)


def test_python_310_importlib_abc_bug():
    """
    In Python 3.10, there seems to be a bug in importlib that causes `importlib.abc` to
    fail to resolve properly following `import importlib`. As a result,

    ```bash
    python -c "import orquestra.sdk as sdk"
    ```

    can raise an AttributeError if we've used that pattern anywhere, for example:

    ```
    File "<string>", line 1, in <module>
    File "/Users/benjaminmummery/Documents/Projects/orquestra-sdk/src/orquestra/sdk/v2/__init__.py", line 23, in <module>
        from ._workflow import NotATaskWarning, WorkflowDef, WorkflowTemplate, workflow
    File "/Users/benjaminmummery/Documents/Projects/orquestra-sdk/src/orquestra/sdk/v2/_workflow.py", line 25, in <module>
        from . import _api, _dsl, loader
    File "/Users/benjaminmummery/Documents/Projects/orquestra-sdk/src/orquestra/sdk/v2/loader.py", line 34, in <module>
        class ImportFaker(importlib.abc.MetaPathFinder):
    AttributeError: module 'importlib' has no attribute 'abc'. Did you mean: '_abc'?
    ```

    If this test is failing, we'll need to track down the file where we're using `abc`
    import it explicitly instead:

    ```python
    from importlib import abc
    ...

    and then reference `abc` rather than `importlib.abc`.

    """  # noqa E501
    command = f'{str(sys.executable)} -c "import orquestra.sdk as sdk"'
    proc = subprocess.run(command, shell=True, capture_output=True)
    assert proc.returncode == 0, proc.stderr.decode()


@pytest.mark.parametrize(
    "obj",
    [
        sdk.GitImport(
            git_ref="https://github.com/zapata-engineering/orquestra-sdk.git",
            repo_url="main",
        ),
        sdk.GithubImport("zapata-engineering/orquestra-sdk"),
        sdk.PythonImports("numpy"),
        sdk.LocalImport("module"),
        sdk.InlineImport(),
    ],
)
def test_dsl_imports_not_iterable(obj):
    with pytest.raises(TypeError):
        [a for a in obj]


@pytest.mark.parametrize(
    "dependency_imports, expected_imports",
    [
        (None, None),
        (sdk.InlineImport(), (sdk.InlineImport(),)),
        (sdk.LocalImport("mod"), (sdk.LocalImport("mod"),)),
        (
            sdk.GitImport(repo_url="abc", git_ref="xyz"),
            (sdk.GitImport(repo_url="abc", git_ref="xyz"),),
        ),
        (
            sdk.GithubImport("abc"),
            (sdk.GithubImport("abc"),),
        ),
        (
            sdk.PythonImports("abc"),
            (sdk.PythonImports("abc"),),
        ),
    ],
)
def test_dependency_imports(dependency_imports, expected_imports):
    @sdk.task(dependency_imports=dependency_imports)
    def my_task():
        pass

    assert my_task._dependency_imports == expected_imports


class TestResources:
    @pytest.mark.parametrize(
        "cpu", ["1001m", "1500m", "1.5", "2001m", "1.0001k", "1500000u"]
    )
    def test_invalud_cpu_resources(self, cpu):
        @sdk.task(resources=sdk.Resources(cpu=cpu))
        def t():
            ...

        @sdk.workflow
        def wf():
            return t()

        with pytest.raises(exceptions.InvalidTaskDefinitionError):
            wf().model

    @pytest.mark.parametrize("cpu", ["1000m", "500m", "1.0", "3.0", "1", "1k"])
    def test_valid_cpu_resources(self, cpu):
        @sdk.task(resources=sdk.Resources(cpu=cpu))
        def t():
            ...

        @sdk.workflow
        def wf():
            return t()

        # should not raise
        wf().model

    @pytest.mark.parametrize("gpu", ["1", "1.0", "10.0"])
    def test_valid_gpu_resources(self, gpu):
        @sdk.task(resources=sdk.Resources(gpu=gpu))
        def t():
            ...

        @sdk.workflow
        def wf():
            return t()

        # should not raise
        wf().model


def test_secret_pickles():
    secret = sdk.Secret("name", config_name="cfg", workspace_id="workspace")

    pkl = serialize_pickle(secret)
    de_pkl = deserialize_pickle(pkl)

    assert secret == de_pkl


class TestSecretAsString:
    def test_basic_secret_as_string_usage(self):
        @sdk.workflow()
        def wf():
            my_secret = sdk.secrets.get("w/e", workspace_id="w/e")
            my_secret.split()

        with pytest.raises(AttributeError) as e:
            wf().model

        assert "Invalid usage of a Secret object" in str(e)

    def test_secret_subscribe_as_string(self):
        @sdk.workflow()
        def wf():
            sdk.secrets.get("w/e", workspace_id="w/e")[0]

        with pytest.raises(AttributeError) as e:
            wf().model

        assert "Invalid usage of a Secret object" in str(e)

    def test_secret_translated_to_string(self):
        @sdk.workflow()
        def wf():
            my_secret = sdk.secrets.get("w/e", workspace_id="w/e")
            print(my_secret)

        with pytest.raises(AttributeError) as e:
            wf().model

        assert "Invalid usage of a Secret object" in str(e)

    def test_secret_as_iterable(self):
        @sdk.workflow()
        def wf():
            my_secrets = sdk.secrets.get("w/e", workspace_id="w/e")
            for letter in my_secrets:
                print(letter)

        with pytest.raises(AttributeError) as e:
            wf().model

        assert "Invalid usage of a Secret object" in str(e)


class TestExecuteTask:
    @staticmethod
    def test_pass_task_def():
        @sdk.task
        def hello():
            return 100

        result = _dsl.execute_task(hello, (), {})

        assert result == 100

    @staticmethod
    def test_pass_task_def_args():
        @sdk.task
        def hello(a, b):
            return a * b

        result = _dsl.execute_task(
            hello,
            (1, 2),
            {},
        )

        assert result == 2

    @staticmethod
    def test_pass_task_def_kwargs():
        @sdk.task
        def hello(a, b):
            return a * b

        result = _dsl.execute_task(
            hello,
            (),
            {"a": 2, "b": 2},
        )

        assert result == 4


class TestInstalledImport:
    @staticmethod
    def test_package_found(monkeypatch):
        # Given
        monkeypatch.setattr("importlib.metadata.version", Mock(return_value="1.2.3"))
        monkeypatch.setattr("importlib_metadata.version", Mock(return_value="1.2.3"))

        # When
        imp = _dsl.InstalledImport(package_name="some-package")
        # Then
        assert isinstance(imp, sdk.PythonImports)
        assert len(imp._packages) == 1
        assert imp._packages[0] == "some-package==1.2.3"

    @staticmethod
    def test_package_not_found(monkeypatch):
        # Given
        monkeypatch.setattr(
            _versions,
            "get_installed_version",
            Mock(side_effect=_dsl.PackagingError("Package not found:")),
        )
        # When
        with pytest.raises(_dsl.PackagingError) as exc_info:
            _ = _dsl.InstalledImport(package_name="some-package")
        # Then
        assert exc_info.match("Package not found:")

    @staticmethod
    def test_package_not_found_fallback(monkeypatch):
        # Given
        monkeypatch.setattr(
            _versions,
            "get_installed_version",
            Mock(side_effect=_dsl.PackagingError("Package not found:")),
        )
        fallback = sdk.GithubImport("zapata-engineering/orquestra-sdk")
        # When
        imp = _dsl.InstalledImport(package_name="some-package", fallback=fallback)
        # Then
        assert imp == fallback

    @staticmethod
    def test_package_version_matches(monkeypatch):
        # Given
        monkeypatch.setattr("importlib.metadata.version", Mock(return_value="1.2.3"))
        monkeypatch.setattr("importlib_metadata.version", Mock(return_value="1.2.3"))

        # When
        imp = _dsl.InstalledImport(
            package_name="some-package", version_match="[0-9].[0-9].[0-9]"
        )
        # Then
        assert isinstance(imp, sdk.PythonImports)
        assert len(imp._packages) == 1
        assert imp._packages[0] == "some-package==1.2.3"

    @staticmethod
    def test_package_version_does_not_match(monkeypatch):
        # Given
        monkeypatch.setattr("importlib.metadata.version", Mock(return_value="1.2.3"))
        monkeypatch.setattr("importlib_metadata.version", Mock(return_value="1.2.3"))

        # When
        with pytest.raises(_dsl.PackagingError) as exc_info:
            _ = _dsl.InstalledImport(package_name="some-package", version_match="xxx")
        # Then
        assert exc_info.match(
            "Package version mismatch: some-package==1.2.3\n"
            'Expected version to match "xxx"'
        )

    @staticmethod
    def test_package_version_does_not_match_fallback(monkeypatch):
        # Given
        monkeypatch.setattr(
            _versions, "get_installed_version", Mock(return_value="1.2.3")
        )
        fallback = sdk.GithubImport("zapata-engineering/orquestra-sdk")
        # When
        imp = _dsl.InstalledImport(
            package_name="some-package",
            version_match="xxx",
            fallback=fallback,
        )
        # Then
        assert imp == fallback<|MERGE_RESOLUTION|>--- conflicted
+++ resolved
@@ -15,16 +15,10 @@
 import pytest
 
 import orquestra.sdk as sdk
-<<<<<<< HEAD
-from orquestra.sdk import exceptions
-from orquestra.sdk._base import _dsl, loader
-from orquestra.sdk._base.serde import deserialize_pickle, serialize_pickle
-=======
 from orquestra.sdk._client._base import _dsl, loader
 from orquestra.sdk._shared.exceptions import DirtyGitRepo, InvalidTaskDefinitionError
 from orquestra.sdk._shared.packaging import _versions
 from orquestra.sdk._shared.serde import deserialize_pickle, serialize_pickle
->>>>>>> 5d44af19
 
 DEFAULT_LOCAL_REPO_PATH = Path(__file__).parent.resolve()
 
@@ -392,7 +386,7 @@
     file_name = my_fake_repo.working_dir + "new-file"
     open(file_name, "wb").close()
     my_fake_repo.index.add([file_name])
-    with pytest.warns(exceptions.DirtyGitRepo):
+    with pytest.warns(DirtyGitRepo):
         _ = _dsl.DeferredGitImport(my_fake_repo.working_dir).resolved()
 
 
@@ -632,11 +626,7 @@
         [
             (
                 "workflow_defs.py",
-<<<<<<< HEAD
-                pytest.raises(exceptions.InvalidTaskDefinitionError),
-=======
                 pytest.raises(InvalidTaskDefinitionError),
->>>>>>> 5d44af19
             ),
             ("workflow_defs_no_raise.py", do_not_raise()),
         ],
@@ -755,7 +745,7 @@
         def wf():
             return t()
 
-        with pytest.raises(exceptions.InvalidTaskDefinitionError):
+        with pytest.raises(InvalidTaskDefinitionError):
             wf().model
 
     @pytest.mark.parametrize("cpu", ["1000m", "500m", "1.0", "3.0", "1", "1k"])
