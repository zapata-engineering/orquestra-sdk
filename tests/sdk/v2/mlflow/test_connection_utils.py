################################################################################
# © Copyright 2023 Zapata Computing Inc.
################################################################################

import pathlib
<<<<<<< HEAD
from typing import List
from unittest.mock import Mock, create_autospec

import pytest
from pytest import MonkeyPatch
from requests import Response, Session
=======
from contextlib import suppress as do_not_raise
>>>>>>> 022a1d99

import pytest

import orquestra.sdk.exceptions as exceptions
from orquestra import sdk
<<<<<<< HEAD
from orquestra.sdk._base._env import (
    CURRENT_CLUSTER_ENV,
    MLFLOW_ARTIFACTS_DIR,
    MLFLOW_CR_NAME,
    MLFLOW_PORT,
    PASSPORT_FILE_ENV,
)
=======
from orquestra.sdk._base._env import CURRENT_USER_ENV
>>>>>>> 022a1d99


class TestGetTempArtifactsDir:
    class TestWithRemote:
        """
        'Remote' here covers studio and CE as these are treated identically in the code.
        """

        @staticmethod
        def test_happy_path(tmp_path: pathlib.Path, monkeypatch):
            # Given
            monkeypatch.setenv(MLFLOW_ARTIFACTS_DIR, str(tmp_path))

            # When
            path = sdk.mlflow.get_temp_artifacts_dir()

            # Then
            assert path == tmp_path

        @staticmethod
        def test_creates_dir(tmp_path: pathlib.Path, monkeypatch):
            # Given
            dir = tmp_path / "dir_that_does_not_exist"
            assert not dir.exists()
            monkeypatch.setenv(MLFLOW_ARTIFACTS_DIR, str(dir))

            # When
            _ = sdk.mlflow.get_temp_artifacts_dir()

            # Then
            assert dir.exists()

    class TestWithLocal:
        @staticmethod
        def test_happy_path(tmp_path: pathlib.Path, monkeypatch):
            # Given
            monkeypatch.setattr(
                sdk.mlflow._connection_utils, "DEFAULT_TEMP_ARTIFACTS_DIR", tmp_path
            )

            # When
            path = sdk.mlflow.get_temp_artifacts_dir()

            # Then
            assert path == tmp_path

        @staticmethod
        def test_creates_dir(tmp_path: pathlib.Path, monkeypatch):
            # Given
            dir = tmp_path / "dir_that_does_not_exist"
            assert not dir.exists()
            monkeypatch.setattr(
                sdk.mlflow._connection_utils, "DEFAULT_TEMP_ARTIFACTS_DIR", dir
            )

            # When
            _ = sdk.mlflow.get_temp_artifacts_dir()

            # Then
            assert dir.exists()


<<<<<<< HEAD
@pytest.fixture
def mock_is_executing_remotely(monkeypatch):
    monkeypatch.setenv(CURRENT_CLUSTER_ENV, "<current cluster sentinel>")


@pytest.fixture
def mock_is_executing_locally(monkeypatch: MonkeyPatch):
    monkeypatch.delenv(CURRENT_CLUSTER_ENV, raising=False)

    # TODO: after https://zapatacomputing.atlassian.net/browse/ORQSDK-914 this should
    # only have to concern itself with CURRENT_CLUSTER_ENV, so the following lines can
    # be excised.
    for env_var in [
        MLFLOW_ARTIFACTS_DIR,
        MLFLOW_CR_NAME,
        MLFLOW_PORT,
        PASSPORT_FILE_ENV,
    ]:
        monkeypatch.delenv(env_var, raising=False)


class TestGetTrackingURI:
    @pytest.mark.usefixtures("mock_is_executing_remotely")
    class TestRemote:
        @staticmethod
        def test_happy_path(tmp_path: pathlib.Path, monkeypatch: MonkeyPatch):
            # Given
            # Mock the passport token envvar and its file location
            token_file = tmp_path / "tmp_token_file.txt"
            token_file.write_text("<token sentinel>")
            monkeypatch.setenv(PASSPORT_FILE_ENV, str(token_file))
            # Mock the http session and response
            mock_requests_session = create_autospec(Session)
            mock_response = create_autospec(Response)
            mock_response.json.return_value = {"namespace": "<namespace sentinel>"}
            mock_requests_session.headers = {}
            mock_requests_session.get.return_value = mock_response
            monkeypatch.setattr(
                sdk.mlflow._connection_utils,
                "Session",
                Mock(return_value=mock_requests_session),
            )
            # Mock the custom resource name and port envvars
            monkeypatch.setenv(MLFLOW_CR_NAME, "<mlflow cr name sentinel>")
            monkeypatch.setenv(MLFLOW_PORT, "<mlflow port sentinel>")

            # When
            tracking_url = sdk.mlflow.get_tracking_uri("<workspace id sentinel>")

            # Then
            assert (
                tracking_url
                == "http://<mlflow cr name sentinel>.<namespace sentinel>:<mlflow port sentinel>"  # noqa: E501
            )

        @staticmethod
        def test_test_warns_user_that_config_parameter_will_be_ignored(
            tmp_path: pathlib.Path, monkeypatch: MonkeyPatch
        ):
            # Given
            # Mock the passport token envvar and its file location
            token_file = tmp_path / "tmp_token_file.txt"
            token_file.write_text("<token sentinel>")
            monkeypatch.setenv(PASSPORT_FILE_ENV, str(token_file))
            # Mock the http session and response
            mock_requests_session = create_autospec(Session)
            mock_response = create_autospec(Response)
            mock_response.json.return_value = {"namespace": "<namespace sentinel>"}
            mock_requests_session.headers = {}
            mock_requests_session.get.return_value = mock_response
            monkeypatch.setattr(
                sdk.mlflow._connection_utils,
                "Session",
                Mock(return_value=mock_requests_session),
            )
            # Mock the custom resource name and port envvars
            monkeypatch.setenv(MLFLOW_CR_NAME, "<mlflow cr name sentinel>")
            monkeypatch.setenv(MLFLOW_PORT, "<mlflow port sentinel>")

            # When
            with pytest.warns(UserWarning) as e:
                _ = sdk.mlflow.get_tracking_uri(
                    "<workspace id sentinel>", config_name="<config sentinel>"
                )

            # Then
            assert len(e.list) == 1
            assert (
                "The 'config_name' parameter is used only when executing locally, and will be ignored."  # noqa: E501
                in str(e.list[0].message)
            )

        @staticmethod
        @pytest.mark.parametrize(
            "unset_envvars",
            [
                [MLFLOW_CR_NAME],
                [MLFLOW_PORT],
                [PASSPORT_FILE_ENV],
                [MLFLOW_CR_NAME, MLFLOW_PORT],
                [MLFLOW_CR_NAME, PASSPORT_FILE_ENV],
                [MLFLOW_PORT, PASSPORT_FILE_ENV],
                [MLFLOW_CR_NAME, MLFLOW_PORT, PASSPORT_FILE_ENV],
            ],
        )
        def test_raises_EnvironemntError_when_required_env_vars_are_not_set(
            tmp_path: pathlib.Path, monkeypatch: MonkeyPatch, unset_envvars: List[str]
        ):
            # Given
            # Mock the http session and response
            mock_requests_session = create_autospec(Session)
            mock_response = create_autospec(Response)
            mock_response.json.return_value = {"namespace": "<namespace sentinel>"}
            mock_requests_session.headers = {}
            mock_requests_session.get.return_value = mock_response
            monkeypatch.setattr(
                sdk.mlflow._connection_utils,
                "Session",
                Mock(return_value=mock_requests_session),
            )
            # Mock env vars except the ones we're testing by leaving unset
            token_file = tmp_path / "tmp_token_file.txt"
            token_file.write_text("<token sentinel>")
            for env_var, value in [
                (MLFLOW_CR_NAME, "<cr name sentinel>"),
                (MLFLOW_PORT, "<port entinel>"),
                (PASSPORT_FILE_ENV, str(token_file)),
            ]:
                if env_var not in unset_envvars:
                    monkeypatch.setenv(env_var, value)

            # When
            with pytest.raises(EnvironmentError) as e:
                _ = sdk.mlflow.get_tracking_uri("<workspace id sentinel>")

            assert "environment variable is not set." in e.exconly()

    @pytest.mark.usefixtures("mock_is_executing_locally")
    class TestLocal:
        @staticmethod
        def test_happy_path(monkeypatch: MonkeyPatch):
            # Given
            mock_config = create_autospec(sdk.RuntimeConfig)
            mock_config.uri = "<uri sentinel>"
            monkeypatch.setattr(
                sdk.RuntimeConfig, "load", Mock(return_value=mock_config)
            )

            # When
            tracking_url = sdk.mlflow.get_tracking_uri(
                "<workspace id sentinel>", config_name="<config_name_sentinel>"
            )

            # Then
            assert tracking_url == "<uri sentinel>/mlflow/<workspace id sentinel>"

        @staticmethod
        def test_raises_ValueError_if_no_config_name():
            # When
            with pytest.raises(ValueError) as e:
                _ = sdk.mlflow.get_tracking_uri("<workspace id sentinel>")

            # Then
            assert (
                "The config_name parameter is required for local runs." in e.exconly()
            )

        @staticmethod
        def test_raises_ValueError_if_config_has_no_uri(monkeypatch: MonkeyPatch):
            # Given
            mock_config = create_autospec(sdk.RuntimeConfig)
            monkeypatch.setattr(
                sdk.RuntimeConfig, "load", Mock(return_value=mock_config)
            )

            # When
            with pytest.raises(ValueError) as e:
                _ = sdk.mlflow.get_tracking_uri(
                    "<workspace id sentinel>", config_name="<config_name_sentinel>"
                )

            # Then
            assert (
                "The config '<config_name_sentinel>' has no URI associated with it."
                in e.exconly()
            )


class TestGetTrackingToken:
    @pytest.mark.usefixtures("mock_is_executing_remotely")
    class TestWithRemote:
        @staticmethod
        def test_uses_passport_token(monkeypatch: MonkeyPatch):
            # Given
            mock_read_passport_token = Mock(return_value="<passport token sentinel>")
            monkeypatch.setattr(
                sdk.mlflow._connection_utils,
                "_read_passport_token",
                mock_read_passport_token,
            )

            # When
            tracking_token = sdk.mlflow.get_tracking_token()

            # Then
            assert tracking_token == "<passport token sentinel>"

        @staticmethod
        def test_warns_user_that_config_parameter_will_be_ignored(monkeypatch):
            # Given
            mock_read_passport_token = Mock(return_value="<passport token sentinel>")
            monkeypatch.setattr(
                sdk.mlflow._connection_utils,
                "_read_passport_token",
                mock_read_passport_token,
            )

            # When
            with pytest.warns(UserWarning) as e:
                _ = sdk.mlflow.get_tracking_token(config_name="<config name sentinel>")

            # Then
            assert len(e.list) == 1
            assert (
                "The 'config_name' parameter is used only when executing locally, and will be ignored."  # noqa: E501
                in str(e.list[0].message)
            )

    @pytest.mark.usefixtures("mock_is_executing_locally")
    class TestWithLocal:
        @staticmethod
        def test_uses_config_token(monkeypatch):
            # Given
            mock_config = create_autospec(sdk.RuntimeConfig)
            mock_config.token = "<token sentinel>"
            monkeypatch.setattr(
                sdk.RuntimeConfig, "load", Mock(return_value=mock_config)
            )

            # When
            tracking_token = sdk.mlflow.get_tracking_token(
                config_name="<config sentinel>"
            )

            # Then
            assert tracking_token == "<token sentinel>"

        @staticmethod
        def test_raises_ValueError_if_no_config_name():
            # When
            with pytest.raises(ValueError) as e:
                _ = sdk.mlflow.get_tracking_token()

            # Then
            assert (
                "The config_name parameter is required for local runs." in e.exconly()
            )
=======
class TestGetCurrentUser:
    @pytest.mark.parametrize(
        "env_var, config_name, raises, expected_user",
        [
            ("my_username", None, do_not_raise(), "my_username"),
            ("my_username", "config", do_not_raise(), "my_username"),
            # this email is encoded inside jwt token
            (None, "proper_token", do_not_raise(), "my_hidden_email@lovely-email.com"),
            (None, "local", pytest.raises(exceptions.RuntimeConfigError), None),
            (None, "improper_token", pytest.raises(exceptions.InvalidTokenError), None),
            (None, None, pytest.raises(exceptions.ConfigNameNotFoundError), None),
            (
                None,
                "non_existing_config",
                pytest.raises(exceptions.ConfigNameNotFoundError),
                None,
            ),
        ],
    )
    def test_get_current_user(
        self,
        env_var,
        config_name,
        raises,
        expected_user,
        monkeypatch,
        tmp_default_config_json,
    ):
        if env_var:
            monkeypatch.setenv(CURRENT_USER_ENV, env_var)

        with raises:
            assert expected_user == sdk.mlflow.get_current_user(config_name)
>>>>>>> 022a1d99
<|MERGE_RESOLUTION|>--- conflicted
+++ resolved
@@ -3,22 +3,18 @@
 ################################################################################
 
 import pathlib
-<<<<<<< HEAD
 from typing import List
 from unittest.mock import Mock, create_autospec
 
 import pytest
 from pytest import MonkeyPatch
 from requests import Response, Session
-=======
 from contextlib import suppress as do_not_raise
->>>>>>> 022a1d99
 
 import pytest
 
 import orquestra.sdk.exceptions as exceptions
 from orquestra import sdk
-<<<<<<< HEAD
 from orquestra.sdk._base._env import (
     CURRENT_CLUSTER_ENV,
     MLFLOW_ARTIFACTS_DIR,
@@ -26,9 +22,7 @@
     MLFLOW_PORT,
     PASSPORT_FILE_ENV,
 )
-=======
 from orquestra.sdk._base._env import CURRENT_USER_ENV
->>>>>>> 022a1d99
 
 
 class TestGetTempArtifactsDir:
@@ -91,7 +85,7 @@
             assert dir.exists()
 
 
-<<<<<<< HEAD
+
 @pytest.fixture
 def mock_is_executing_remotely(monkeypatch):
     monkeypatch.setenv(CURRENT_CLUSTER_ENV, "<current cluster sentinel>")
@@ -349,7 +343,7 @@
             assert (
                 "The config_name parameter is required for local runs." in e.exconly()
             )
-=======
+
 class TestGetCurrentUser:
     @pytest.mark.parametrize(
         "env_var, config_name, raises, expected_user",
@@ -383,4 +377,3 @@
 
         with raises:
             assert expected_user == sdk.mlflow.get_current_user(config_name)
->>>>>>> 022a1d99
