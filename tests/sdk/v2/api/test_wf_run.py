--- conflicted
+++ resolved
@@ -16,11 +16,8 @@
 import pytest
 
 from orquestra.sdk._base import _api, _workflow, serde
-<<<<<<< HEAD
+from orquestra.sdk._base._env import CURRENT_PROJECT_ENV, CURRENT_WORKSPACE_ENV
 from orquestra.sdk._base._in_process_runtime import InProcessRuntime
-=======
-from orquestra.sdk._base._env import CURRENT_PROJECT_ENV, CURRENT_WORKSPACE_ENV
->>>>>>> 932f9657
 from orquestra.sdk._base._spaces._api import list_projects, list_workspaces
 from orquestra.sdk._base._spaces._structs import ProjectRef, Workspace
 from orquestra.sdk._base.abc import RuntimeInterface
@@ -808,36 +805,6 @@
     ],
 )
 class TestProjectId:
-<<<<<<< HEAD
-    def test_run(self, workspace_id, project_id, raises, expected, monkeypatch):
-        workflow_create_mock = Mock()
-        monkeypatch.setattr(
-            InProcessRuntime, "create_workflow_run", workflow_create_mock
-        )
-        wf_def = wf_pass_tuple()
-=======
-    def test_prepare(
-        self,
-        workspace_id,
-        project_id,
-        workspace_env,
-        project_env,
-        raises,
-        expected,
-        monkeypatch,
-    ):
-        if workspace_env:
-            monkeypatch.setenv(name=CURRENT_WORKSPACE_ENV, value=workspace_env)
-        if project_env:
-            monkeypatch.setenv(name=CURRENT_PROJECT_ENV, value=project_env)
-        monkeypatch.setattr(_api._config.RuntimeConfig, "name", "auto")
-
-        with raises:
-            wf = wf_pass_tuple().prepare(
-                "in_process", workspace_id=workspace_id, project_id=project_id
-            )
-            assert wf._project == expected
-
     def test_run(
         self,
         workspace_id,
@@ -848,14 +815,21 @@
         expected,
         monkeypatch,
     ):
+        workflow_create_mock = Mock()
+        monkeypatch.setattr(
+            InProcessRuntime, "create_workflow_run", workflow_create_mock
+        )
+        wf_def = wf_pass_tuple()
+
         if workspace_env:
             monkeypatch.setenv(name=CURRENT_WORKSPACE_ENV, value=workspace_env)
         if project_env:
             monkeypatch.setenv(name=CURRENT_PROJECT_ENV, value=project_env)
 
-        monkeypatch.setattr(_api._wf_run.WorkflowRun, "start", Mock())
+        monkeypatch.setattr(
+            InProcessRuntime, "create_workflow_run", workflow_create_mock
+        )
         monkeypatch.setattr(_api._config.RuntimeConfig, "name", "auto")
->>>>>>> 932f9657
         with raises:
             wf_def.run("in_process", workspace_id=workspace_id, project_id=project_id)
             workflow_create_mock.assert_called_once_with(wf_def.model, expected)
