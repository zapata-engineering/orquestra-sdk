################################################################################
# © Copyright 2022-2023 Zapata Computing Inc.
################################################################################
"""
Tests for orquestra.sdk._base._api._wf_run.
"""

import itertools
import json
import time
import typing as t
from contextlib import suppress as do_not_raise
from datetime import timedelta
from unittest.mock import DEFAULT, MagicMock, Mock, PropertyMock, create_autospec

import pytest

from orquestra.sdk._base import _api, _workflow, serde
from orquestra.sdk._base.abc import RuntimeInterface
from orquestra.sdk.exceptions import (
    ProjectInvalidError,
    UnauthorizedError,
    WorkflowRunCanNotBeTerminated,
    WorkflowRunNotFinished,
    WorkflowRunNotFoundError,
    WorkflowRunNotStarted,
)
from orquestra.sdk.schema import ir
from orquestra.sdk.schema.configs import RuntimeName
from orquestra.sdk.schema.local_database import StoredWorkflowRun
from orquestra.sdk.schema.workflow_run import ProjectRef, RunStatus, State
from orquestra.sdk.schema.workflow_run import TaskRun as TaskRunModel

from ..data.complex_serialization.workflow_defs import (
    capitalize,
    join_strings,
    wf_pass_tuple,
)
from ..data.configs import TEST_CONFIG_JSON


@pytest.fixture
def tmp_default_config_json(patch_config_location):
    json_file = patch_config_location / "config.json"

    with json_file.open("w") as f:
        json.dump(TEST_CONFIG_JSON, f)

    return json_file


@pytest.fixture(autouse=True)
def set_config_location(patch_config_location):
    pass


class TestRunningInProcess:
    """
    Tests the public Python API for running workflows, using the "in-process"
    runtime.

    These tests in combination with those in
    tests/test_api_with_ray.py::TestRunningLocalInBackground exhibit the behaviour
    discussed in https://zapatacomputing.atlassian.net/browse/ORQSDK-485.
    """

    class TestTwoStepForm:
        @staticmethod
        def test_pass_builtin_config_name_no_file():
            run = wf_pass_tuple().run("in_process")
            results = run.get_results()

            assert results == (3,)

        @staticmethod
        def test_pass_builtin_config_name_with_file(tmp_default_config_json):
            run = wf_pass_tuple().run("in_process")
            results = run.get_results()

            assert results == (3,)

        def test_single_run(self):
            run = wf_pass_tuple().prepare("in_process")
            run.start()
            results = run.get_results()

            assert results == (3,)

        def test_multiple_starts(self):
            run = wf_pass_tuple().prepare("in_process")

            run.start()
            results1 = run.get_results()

            run.start()
            results2 = run.get_results()

            assert results1 == results2

    class TestShorthand:
        def test_single_run(self):
            run = wf_pass_tuple().run("in_process")
            results = run.get_results()

            assert results == (3,)

    class TestWithConfig:
        @staticmethod
        def test_pass_config():
            config = _api.RuntimeConfig.in_process()
            run = wf_pass_tuple().run(config)
            results = run.get_results()

            assert results == (3,)


class TestWorkflowRun:
    @staticmethod
    @pytest.fixture
    def sample_wf_def() -> _workflow.WorkflowDef:
        @_workflow.workflow
        def my_wf():
            # We need at least 4 invocations to use in our tests.
            text1 = capitalize(join_strings(["hello", "there"]))
            text2 = capitalize(join_strings(["general", "kenobi"]))
            return text1, text2

        return my_wf()

    @staticmethod
    @pytest.fixture
    def mock_runtime(sample_wf_def):
        runtime = create_autospec(RuntimeInterface, name="runtime")
        # For getting workflow ID
        runtime.create_workflow_run.return_value = "wf_pass_tuple-1"
        # For getting workflow outputs
        runtime.get_workflow_run_outputs_non_blocking.return_value = (
            serde.result_from_artifact("woohoo!", ir.ArtifactFormat.AUTO),
        )
        # for simulating a workflow running
        succeeded_run_model = Mock(name="succeeded wf run model")
        succeeded_run_model.workflow_def.output_ids = ["<output id sentinel>"]
        # note: `get_results`` calls `len` on the output IDs to figure out if it
        # should be returning a non-sequence value, so we need to give it something
        # with a length. The actual value here shouldn't matter as it is not used.

        # Default value is "SUCCEEDED"
        succeeded_run_model.status.state = State.SUCCEEDED
        runtime.get_workflow_run_status.return_value = succeeded_run_model
        # Use side effects to simulate a running workflow

        running_wf_run_model = Mock(name="running wf run model")
        running_wf_run_model.status.state = State.RUNNING
        runtime.get_workflow_run_status.side_effect = itertools.chain(
            (
                running_wf_run_model,
                running_wf_run_model,
            ),
            itertools.repeat(DEFAULT),
        )

        # got getting task run artifacts
        runtime.get_available_outputs.return_value = {
            "task_run1": serde.result_from_artifact("woohoo!", ir.ArtifactFormat.AUTO),
            "task_run2": serde.result_from_artifact("another", ir.ArtifactFormat.AUTO),
            "task_run3": serde.result_from_artifact(123, ir.ArtifactFormat.AUTO),
        }

        wf_def_model = sample_wf_def.model
        task_invs = list(wf_def_model.task_invocations.values())
        # Get logs, the runtime interface returns invocation IDs
        runtime.get_workflow_logs.return_value = {
            task_invs[0].id: ["woohoo!\n"],
            task_invs[1].id: ["another\n", "line\n"],
            # This task invocation was executed, but it produced no logs.
            task_invs[2].id: [],
            # There's also 4th task invocation in the workflow def, it wasn't executed
            # yet, so we don't return it.
        }
        running_wf_run_model.task_runs = [
            TaskRunModel(
                id="task_run1",
                invocation_id=task_invs[0].id,
                status=RunStatus(state=State.SUCCEEDED),
            ),
            TaskRunModel(
                id="task_run2",
                invocation_id=task_invs[1].id,
                status=RunStatus(state=State.FAILED),
            ),
            TaskRunModel(
                id="task_run3",
                invocation_id=task_invs[2].id,
                status=RunStatus(state=State.FAILED),
            ),
        ]

        return runtime

    @staticmethod
    @pytest.fixture
    def run(sample_wf_def, mock_runtime) -> _api.WorkflowRun:
        return _api.WorkflowRun(
            run_id=None, wf_def=sample_wf_def.model, runtime=mock_runtime, config=None
        )

    class TestByID:
        class TestResolvingConfig:
            """
            Verifies logic for figuring out what config to use.
            """

            @staticmethod
            def test_passing_config_obj():
                # Given
                run_id = "wf.mine.1234"

                # Set up config
                config = _api.RuntimeConfig(
                    runtime_name=RuntimeName.IN_PROCESS,
                    bypass_factory_methods=True,
                )

                # Set up runtime
                runtime = Mock()
                setattr(config, "_get_runtime", lambda _: runtime)
                wf_def = "<wf def sentinel>"
                runtime.get_workflow_run_status().workflow_def = wf_def

                # When
                run = _api.WorkflowRun.by_id(
                    run_id=run_id,
                    config=config,
                )

                # Then
                # Uses the passed in config
                assert run._config == config

                # Sets other attrs appropriately
                assert run._run_id == run_id
                assert run._wf_def == wf_def
                assert run._runtime == runtime

            @staticmethod
            def test_passing_config_name(monkeypatch):
                # Given
                run_id = "wf.mine.1234"

                # Set up config
                config_name = "ray"
                config_obj = _api.RuntimeConfig(
                    runtime_name=RuntimeName.RAY_LOCAL,
                    name=config_name,
                    bypass_factory_methods=True,
                )
                monkeypatch.setattr(
                    _api.RuntimeConfig, "load", Mock(return_value=config_obj)
                )

                # Set up runtime
                runtime = Mock()
                setattr(config_obj, "_get_runtime", lambda _: runtime)
                wf_def = "<wf def sentinel>"
                runtime.get_workflow_run_status().workflow_def = wf_def

                # When
                run = _api.WorkflowRun.by_id(
                    run_id=run_id,
                    config=config_name,
                )

                # Then
                # Uses the passed in config
                assert run._config == config_obj

                # Sets other attrs appropriately
                assert run._run_id == run_id
                assert run._wf_def == wf_def
                assert run._runtime == runtime

            @staticmethod
            def test_passing_invalid_obj():
                # Given
                run_id = "wf.mine.1234"
                config: t.Any = object()

                # Then
                with pytest.raises(TypeError):
                    # When
                    _ = _api.WorkflowRun.by_id(
                        run_id=run_id,
                        config=config,
                    )

            class TestNotPassingConfig:
                @staticmethod
                def test_exists_in_local_db(monkeypatch):
                    # Given
                    run_id = "wf.mine.1234"
                    config_name = "ray"

                    # Simulate filled DB
                    monkeypatch.setattr(
                        _api.WorkflowRun,
                        "_get_stored_run",
                        Mock(
                            return_value=StoredWorkflowRun(
                                workflow_run_id=run_id,
                                config_name=config_name,
                                workflow_def=wf_pass_tuple().model,
                            )
                        ),
                    )

                    # Set up config
                    config_obj = _api.RuntimeConfig(
                        runtime_name=RuntimeName.RAY_LOCAL,
                        name=config_name,
                        bypass_factory_methods=True,
                    )
                    monkeypatch.setattr(
                        _api.RuntimeConfig, "load", Mock(return_value=config_obj)
                    )

                    # Set up runtime
                    runtime = Mock()
                    setattr(config_obj, "_get_runtime", lambda _: runtime)
                    wf_def = "<wf def sentinel>"
                    runtime.get_workflow_run_status().workflow_def = wf_def

                    # When
                    run = _api.WorkflowRun.by_id(run_id=run_id)

                    # Then
                    # Uses the passed in config
                    assert run._config == config_obj

                    # Sets other attrs appropriately
                    assert run._run_id == run_id
                    assert run._wf_def == wf_def
                    assert run._runtime == runtime

                @staticmethod
                def test_missing_from_db(monkeypatch):
                    # Given
                    run_id = "wf.mine.1234"

                    # Simulate empty DB
                    monkeypatch.setattr(
                        _api.WorkflowRun,
                        "_get_stored_run",
                        Mock(side_effect=WorkflowRunNotFoundError),
                    )

                    # Then
                    with pytest.raises(WorkflowRunNotFoundError):
                        # When
                        _ = _api.WorkflowRun.by_id(run_id=run_id)

    class TestGetStatus:
        @staticmethod
        def test_raises_exception_for_unstarted_workflow(run):
            with pytest.raises(WorkflowRunNotStarted):
                run.get_status()

        @staticmethod
        def test_returns_status_from_runtime(run, mock_runtime):
            # Given
            run.start()
            # When
            state = run.get_status()
            # Then
            mock_runtime.get_workflow_run_status.assert_called()
            assert state == State.RUNNING

    class TestGetStatusModel:
        @staticmethod
        def test_raises_exception_for_unstarted_workflow(run, mock_runtime):
            with pytest.raises(WorkflowRunNotStarted):
                run.get_status_model()

        @staticmethod
        def test_matches_get_status(run):
            run.start()

            model = run.get_status_model()

            assert model.status.state == run.get_status()

    class TestWaitUntilFinished:
        @staticmethod
        def test_raises_exception_if_workflow_not_started():
            # Given
            run = wf_pass_tuple().prepare("in_process")
            # When
            with pytest.raises(WorkflowRunNotStarted) as exc_info:
                run.wait_until_finished()
            # Then
            assert (
                "You will need to call the `.start()` method prior to calling this "
                "method."
            ) in str(exc_info)

        class TestHappyPath:
            @staticmethod
            def test_verbose(monkeypatch, run, mock_runtime, capsys):
                # Given
                monkeypatch.setattr(time, "sleep", MagicMock())

                # When
                run.start()
                run.wait_until_finished()

                # Then
                # We expect wait_until_finished to keep calling get_workflow_run_status
                # from the runtime until the status is in a completed state.
                # The mock runtime will return RUNNING twice before SUCCEEDED.
                # We expect 3 total calls to get_workflow_run_status
                assert mock_runtime.get_workflow_run_status.call_count == 3

                # We expect x prints to stderr.
                captured = capsys.readouterr()
                assert captured.out == ""
                assert captured.err == (
                    "wf_pass_tuple-1 is RUNNING. Sleeping for 4.0s...\n"
                    "wf_pass_tuple-1 is RUNNING. Sleeping for 4.0s...\n"
                    "wf_pass_tuple-1 is SUCCEEDED\n"
                )

            @staticmethod
            def test_quiet(monkeypatch, run, mock_runtime, capsys):
                # Given
                monkeypatch.setattr(time, "sleep", MagicMock())

                # When
                run.start()
                run.wait_until_finished(verbose=False)

                # Then
                # We expect wait_until_finished to keep calling get_workflow_run_status
                # from the runtime until the status is in a completed state.
                # The mock runtime will return RUNNING twice before SUCCEEDED.
                # We expect 3 total calls to get_workflow_run_status
                assert mock_runtime.get_workflow_run_status.call_count == 3

                # We expect no prints to stderr.
                captured = capsys.readouterr()
                assert captured.out == ""
                assert captured.err == ""

    class TestGetResults:
        @staticmethod
        def test_raises_exception_if_workflow_not_started():
            # Given
            run = wf_pass_tuple().prepare("in_process")
            # When
            with pytest.raises(WorkflowRunNotStarted) as exc_info:
                run.get_results()
            # Then
            assert (
                "You will need to call the `.start()` method prior to calling this "
                "method."
            ) in str(exc_info)

        @staticmethod
        def test_raises_exception_if_workflow_not_finished(run):
            # Given
            run.start()
            # When
            with pytest.raises(WorkflowRunNotFinished) as exc_info:
                run.get_results()
            # Then
            assert (
                "Workflow run with id wf_pass_tuple-1 has not finished. "
                "Current state: State.RUNNING"
            ) in str(exc_info)

        @staticmethod
        @pytest.mark.slow
        def test_waits_when_wait_is_true(run, mock_runtime):
            # Given
            run.start()
            # When
            results = run.get_results(wait=True)
            # Then
            assert mock_runtime.get_workflow_run_status.call_count >= 1
            assert results is not None
            assert results == ("woohoo!",)

        @staticmethod
        def test_waits_when_wait_is_explicitly_false(run, mock_runtime):
            # Remove RUNNING in mock
            mock_runtime.get_workflow_run_status.side_effect = None
            # Given
            run.start()
            # When
            results = run.get_results(wait=False)
            # Then
            assert results is not None
<<<<<<< HEAD
            assert results == "woohoo!"
            assert mock_runtime.get_workflow_run_status.call_count == 2
=======
            assert results == ("woohoo!",)
            assert mock_runtime.get_workflow_run_status.call_count == 1
>>>>>>> 45117a63

    class TestGetArtifacts:
        @staticmethod
        def test_raises_exception_if_workflow_not_started(run):
            # When
            with pytest.raises(WorkflowRunNotStarted) as exc_info:
                run.get_artifacts()
            # Then
            assert (
                "You will need to call the `.start()` method prior to calling this "
                "method."
            ) in str(exc_info)

        @staticmethod
        def test_handling_n_outputs():
            """
            Some tasks return 1 value, some return multiple. The values in the
            dict returned from `sdk.WorkflowRun.get_artifacts()` is supposed
            to correspond to whatever we would get if we ran the task function
            directly.

            Test boundary::
                [sdk.WorkflowRun]->[RuntimeInterface]
                                 ->[ir.WorkflowDef]
            """
            # Given
            runtime = create_autospec(RuntimeInterface)

            # The RuntimeInterface's contract for get_available_outputs is
            # to return whatever the task function returned.
            runtime.get_available_outputs.return_value = {
                "inv1": serde.result_from_artifact(42, ir.ArtifactFormat.AUTO),
                "inv2": serde.result_from_artifact((21, 38), ir.ArtifactFormat.AUTO),
            }

            mock_inv1 = create_autospec(ir.TaskInvocation)
            mock_inv1.output_ids = ["art1"]

            mock_inv2 = create_autospec(ir.TaskInvocation)
            mock_inv2.output_ids = ["art2", "art3"]

            wf_def = create_autospec(ir.WorkflowDef)
            wf_def.task_invocations = {
                "inv1": mock_inv1,
                "inv2": mock_inv2,
            }

            wf_run = _api.WorkflowRun(
                run_id="wf.1",
                wf_def=wf_def,
                runtime=runtime,
            )

            # When
            artifacts_dict = wf_run.get_artifacts()

            # Then
            assert artifacts_dict == {
                "inv1": 42,
                "inv2": (21, 38),
            }

    class TestGetTasks:
        @staticmethod
        def test_raises_exception_if_workflow_not_started(run):
            with pytest.raises(WorkflowRunNotStarted) as exc_info:
                run.get_tasks()

            # Then
            assert (
                "You will need to call the `.start()` method prior to calling this "
                "method."
            ) in str(exc_info)

        @staticmethod
        def test_get_tasks_from_started_workflow(run):
            # Given
            run.start()

            # When
            tasks = run.get_tasks()

            # Then
            assert len(tasks) == 3

            wf_def_model = run._wf_def
            for task in tasks:
                assert task.workflow_run_id == run.run_id
                assert task._runtime == run._runtime
                assert task._wf_def == run._wf_def
                assert task.task_invocation_id in wf_def_model.task_invocations

    class TestGetLogs:
        @staticmethod
        def test_raises_exception_if_workflow_not_started(run):
            # When
            with pytest.raises(WorkflowRunNotStarted) as exc_info:
                run.get_logs()

            # Then
            assert (
                "You will need to call the `.start()` method prior to calling this "
                "method."
            ) in str(exc_info)

        @staticmethod
        def test_happy_path(run):
            # Given
            run.start()

            # When
            logs = run.get_logs()

            # Then
            assert len(logs) == 3
            expected_inv = "invocation-0-task-capitalize"
            assert expected_inv in logs
            assert len(logs[expected_inv]) == 1
            assert logs[expected_inv][0] == "woohoo!\n"

    class TestGetConfig:
        @staticmethod
        def test_happy_path():
            config = _api.RuntimeConfig.in_process()
            wf = wf_pass_tuple().run(config=config)

            assert wf.config == config

        @staticmethod
        def test_no_config_run():
            with pytest.raises(FutureWarning):
                wf_pass_tuple().run()

    class TestStop:
        @staticmethod
        def test_happy_path():
            # Given
            run_id = "wf.1"
            wf_def = Mock()
            runtime = Mock()
            config = Mock()
            run = _api.WorkflowRun(
                run_id=run_id, wf_def=wf_def, runtime=runtime, config=config
            )

            # When
            run.stop()

            # Then
            runtime.stop_workflow_run.assert_called_with(run_id)

        @staticmethod
        def test_not_started():
            # Given
            run_id = None
            wf_def = Mock()
            runtime = Mock()
            config = Mock()
            run = _api.WorkflowRun(
                run_id=run_id, wf_def=wf_def, runtime=runtime, config=config
            )

            # Then
            with pytest.raises(WorkflowRunNotStarted):
                # When
                run.stop()

        @staticmethod
        @pytest.mark.parametrize(
            "exc",
            [
                UnauthorizedError(),
                WorkflowRunCanNotBeTerminated(),
                WorkflowRunNotFoundError(),
            ],
        )
        def test_error_from_runtime(exc):
            # Given
            run_id = "wf.1"
            wf_def = Mock()

            runtime = Mock()
            runtime.stop_workflow_run.side_effect = exc

            config = Mock()
            run = _api.WorkflowRun(
                run_id=run_id, wf_def=wf_def, runtime=runtime, config=config
            )

            # Then
            with pytest.raises(type(exc)):
                # When
                run.stop()


class TestListWorkflows:
    @staticmethod
    @pytest.fixture
    def mock_config_runtime(monkeypatch):
        run = MagicMock()
        type(run).id = PropertyMock(side_effect=["wf0", "wf1", "wf2"])
        runtime = Mock(RuntimeInterface)
        # For getting workflow ID
        runtime.list_workflow_runs.return_value = [run, run, run]
        mock_config = MagicMock(_api.RuntimeConfig)
        mock_config._get_runtime.return_value = runtime
        monkeypatch.setattr(
            _api.RuntimeConfig, "load", MagicMock(return_value=mock_config)
        )

        return runtime

    def test_get_all_wfs(self, mock_config_runtime):
        # Given
        # When
        runs = _api.list_workflow_runs("mocked_config")
        # Then
        assert len(runs) == 3
        assert runs[0].run_id == "wf0"
        assert runs[1].run_id == "wf1"
        assert runs[2].run_id == "wf2"

    def test_invalid_max_age(self, mock_config_runtime):
        # Given
        # When
        with pytest.raises(ValueError) as exc_info:
            _ = _api.list_workflow_runs("mocked_config", max_age="hello")
        assert exc_info.match("Time strings must")

    @pytest.mark.parametrize(
        "max_age, delta",
        [
            ("1d", timedelta(days=1)),
            ("2h", timedelta(hours=2)),
            ("3m", timedelta(minutes=3)),
            ("4s", timedelta(seconds=4)),
            ("1d2h3m4s", timedelta(days=1, seconds=7384)),
        ],
    )
    def test_with_max_age(self, mock_config_runtime, max_age, delta):
        # Given
        # When
        _ = _api.list_workflow_runs("mocked_config", max_age=max_age)
        # Then
        mock_config_runtime.list_workflow_runs.assert_called_with(
            limit=None, max_age=delta, state=None
        )

    def test_with_limit(self, mock_config_runtime):
        # Given
        # When
        _ = _api.list_workflow_runs("mocked_config", limit=10)
        # Then
        mock_config_runtime.list_workflow_runs.assert_called_with(
            limit=10, max_age=None, state=None
        )

    def test_with_state(self, mock_config_runtime):
        # Given
        # When
        _ = _api.list_workflow_runs("mocked_config", state=State.SUCCEEDED)
        # Then
        mock_config_runtime.list_workflow_runs.assert_called_with(
            limit=None, max_age=None, state=State.SUCCEEDED
        )


@pytest.mark.parametrize(
    "workspace_id, project_id, raises, expected",
    [
        ("a", "b", do_not_raise(), ProjectRef(workspace_id="a", project_id="b")),
        ("a", None, pytest.raises(ProjectInvalidError), None),
        (None, "b", pytest.raises(ProjectInvalidError), None),
        (None, None, do_not_raise(), None),
    ],
)
class TestProjectId:
    def test_prepare(self, workspace_id, project_id, raises, expected):
        with raises:
            wf = wf_pass_tuple().prepare(
                "in_process", workspace_id=workspace_id, project_id=project_id
            )
            assert wf._project == expected

    def test_run(self, workspace_id, project_id, raises, expected, monkeypatch):
        monkeypatch.setattr(_api._wf_run.WorkflowRun, "start", Mock())
        with raises:
            wf = wf_pass_tuple().run(
                "in_process", workspace_id=workspace_id, project_id=project_id
            )
            assert wf._project == expected<|MERGE_RESOLUTION|>--- conflicted
+++ resolved
@@ -70,21 +70,21 @@
             run = wf_pass_tuple().run("in_process")
             results = run.get_results()
 
-            assert results == (3,)
+            assert results == 3
 
         @staticmethod
         def test_pass_builtin_config_name_with_file(tmp_default_config_json):
             run = wf_pass_tuple().run("in_process")
             results = run.get_results()
 
-            assert results == (3,)
+            assert results == 3
 
         def test_single_run(self):
             run = wf_pass_tuple().prepare("in_process")
             run.start()
             results = run.get_results()
 
-            assert results == (3,)
+            assert results == 3
 
         def test_multiple_starts(self):
             run = wf_pass_tuple().prepare("in_process")
@@ -102,7 +102,7 @@
             run = wf_pass_tuple().run("in_process")
             results = run.get_results()
 
-            assert results == (3,)
+            assert results == 3
 
     class TestWithConfig:
         @staticmethod
@@ -111,7 +111,7 @@
             run = wf_pass_tuple().run(config)
             results = run.get_results()
 
-            assert results == (3,)
+            assert results == 3
 
 
 class TestWorkflowRun:
@@ -486,7 +486,7 @@
             # Then
             assert mock_runtime.get_workflow_run_status.call_count >= 1
             assert results is not None
-            assert results == ("woohoo!",)
+            assert results == "woohoo!"
 
         @staticmethod
         def test_waits_when_wait_is_explicitly_false(run, mock_runtime):
@@ -498,13 +498,8 @@
             results = run.get_results(wait=False)
             # Then
             assert results is not None
-<<<<<<< HEAD
             assert results == "woohoo!"
             assert mock_runtime.get_workflow_run_status.call_count == 2
-=======
-            assert results == ("woohoo!",)
-            assert mock_runtime.get_workflow_run_status.call_count == 1
->>>>>>> 45117a63
 
     class TestGetArtifacts:
         @staticmethod
