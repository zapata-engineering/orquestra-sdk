################################################################################
# © Copyright 2022-2023 Zapata Computing Inc.
################################################################################
"""
Tests for orquestra.sdk._base._api.
"""

import builtins
import json
import subprocess
import sys
import time
import typing as t
import unittest
import warnings
from datetime import timedelta
<<<<<<< HEAD
from unittest.mock import DEFAULT, MagicMock, Mock, PropertyMock, patch
=======
from unittest.mock import DEFAULT, MagicMock, Mock, PropertyMock, create_autospec, patch
>>>>>>> e11bfdad

import pytest

from orquestra.sdk._base import _api, _config
from orquestra.sdk._base.abc import RuntimeInterface
from orquestra.sdk.exceptions import (
    ConfigNameNotFoundError,
    NotFoundError,
    TaskRunNotFound,
    UnauthorizedError,
    WorkflowRunCanNotBeTerminated,
    WorkflowRunNotFinished,
    WorkflowRunNotFoundError,
    WorkflowRunNotStarted,
)
from orquestra.sdk.schema import ir
from orquestra.sdk.schema.configs import CONFIG_FILE_CURRENT_VERSION, RuntimeName
from orquestra.sdk.schema.local_database import StoredWorkflowRun
from orquestra.sdk.schema.workflow_run import RunStatus, State, TaskRun

from .data.complex_serialization.workflow_defs import wf_pass_tuple
from .data.configs import TEST_CONFIG_JSON


@pytest.fixture()
def change_test_dir(request, monkeypatch):
    monkeypatch.chdir(request.fspath.dirname)


@pytest.fixture
def tmp_default_config_json(patch_config_location):
    json_file = patch_config_location / "config.json"

    with open(json_file, "w") as f:
        json.dump(TEST_CONFIG_JSON, f)

    return json_file


class TestRunningInProcess:
    """
    Tests the public Python API for running workflows, using the "in-process"
    runtime.

    These tests in combination with those in
    tests/test_api_with_ray.py::TestRunningLocalInBackground exhibit the behaviour
    discussed in https://zapatacomputing.atlassian.net/browse/ORQSDK-485.
    """

    class TestTwoStepForm:
        @staticmethod
        def test_pass_builtin_config_name_no_file(patch_config_location):
            run = wf_pass_tuple().run("in_process")
            results = run.get_results()

            assert results == 3

        @staticmethod
        def test_pass_builtin_config_name_with_file(tmp_default_config_json):
            run = wf_pass_tuple().run("in_process")
            results = run.get_results()

            assert results == 3

        def test_single_run(self):
            run = wf_pass_tuple().prepare("in_process")
            run.start()
            results = run.get_results()

            assert results == 3

        def test_multiple_starts(self):
            run = wf_pass_tuple().prepare("in_process")

            run.start()
            results1 = run.get_results()

            run.start()
            results2 = run.get_results()

            assert results1 == results2

    class TestShorthand:
        def test_single_run(self):
            run = wf_pass_tuple().run("in_process")
            results = run.get_results()

            assert results == 3

    class TestWithConfig:
        @staticmethod
        def test_pass_config():
            config = _api.RuntimeConfig.in_process()
            run = wf_pass_tuple().run(config)
            results = run.get_results()

            assert results == 3


class TestWorkflowRun:
    @staticmethod
    @pytest.fixture
    def mock_runtime():
        runtime = MagicMock(RuntimeInterface)
        # For getting workflow ID
        runtime.create_workflow_run.return_value = "wf_pass_tuple-1"
        # For getting workflow outputs
        runtime.get_workflow_run_outputs_non_blocking.return_value = "woohoo!"
        # for simulating a workflow running
        _succeeded = MagicMock()
        # Default value is "SUCCEEDED"
        _succeeded.status.state = State.SUCCEEDED
        runtime.get_workflow_run_status.return_value = _succeeded
        # Use side effects to simulate a running workflow
        # Note: if you call get_workflow_run_status too many times, you may see a
        #       StopIteration exception
        _running = MagicMock()
        _running.status.state = State.RUNNING
        runtime.get_workflow_run_status.side_effect = [
            _running,
            _running,
            DEFAULT,
            DEFAULT,
        ]
        # got getting task run artifacts
        runtime.get_available_outputs.return_value = {
            "task_run1": "woohoo!",
            "task_run2": "another",
            "task_run3": 123,
        }
        # Get logs, the runtime interface returns invocation IDs
        runtime.get_full_logs.return_value = {
            "task_invocation1": ["woohoo!\n"],
            "task_invocation2": ["another\n", "line\n"],
            "task_invocation3": ["hello\n", "a log\n"],
        }
        return runtime

    @staticmethod
    @pytest.fixture
    def run(mock_runtime) -> _api.WorkflowRun:
        return _api.WorkflowRun(None, wf_pass_tuple().model, mock_runtime)

    class TestByID:
        class TestResolvingConfig:
            """
            Verifies logic for figuring out what config to use.
            """

            @staticmethod
            def test_passing_config_obj():
                # Given
                run_id = "wf.mine.1234"

                # Set up config
                config = _api.RuntimeConfig(
                    runtime_name=RuntimeName.IN_PROCESS,
                    bypass_factory_methods=True,
                )

                # Set up runtime
                runtime = Mock()
                setattr(config, "_get_runtime", lambda _: runtime)
                wf_def = "<wf def sentinel>"
                runtime.get_workflow_run_status().workflow_def = wf_def

                # When
                run = _api.WorkflowRun.by_id(
                    run_id=run_id,
                    config=config,
                )

                # Then
                # Uses the passed in config
                assert run._config == config

                # Sets other attrs appropriately
                assert run._run_id == run_id
                assert run._wf_def == wf_def
                assert run._runtime == runtime

            @staticmethod
            def test_passing_config_name(monkeypatch):
                # Given
                run_id = "wf.mine.1234"

                # Set up config
                config_name = "ray"
                config_obj = _api.RuntimeConfig(
                    runtime_name=RuntimeName.RAY_LOCAL,
                    name=config_name,
                    bypass_factory_methods=True,
                )
                monkeypatch.setattr(
                    _api.RuntimeConfig, "load", Mock(return_value=config_obj)
                )

                # Set up runtime
                runtime = Mock()
                setattr(config_obj, "_get_runtime", lambda _: runtime)
                wf_def = "<wf def sentinel>"
                runtime.get_workflow_run_status().workflow_def = wf_def

                # When
                run = _api.WorkflowRun.by_id(
                    run_id=run_id,
                    config=config_name,
                )

                # Then
                # Uses the passed in config
                assert run._config == config_obj

                # Sets other attrs appropriately
                assert run._run_id == run_id
                assert run._wf_def == wf_def
                assert run._runtime == runtime

            @staticmethod
            def test_passing_invalid_obj():
                # Given
                run_id = "wf.mine.1234"
                config: t.Any = object()

                # Then
                with pytest.raises(TypeError):
                    # When
                    _ = _api.WorkflowRun.by_id(
                        run_id=run_id,
                        config=config,
                    )

            class TestNotPassingConfig:
                @staticmethod
                def test_exists_in_local_db(monkeypatch):
                    # Given
                    run_id = "wf.mine.1234"
                    config_name = "ray"

                    # Simulate filled DB
                    monkeypatch.setattr(
                        _api.WorkflowRun,
                        "_get_stored_run",
                        Mock(
                            return_value=StoredWorkflowRun(
                                workflow_run_id=run_id,
                                config_name=config_name,
                                workflow_def=wf_pass_tuple().model,
                            )
                        ),
                    )

                    # Set up config
                    config_obj = _api.RuntimeConfig(
                        runtime_name=RuntimeName.RAY_LOCAL,
                        name=config_name,
                        bypass_factory_methods=True,
                    )
                    monkeypatch.setattr(
                        _api.RuntimeConfig, "load", Mock(return_value=config_obj)
                    )

                    # Set up runtime
                    runtime = Mock()
                    setattr(config_obj, "_get_runtime", lambda _: runtime)
                    wf_def = "<wf def sentinel>"
                    runtime.get_workflow_run_status().workflow_def = wf_def

                    # When
                    run = _api.WorkflowRun.by_id(run_id=run_id)

                    # Then
                    # Uses the passed in config
                    assert run._config == config_obj

                    # Sets other attrs appropriately
                    assert run._run_id == run_id
                    assert run._wf_def == wf_def
                    assert run._runtime == runtime

                @staticmethod
                def test_missing_from_db(monkeypatch):
                    # Given
                    run_id = "wf.mine.1234"

                    # Simulate empty DB
                    monkeypatch.setattr(
                        _api.WorkflowRun,
                        "_get_stored_run",
                        Mock(side_effect=WorkflowRunNotFoundError),
                    )

                    # Then
                    with pytest.raises(WorkflowRunNotFoundError):
                        # When
                        _ = _api.WorkflowRun.by_id(run_id=run_id)

    class TestGetStatus:
        @staticmethod
        def test_raises_exception_for_unstarted_workflow(run):
            with pytest.raises(WorkflowRunNotStarted):
                run.get_status()

        @staticmethod
        def test_returns_status_from_runtime(run, mock_runtime):
            # Given
            run.start()
            # When
            state = run.get_status()
            # Then
            mock_runtime.get_workflow_run_status.assert_called()
            assert state == State.RUNNING

    class TestGetStatusModel:
        @staticmethod
        def test_raises_exception_for_unstarted_workflow(run, mock_runtime):
            with pytest.raises(WorkflowRunNotStarted):
                run.get_status_model()

        @staticmethod
        def test_matches_get_status(run):
            run.start()

            model = run.get_status_model()

            assert model.status.state == run.get_status()

    class TestWaitUntilFinished:
        @staticmethod
        def test_raises_exception_if_workflow_not_started():
            # Given
            run = wf_pass_tuple().prepare("in_process")
            # When
            with pytest.raises(WorkflowRunNotStarted) as exc_info:
                run.wait_until_finished()
            # Then
            assert (
                "You will need to call the `.start()` method prior to calling this "
                "method."
            ) in str(exc_info)

        @staticmethod
        def test_waits_until_finished(monkeypatch, run, mock_runtime):
            # Given
            monkeypatch.setattr(time, "sleep", MagicMock())
            # When
            run.start()
            run.wait_until_finished()
            # Then
            # We expect wait_until_finished to keep calling get_workflow_run_status from
            # the runtime until the status is in a completed state.
            # The mock runtime will return RUNNING twice before SUCCEEDED.
            # We expect 3 total calls to get_workflow_run_status
            assert mock_runtime.get_workflow_run_status.call_count == 3

    class TestGetResults:
        @staticmethod
        def test_raises_exception_if_workflow_not_started():
            # Given
            run = wf_pass_tuple().prepare("in_process")
            # When
            with pytest.raises(WorkflowRunNotStarted) as exc_info:
                run.get_results()
            # Then
            assert (
                "You will need to call the `.start()` method prior to calling this "
                "method."
            ) in str(exc_info)

        @staticmethod
        def test_raises_exception_if_workflow_not_finished(run):
            # Given
            run.start()
            # When
            with pytest.raises(WorkflowRunNotFinished) as exc_info:
                run.get_results()
            # Then
            assert (
                "Workflow run with id wf_pass_tuple-1 has not finished. "
                "Current state: State.RUNNING"
            ) in str(exc_info)

        @staticmethod
        @pytest.mark.slow
        def test_waits_when_wait_is_true(run, mock_runtime):
            # Given
            run.start()
            # When
            results = run.get_results(wait=True)
            # Then
            assert mock_runtime.get_workflow_run_status.call_count >= 1
            assert results is not None
            assert results == "woohoo!"

        @staticmethod
        def test_waits_when_wait_is_explicitly_false(run, mock_runtime):
            # Remove RUNNING in mock
            mock_runtime.get_workflow_run_status.side_effect = None
            # Given
            run.start()
            # When
            results = run.get_results(wait=False)
            # Then
            assert results is not None
            assert results == "woohoo!"
            assert mock_runtime.get_workflow_run_status.call_count == 1

    class TestGetArtifacts:
        @staticmethod
        def test_raises_exception_if_workflow_not_started(run):
            # When
            with pytest.raises(WorkflowRunNotStarted) as exc_info:
                run.get_artifacts()
            # Then
            assert (
                "You will need to call the `.start()` method prior to calling this "
                "method."
            ) in str(exc_info)

        @staticmethod
        def test_handling_n_outputs():
            """
            Some tasks return 1 value, some return multiple. The values in the
            dict returned from `sdk.WorkflowRun.get_artifacts()` is supposed
            to correspond to whatever we would get if we ran the task function
            directly.

            Test boundary::
                [sdk.WorkflowRun]->[RuntimeInterface]
                                 ->[ir.WorkflowDef]
            """
            # Given
            runtime = create_autospec(RuntimeInterface)

            # The RuntimeInterface's contract for get_available_outputs is
            # to always return tuple as the dict value.
            runtime.get_available_outputs.return_value = {
                "inv1": (42,),
                "inv2": (21, 38),
            }

            mock_inv1 = create_autospec(ir.TaskInvocation)
            mock_inv1.output_ids = ["art1"]

            mock_inv2 = create_autospec(ir.TaskInvocation)
            mock_inv2.output_ids = ["art2", "art3"]

            wf_def = create_autospec(ir.WorkflowDef)
            wf_def.task_invocations = {
                "inv1": mock_inv1,
                "inv2": mock_inv2,
            }

            wf_run = _api.WorkflowRun(
                run_id="wf.1",
                wf_def=wf_def,
                runtime=runtime,
            )

            # When
            artifacts_dict = wf_run.get_artifacts()

            # Then
            assert artifacts_dict == {
                "inv1": 42,
                "inv2": (21, 38),
            }

    class TestGetTasks:
        @staticmethod
        def test_raises_exception_if_workflow_not_started(run):
            with pytest.raises(WorkflowRunNotStarted) as exc_info:
                run.get_tasks()

            # Then
            assert (
                "You will need to call the `.start()` method prior to calling this "
                "method."
            ) in str(exc_info)

        @staticmethod
        def test_get_tasks_from_started_workflow(run):
            run.start()

            tasks = run.get_tasks()

            assert len(tasks) == 1
            task = tasks.pop()
            assert task.workflow_run_id == run.run_id
            assert task._runtime == run._runtime
            assert task._wf_def == run._wf_def
            assert task.task_run_id == next(iter(run._wf_def.task_invocations.keys()))

    class TestGetLogs:
        @staticmethod
        def test_raises_exception_if_workflow_not_started(run):
            # When
            with pytest.raises(WorkflowRunNotStarted) as exc_info:
                run.get_logs(tasks=[])
            # Then
            assert (
                "You will need to call the `.start()` method prior to calling this "
                "method."
            ) in str(exc_info)

        @staticmethod
        def test_get_logs(run):
            # Given
            run.start()
            # When
            logs = run.get_logs(tasks=["task_run1"])
            # Then
            assert len(logs) == 1
            assert "task_run1" in logs
            assert len(logs["task_run1"]) == 1
            assert logs["task_run1"][0] == "woohoo!\n"

        @staticmethod
        def test_get_logs_str(run):
            # Given
            run.start()
            # When
            logs = run.get_logs(tasks="task_run1")
            # Then
            assert len(logs) == 1
            assert "task_run1" in logs

        @staticmethod
        def test_get_logs_missing_only_available_false(run, mock_runtime):
            # Given
            mock_runtime.get_full_logs.side_effect = [DEFAULT, NotFoundError()]
            run.start()
            # When
            with pytest.raises(TaskRunNotFound) as exc_info:
                _ = run.get_logs(tasks=["task_run1", "doesn't exist"])
            # Then
            assert exc_info.match("Task run with id `.*` not found")

        @staticmethod
        def test_get_logs_missing_only_available_true(run, mock_runtime):
            # Given
            mock_runtime.get_full_logs.side_effect = [DEFAULT, NotFoundError()]
            run.start()
            # When
            logs = run.get_logs(
                tasks=["task_run1", "doesn't exist"], only_available=True
            )
            # Then
            assert len(logs) == 1
            assert "task_run1" in logs
            assert "doesn't exist" not in logs

    class TestGetConfig:
        @staticmethod
        def test_happy_path():
            config = _api.RuntimeConfig.in_process()
            wf = wf_pass_tuple().run(config=config)

            assert wf.config == config

        @staticmethod
        def test_no_config_run():
            with pytest.raises(FutureWarning):
                wf_pass_tuple().run()

    class TestStop:
        @staticmethod
        def test_happy_path():
            # Given
            run_id = "wf.1"
            wf_def = Mock()
            runtime = Mock()
            config = Mock()
            run = _api.WorkflowRun(
                run_id=run_id, wf_def=wf_def, runtime=runtime, config=config
            )

            # When
            run.stop()

            # Then
            runtime.stop_workflow_run.assert_called_with(run_id)

        @staticmethod
        def test_not_started():
            # Given
            run_id = None
            wf_def = Mock()
            runtime = Mock()
            config = Mock()
            run = _api.WorkflowRun(
                run_id=run_id, wf_def=wf_def, runtime=runtime, config=config
            )

            # Then
            with pytest.raises(WorkflowRunNotStarted):
                # When
                run.stop()

        @staticmethod
        @pytest.mark.parametrize(
            "exc",
            [
                UnauthorizedError(),
                WorkflowRunCanNotBeTerminated(),
                WorkflowRunNotFoundError(),
            ],
        )
        def test_error_from_runtime(exc):
            # Given
            run_id = "wf.1"
            wf_def = Mock()

            runtime = Mock()
            runtime.stop_workflow_run.side_effect = exc

            config = Mock()
            run = _api.WorkflowRun(
                run_id=run_id, wf_def=wf_def, runtime=runtime, config=config
            )

            # Then
            with pytest.raises(type(exc)):
                # When
                run.stop()


class TestTaskRun:
    class TestInit:
        @staticmethod
        def test_init_simple_wf():
            # given
            from .data.task_run_workflow_defs import (
                return_num,
                simple_wf_one_task_two_invocations,
            )

            wf_def = simple_wf_one_task_two_invocations().model
            inv_id = next(iter(wf_def.task_invocations.keys()))
            wf_id = "id"  # mock wf id - we dont need runtime here

            # when
            task_run = _api.TaskRun(inv_id, wf_id, Mock(), wf_def)

            # then
            assert task_run.task_run_id == inv_id
            assert "task_run_workflow_defs" in task_run.module
            assert task_run.fn_name == return_num.__name__
            assert task_run.workflow_run_id == wf_id

        @staticmethod
        def test_init_simple_wf_inline_fn():
            # given
            from .data.task_run_workflow_defs import (
                return_five_inline,
                simple_wf_one_task_inline,
            )

            wf_def = simple_wf_one_task_inline().model
            inv_id = next(iter(wf_def.task_invocations.keys()))
            wf_id = "id"  # mock wf id - we dont need runtime here

            # when
            task_run = _api.TaskRun(inv_id, wf_id, Mock(), wf_def)

            # then
            assert task_run.task_run_id == inv_id
            assert task_run.module is None
            assert task_run.fn_name == return_five_inline.__name__
            assert task_run.workflow_run_id == wf_id

    class TestGetStatus:
        @staticmethod
        def test_get_status():
            # Given
            from .data.task_run_workflow_defs import simple_wf_one_task_two_invocations

            wf_def = simple_wf_one_task_two_invocations().model
            inv_ids = list(wf_def.task_invocations.keys())
            wf_id = "id"  # mock wf id - we dont need runtime here

            runtime = MagicMock(RuntimeInterface)
            ir_task_run_mocks = [
                TaskRun(
                    id="",
                    invocation_id=inv_ids[0],
                    status=RunStatus(state=State.SUCCEEDED),
                ),
                TaskRun(
                    id="",
                    invocation_id=inv_ids[1],
                    status=RunStatus(state=State.FAILED),
                ),
            ]
            wf_run = MagicMock()
            wf_run.task_runs = ir_task_run_mocks
            runtime.get_workflow_run_status.return_value = wf_run

            # When
            task_runs = [
                _api.TaskRun(inv_id, wf_id, runtime, wf_def) for inv_id in inv_ids
            ]
            statuses = [task_run.get_status() for task_run in task_runs]

            # Then
            assert len(statuses) == 2
            assert State.SUCCEEDED in statuses
            assert State.FAILED in statuses

    class TestGetLogs:
        @staticmethod
        def test_get_logs():
            # Given
            from .data.task_run_workflow_defs import simple_wf_one_task_two_invocations

            wf_def = simple_wf_one_task_two_invocations().model
            inv_ids = list(wf_def.task_invocations.keys())
            wf_id = "id"  # mock wf id - we dont need runtime here

            runtime = MagicMock(RuntimeInterface)
            my_log = Mock()  # it can be whatever
            runtime.get_full_logs.return_value = my_log

            # When
            task_runs = [
                _api.TaskRun(inv_id, wf_id, runtime, wf_def) for inv_id in inv_ids
            ]
            logs = [task_run.get_logs() for task_run in task_runs]

            # Then
            assert len(logs) == 2
            # Getting logs should be transparent. return whatever runtime returns to us
            assert logs[0] == my_log
            assert logs[1] == my_log

    class TestGetOutputs:
        @staticmethod
        def test_get_outputs_all_finished():
            from .data.task_run_workflow_defs import simple_wf_one_task_two_invocations

            wf_def = simple_wf_one_task_two_invocations().model
            inv_ids = list(wf_def.task_invocations.keys())
            wf_id = "id"  # mock wf id - we dont need runtime here

            runtime = MagicMock(RuntimeInterface)
            runtime_outputs = {inv_id: 5 for inv_id in inv_ids}
            runtime.get_available_outputs.return_value = runtime_outputs

            # When
            task_runs = [
                _api.TaskRun(inv_id, wf_id, runtime, wf_def) for inv_id in inv_ids
            ]
            outputs = [task_run.get_outputs() for task_run in task_runs]

            # Then
            assert outputs == [5, 5]

        @staticmethod
        def test_get_outputs_not_all_finished():
            from .data.task_run_workflow_defs import simple_wf_one_task_two_invocations

            wf_def = simple_wf_one_task_two_invocations().model
            inv_ids = list(wf_def.task_invocations.keys())
            wf_id = "id"  # mock wf id - we dont need runtime here

            runtime = MagicMock(RuntimeInterface)
            runtime_outputs = {inv_ids[0]: 15}
            runtime.get_available_outputs.return_value = runtime_outputs

            # When
            task_runs = [
                _api.TaskRun(inv_id, wf_id, runtime, wf_def) for inv_id in inv_ids
            ]
            available_output = task_runs[0].get_outputs()

            # Then
            with pytest.raises(TaskRunNotFound):
                task_runs[1].get_outputs()
            assert available_output == 15

    class TestGetParents:
        @staticmethod
        def _are_two_task_runs_the_same_task(t1: _api.TaskRun, t2: _api.TaskRun):
            return (
                t1.task_run_id == t2.task_run_id
                and t1.workflow_run_id == t2.workflow_run_id
                and t1.fn_name == t2.fn_name
                and t1.module == t2.module
            )

        @staticmethod
        def test_no_parents():
            # given
            from .data.task_run_workflow_defs import simple_wf_one_task_inline

            wf_def = simple_wf_one_task_inline().model
            inv_id = next(iter(wf_def.task_invocations.keys()))
            wf_id = "id"  # mock wf id - we dont need runtime here

            # when
            task_run = _api.TaskRun(inv_id, wf_id, Mock(), wf_def)
            parents = task_run.get_parents()

            # then
            assert len(parents) == 0

        def test_multiple_parents(self):
            """
            Workflow graph in the scenario under test:
               5
               │
              [ ] <- 0 parents, 1 const input
             __│__
             │   │
             ▼   ▼
            [X] [ ]  7 <- each have 1 the same parent, the task with 0 parents
             │___│___│
                 │
                 ▼
                [X] <- 2 parents, each of the tasks with 1 parent
            """
            # given
            from .data.task_run_workflow_defs import wf_task_with_two_parents

            wf_def = wf_task_with_two_parents().model
            inv_ids = list(wf_def.task_invocations.keys())
            wf_id = "id"  # mock wf id - we dont need runtime here

            # when
            task_runs = [
                _api.TaskRun(inv_id, wf_id, Mock(), wf_def) for inv_id in inv_ids
            ]
            parents = {task_run: task_run.get_parents() for task_run in task_runs}

            # then
            assert len(parents) == 4
            num_of_parents = sorted(len(task_run) for task_run in parents.values())
            assert num_of_parents == [0, 1, 1, 2]  # check for number of parents
            # verify the parent correctness - the task with 1 parent, its parent is the
            # task with no parents. etc.
            no_parent_task = [
                task for task, parent in parents.items() if len(parent) == 0
            ][0]
            one_parent_tasks = [
                task for task, parent in parents.items() if len(parent) == 1
            ]
            two_parent_task = [
                task for task, parent in parents.items() if len(parent) == 2
            ][0]
            # both one-parent tasks have the same parent - the task with - parents
            for one_parent_task in one_parent_tasks:
                assert self._are_two_task_runs_the_same_task(
                    list(parents[one_parent_task])[0], no_parent_task
                )
            # 2 parent task has each of 1-parent tasks as its parent
            parents_of_two_parent_task = list(parents[two_parent_task])
            for parent in parents_of_two_parent_task:
                assert self._are_two_task_runs_the_same_task(
                    parent, one_parent_tasks[0]
                ) or self._are_two_task_runs_the_same_task(parent, one_parent_tasks[1])
            # and make sure those parents are different tasks
            assert not self._are_two_task_runs_the_same_task(
                parents_of_two_parent_task[0], parents_of_two_parent_task[1]
            )

    class TestGetInput:
        @pytest.mark.parametrize(
            "workflow, expected_args, expected_kwargs",
            [
                ("simple_wf_one_task_inline", [], {}),
                ("wf_single_task_with_const_parent", [21], {}),
                ("wf_single_task_with_const_parent_kwargs", [], {"kwargs": 36}),
                ("wf_single_task_with_const_parent_args_kwargs", [21], {"kwargs": 36}),
            ],
        )
        def test_const_as_parent(self, workflow, expected_args, expected_kwargs):
            # given
            from .data import task_run_workflow_defs

            wf_def = getattr(task_run_workflow_defs, workflow).model
            inv_id = next(iter(wf_def.task_invocations.keys()))
            wf_id = "id"  # mock wf id - we dont need runtime here

            # when
            task_run = _api.TaskRun(inv_id, wf_id, Mock(), wf_def)
            inputs = task_run.get_inputs()

            # then
            assert inputs.args == expected_args
            assert inputs.kwargs == expected_kwargs

        @staticmethod
        def _find_task_by_args_and_kwargs_number(arg_num, kwarg_num, wf_def):
            return next(
                iter(
                    inv_id
                    for inv_id, inv in wf_def.task_invocations.items()
                    if len(inv.args_ids) == arg_num and len(inv.kwargs_ids) == kwarg_num
                )
            )

        def test_tasks_as_parents(self):
            """
            Workflow graph in the scenario under test:
                 5
                 │
             10,[ ] <- 0 parents, 1 const input
             __│__
             │   │
             │   │
             ▼   ▼
            [ ] [X]  5 <- each have 1 the same parent, the task with 0 parents
             │___│___│
                 │
                 ▼
                [X] <- 2 parents, each of the tasks with 1 parent and const value
            Tasks marked as X are mocked to be not finished yet
            """

            # given
            from .data.task_run_workflow_defs import wf_for_input_test

            wf_def = wf_for_input_test().model
            # find the task with 1 arg and 0 kwarg args. It is the one at the top
            first_task = self._find_task_by_args_and_kwargs_number(1, 0, wf_def)
            # find the task with 1 arg and 1 kwarg. 2nd task that finished
            second_task = self._find_task_by_args_and_kwargs_number(1, 1, wf_def)

            runtime = MagicMock(RuntimeInterface)
            runtime_outputs = {first_task: 15, second_task: 25}
            runtime.get_available_outputs.return_value = runtime_outputs
            wf_id = "id"  # mock wf id - we dont need runtime here

            # when
            task_runs = [
                _api.TaskRun(inv_id, wf_id, runtime, wf_def)
                for inv_id in wf_def.task_invocations.keys()
            ]
            inputs = [task_run.get_inputs() for task_run in task_runs]

            # then
            expected_inputs = [
                ({5}, {}),
                ({10}, {"kwarg": 15}),
                ({10}, {"kwarg": 15}),
                ({25, _api.TaskRun.INPUT_UNAVAILABLE, 7}, {}),
            ]
            assert len(inputs) == len(expected_inputs)
            for mapped in map(lambda input: (set(input.args), input.kwargs), inputs):
                assert mapped in expected_inputs

        def test_task_with_multiple_output_as_parent(self):
            # given
            from .data.task_run_workflow_defs import wf_multi_output_task

            wf_def = wf_multi_output_task().model
            wf_id = "id"  # mock wf id - we dont need runtime here

            # find the task with 0 arg and 0 kwarg args
            first_task = self._find_task_by_args_and_kwargs_number(0, 0, wf_def)
            # find the task with 1 arg and 1 kwarg args. 2nd task with that finished
            second_task = self._find_task_by_args_and_kwargs_number(1, 0, wf_def)

            runtime = MagicMock(RuntimeInterface)
            runtime_outputs = {first_task: (21, 36), second_task: 25}
            runtime.get_available_outputs.return_value = runtime_outputs

            # when
            task_run = _api.TaskRun(second_task, wf_id, runtime, wf_def)
            task_input = task_run.get_inputs()

            # then
            assert task_input.args == [21]
            assert task_input.kwargs == {}


VALID_RUNTIME_NAMES: list = ["RAY_LOCAL", "QE_REMOTE", "IN_PROCESS", "CE_REMOTE"]
VALID_CONFIG_NAMES: list = ["name_with_underscores", "name with spaces"]


class TestRuntimeConfiguration:
    class TestInit:
        @staticmethod
        def test_raises_value_error_if_called_directly():
            with pytest.raises(ValueError) as exc_info:
                _api.RuntimeConfig("test_runtime_name")
            assert (
                "Please use the appropriate factory method for your desired runtime."
                in str(exc_info.value)
            )
            assert "`RuntimeConfig.in_process()`" in str(exc_info.value)
            assert "`RuntimeConfig.qe()`" in str(exc_info.value)
            assert "`RuntimeConfig.ray()`" in str(exc_info.value)
            assert "`RuntimeConfig.ce()`" in str(exc_info.value)

        @staticmethod
        def test_raises_exception_for_invalid_config_name():
            with pytest.raises(ValueError) as exc_info:
                _api.RuntimeConfig("bad_runtime_name", bypass_factory_methods=True)
            for valid_name in RuntimeName:
                assert valid_name.value in str(exc_info)

        @staticmethod
        @pytest.mark.parametrize("runtime_name", VALID_RUNTIME_NAMES)
        @pytest.mark.parametrize("config_name", VALID_CONFIG_NAMES)
        def test_assign_custom_name(runtime_name, config_name):
            config = _api.RuntimeConfig(
                runtime_name, name=config_name, bypass_factory_methods=True
            )

            assert config.name == config_name
            assert config._runtime_name == runtime_name

    class TestEq:
        config = _api.RuntimeConfig(
            "QE_REMOTE", name="test_config", bypass_factory_methods=True
        )
        setattr(config, "uri", "test_uri")
        setattr(config, "token", "test_token")

        def test_returns_true_for_matching_configs(self):
            test_config = _api.RuntimeConfig(
                self.config._runtime_name,
                name=self.config.name,
                bypass_factory_methods=True,
            )
            test_config.uri = self.config.uri
            test_config.token = self.config.token

            assert self.config == test_config

        @pytest.mark.parametrize(
            "runtime_name, config_name, runtime_options",
            [
                (
                    "QE_REMOTE",
                    "name_mismatch",
                    {"uri": "test_uri", "token": "test_token"},
                ),
                (
                    "RAY_LOCAL",
                    "test_config",
                    {"uri": "test_uri", "token": "test_token"},
                ),
                (
                    "QE_REMOTE",
                    "test_config",
                    {
                        "uri": "test_uri",
                        "token": "test_token",
                        "address": "test_address",
                    },
                ),
            ],
        )
        def test_returns_false_for_mismatched_configs(
            self, runtime_name, config_name, runtime_options
        ):
            test_config = _api.RuntimeConfig(
                runtime_name, name=config_name, bypass_factory_methods=True
            )
            for key in runtime_options:
                setattr(test_config, key, runtime_options[key])

            assert self.config != test_config

        @pytest.mark.parametrize("other", [9, "test_str", {"test_dict": None}])
        def test_returns_false_for_mismatched_type(self, other):
            assert self.config != other

    @pytest.mark.parametrize("runtime_name", VALID_RUNTIME_NAMES)
    class TestNameProperty:
        @staticmethod
        @pytest.mark.parametrize("config_name", VALID_CONFIG_NAMES)
        def test_happy_path(config_name, runtime_name):
            """
            This test looks nonsensical, but is intended to test the custom getter and
            setter defined for the name property.
            """
            config = _api.RuntimeConfig(
                runtime_name, name=config_name, bypass_factory_methods=True
            )

            config.name = config_name
            assert config_name == config_name

        @staticmethod
        def test_getter_raises_warning_if_name_is_not_set(runtime_name):
            config = _api.RuntimeConfig(runtime_name, bypass_factory_methods=True)

            telltale_string = (
                "You are trying to access the name of a RuntimeConfig instance that "
                "has not been named."
            )
            with pytest.warns(UserWarning, match=telltale_string):
                name = config.name

            assert name is None

    class TestGetRuntimeOptions:
        @staticmethod
        def test_happy_path():
            config = _api.RuntimeConfig(
                "QE_REMOTE", name="test_config", bypass_factory_methods=True
            )
            config.uri = "test_uri"
            config.token = "test_token"
            assert config._get_runtime_options() == {
                "uri": "test_uri",
                "token": "test_token",
            }

    class TestFactories:
        class TestInProcessFactory:
            @staticmethod
            def test_with_minimal_args():
                config = _api.RuntimeConfig.in_process()

                assert config.name == "in_process"
                assert config._runtime_name == "IN_PROCESS"

            @staticmethod
            def test_with_maximal_args(tmp_path):
                with pytest.warns(FutureWarning):
                    config = _api.RuntimeConfig.in_process(name="test config")

                assert str(config.name) == "in_process"
                assert config._runtime_name == "IN_PROCESS"

        class TestRayFactory:
            @staticmethod
            def test_with_minimal_args():
                config = _api.RuntimeConfig.ray()

                assert config.name == "local"
                assert config._runtime_name == "RAY_LOCAL"

            @staticmethod
            def test_with_maximal_args(tmp_path):
                with pytest.warns(FutureWarning):
                    config = _api.RuntimeConfig.ray(name="test config")

                assert config.name == "local"
                assert config._runtime_name == "RAY_LOCAL"

        class TestQeFactory:
            @staticmethod
            def test_with_minimal_args():
                config = _api.RuntimeConfig.qe(
                    uri="https://prod-d.orquestra.io/",
                    token="test token",
                )

                name = config.name
                assert name == "prod-d"
                assert config._runtime_name == "QE_REMOTE"
                assert config.uri == "https://prod-d.orquestra.io/"
                assert config.token == "test token"

            @staticmethod
            def test_with_maximal_args(tmp_path):
                with pytest.warns(FutureWarning):
                    config = _api.RuntimeConfig.qe(
                        name="test config",
                        uri="https://prod-d.orquestra.io/",
                        token="test token",
                    )

                assert str(config.name) == "prod-d"
                assert config._runtime_name == "QE_REMOTE"
                assert config.uri == "https://prod-d.orquestra.io/"
                assert config.token == "test token"

        class TestRemoteRayFactory:
            @staticmethod
            def test_with_minimal_args():
                config = _api.RuntimeConfig.qe(
                    uri="https://prod-d.orquestra.io/",
                    token="test token",
                )

                name = config.name
                assert name == "prod-d"
                assert config._runtime_name == "QE_REMOTE"
                assert config.uri == "https://prod-d.orquestra.io/"
                assert config.token == "test token"

            @staticmethod
            def test_with_maximal_args(tmp_path):
                with pytest.warns(FutureWarning):
                    config = _api.RuntimeConfig.qe(
                        name="test config",
                        uri="https://prod-d.orquestra.io/",
                        token="test token",
                    )

                assert str(config.name) == "prod-d"
                assert config._runtime_name == "QE_REMOTE"
                assert config.uri == "https://prod-d.orquestra.io/"
                assert config.token == "test token"

    class TestGetRuntime:
        @staticmethod
        def test_raises_exception_when_orquestra_runtime_is_not_installed(monkeypatch):
            def invalid_import(*_):
                raise ModuleNotFoundError

            monkeypatch.setattr(_api, "_build_runtime", Mock())
            monkeypatch.setattr(builtins, "__import__", invalid_import)

            config = _api.RuntimeConfig.ray()

            with pytest.raises(ModuleNotFoundError):
                config._get_runtime()

    class TestStr:
        @staticmethod
        def test_with_essential_params_only(change_test_dir):
            with warnings.catch_warnings():
                warnings.simplefilter("error")
                config = _api.RuntimeConfig("RAY_LOCAL", bypass_factory_methods=True)
            assert "RuntimeConfiguration 'None' for runtime RAY_LOCAL" in str(config)

        @staticmethod
        def test_with_optional_params(tmp_path):
            config = _api.RuntimeConfig(
                "RAY_LOCAL",
                name="test_name",
                bypass_factory_methods=True,
            )
            config.address = "test_address"
            config.uri = "test_url"
            config.token = "blah"

            outstr = str(config)

            for test_str in [
                "RuntimeConfiguration 'test_name'",
                "runtime RAY_LOCAL",
                "with parameters:",
                "- uri: test_url",
                "- token: blah",
                "- address: test_address",
            ]:
                assert test_str in outstr

    class TestListConfigs:
        @staticmethod
        def test_default_file_location(tmp_default_config_json):

            config_names = _api.RuntimeConfig.list_configs()

            assert config_names == [
                name for name in TEST_CONFIG_JSON["configs"]
            ] + list(_config.UNIQUE_CONFIGS)

        @staticmethod
        def test_custom_file_location(tmp_config_json):

            config_names = _api.RuntimeConfig.list_configs(tmp_config_json)

            assert config_names == [
                name for name in TEST_CONFIG_JSON["configs"]
            ] + list(_config.UNIQUE_CONFIGS)

        @staticmethod
        def test_empty_configs_key(patch_config_location):
            with open(patch_config_location / "config.json", "w") as f:
                json.dump({"configs": {}}, f)

            config_names = _api.RuntimeConfig.list_configs()

            assert config_names == list(_config.UNIQUE_CONFIGS)

        @staticmethod
        def test_no_configs_key(patch_config_location):
            with open(patch_config_location / "config.json", "w") as f:
                json.dump({}, f)

            config_names = _api.RuntimeConfig.list_configs()

            assert config_names == list(_config.UNIQUE_CONFIGS)

    class TestLoad:
        @pytest.mark.parametrize(
            "config_name", [name for name in TEST_CONFIG_JSON["configs"]]
        )
        class TestLoadSuccess:
            @staticmethod
            def test_with_default_file_path(tmp_default_config_json, config_name):
                config = _api.RuntimeConfig.load(config_name)

                config_params = TEST_CONFIG_JSON["configs"][config_name]
                assert config.name == config_name
                assert config._runtime_name == config_params["runtime_name"], (
                    f"config '{config_name}' has runtime_name '{config._runtime_name}',"
                    f" but should have config name '{config_params['runtime_name']}'."
                )
                for key in config_params["runtime_options"]:
                    assert getattr(config, key) == config_params["runtime_options"][key]

            @staticmethod
            def test_with_custom_file_path(tmp_config_json, config_name):
                config = _api.RuntimeConfig.load(
                    config_name, config_save_file=tmp_config_json
                )

                config_params = TEST_CONFIG_JSON["configs"][config_name]
                assert config.name == config_name
                assert config._runtime_name == config_params["runtime_name"]
                for key in config_params["runtime_options"]:
                    assert getattr(config, key) == config_params["runtime_options"][key]

        @staticmethod
        def test_invalid_name(tmp_config_json):
            with pytest.raises(ConfigNameNotFoundError):
                _api.RuntimeConfig.load(
                    "non-existing", config_save_file=tmp_config_json
                )

    class TestLoadDefault:
        @staticmethod
        def test_with_default_file_path(tmp_default_config_json):

            config = _api.RuntimeConfig.load_default()

            default_config_params = TEST_CONFIG_JSON["configs"][
                TEST_CONFIG_JSON["default_config_name"]
            ]
            assert config.name == default_config_params["config_name"]
            assert config._runtime_name == default_config_params["runtime_name"]
            assert config.uri == default_config_params["runtime_options"]["uri"]
            assert config.token == default_config_params["runtime_options"]["token"]

        @staticmethod
        def test_with_custom_file_path(tmp_config_json):
            config = _api.RuntimeConfig.load_default(config_save_file=tmp_config_json)

            default_config_params = TEST_CONFIG_JSON["configs"][
                TEST_CONFIG_JSON["default_config_name"]
            ]
            assert config.name == default_config_params["config_name"]
            assert config._runtime_name == default_config_params["runtime_name"]
            assert config.uri == default_config_params["runtime_options"]["uri"]
            assert config.token == default_config_params["runtime_options"]["token"]

    class TestIsSaved:
        @staticmethod
        def test_returns_true_if_saved(tmp_default_config_json):
            config = _api.RuntimeConfig.load("test_config_default")
            assert config.is_saved()

        @staticmethod
        def test_returns_false_if_unnamed(tmp_default_config_json):
            config = _api.RuntimeConfig.load("test_config_default")
            config._name = None
            assert not config.is_saved()

        @staticmethod
        def test_returns_false_if_no_previous_save_file(tmp_default_config_json):
            config = _api.RuntimeConfig.load("test_config_default")
            config._config_save_file = None
            assert not config.is_saved()

        @staticmethod
        def test_returns_false_if_no_file():
            config = _api.RuntimeConfig(
                "IN_PROCESS",
                name="test_name",
                bypass_factory_methods=True,
                config_save_file="not_a_valid_file",
            )
            assert not config.is_saved()

        @staticmethod
        def test_returns_false_if_unsaved_changes(tmp_default_config_json):
            config = _api.RuntimeConfig.load("test_config_default")
            config.name = "new_name"
            assert not config.is_saved()

        @staticmethod
        @pytest.mark.parametrize("config_name", ["local", "in_process"])
        def test_returns_true_if_reserved(config_name, tmp_default_config_json):
            config = _api.RuntimeConfig.load(config_name)
            assert config.is_saved()

    class TestAsDict:
        @staticmethod
        def test_with_no_runtime_options():
            config = _api.RuntimeConfig("IN_PROCESS", bypass_factory_methods=True)

            dict = config._as_dict()

            assert dict["config_name"] == "None"
            assert dict["runtime_name"] == "IN_PROCESS"
            assert dict["runtime_options"] == {}

        @staticmethod
        def test_with_all_runtime_options():
            config = _api.RuntimeConfig("IN_PROCESS", bypass_factory_methods=True)
            config.uri = "test_uri"
            config.address = "test_address"
            config.token = "test_token"

            dict = config._as_dict()

            assert dict["config_name"] == "None"
            assert dict["runtime_name"] == "IN_PROCESS"
            assert dict["runtime_options"]["uri"] == config.uri
            assert dict["runtime_options"]["address"] == config.address
            assert dict["runtime_options"]["token"] == config.token


class TestListWorkflows:
    @staticmethod
    @pytest.fixture
    def mock_config_runtime(monkeypatch):
        run = MagicMock()
        type(run).id = PropertyMock(side_effect=["wf0", "wf1", "wf2"])
        runtime = Mock(RuntimeInterface)
        # For getting workflow ID
        runtime.list_workflow_runs.return_value = [run, run, run]
        mock_config = MagicMock(_api.RuntimeConfig)
        mock_config._get_runtime.return_value = runtime
        monkeypatch.setattr(
            _api.RuntimeConfig, "load", MagicMock(return_value=mock_config)
        )

        return runtime

    def test_get_all_wfs(self, mock_config_runtime):
        # Given
        # When
        runs = _api.list_workflow_runs("mocked_config")
        # Then
        assert len(runs) == 3
        assert runs[0].run_id == "wf0"
        assert runs[1].run_id == "wf1"
        assert runs[2].run_id == "wf2"

    def test_invalid_max_age(self, mock_config_runtime):
        # Given
        # When
        with pytest.raises(ValueError) as exc_info:
            _ = _api.list_workflow_runs("mocked_config", max_age="hello")
        assert exc_info.match("Time strings must")

    @pytest.mark.parametrize(
        "max_age, delta",
        [
            ("1d", timedelta(days=1)),
            ("2h", timedelta(hours=2)),
            ("3m", timedelta(minutes=3)),
            ("4s", timedelta(seconds=4)),
            ("1d2h3m4s", timedelta(days=1, seconds=7384)),
        ],
    )
    def test_with_max_age(self, mock_config_runtime, max_age, delta):
        # Given
        # When
        _ = _api.list_workflow_runs("mocked_config", max_age=max_age)
        # Then
        mock_config_runtime.list_workflow_runs.assert_called_with(
            limit=None, max_age=delta, state=None
        )

    def test_with_limit(self, mock_config_runtime):
        # Given
        # When
        _ = _api.list_workflow_runs("mocked_config", limit=10)
        # Then
        mock_config_runtime.list_workflow_runs.assert_called_with(
            limit=10, max_age=None, state=None
        )

    def test_with_state(self, mock_config_runtime):
        # Given
        # When
        _ = _api.list_workflow_runs("mocked_config", state=State.SUCCEEDED)
        # Then
        mock_config_runtime.list_workflow_runs.assert_called_with(
            limit=None, max_age=None, state=State.SUCCEEDED
        )


def test_python_310_importlib_abc_bug():
    """
    In Python 3.10, there seems to be a bug in importlib that causes `importlib.abc` to
    fail to resolve properly following `import importlib`. As a result,

    ```bash
    python -c "import orquestra.sdk as sdk"
    ```

    can raise an AttributeError if we've used that pattern anywhere, for example:

    ```
    File "<string>", line 1, in <module>
    File "/Users/benjaminmummery/Documents/Projects/orquestra-sdk/src/orquestra/sdk/v2/__init__.py", line 23, in <module>
        from ._workflow import NotATaskWarning, WorkflowDef, WorkflowTemplate, workflow
    File "/Users/benjaminmummery/Documents/Projects/orquestra-sdk/src/orquestra/sdk/v2/_workflow.py", line 25, in <module>
        from . import _api, _dsl, loader
    File "/Users/benjaminmummery/Documents/Projects/orquestra-sdk/src/orquestra/sdk/v2/loader.py", line 34, in <module>
        class ImportFaker(importlib.abc.MetaPathFinder):
    AttributeError: module 'importlib' has no attribute 'abc'. Did you mean: '_abc'?
    ```

    If this test is failing, we'll need to track down the file where we're using `abc`
    import it explicitly instead:

    ```python
    from importlib import abc
    ...

    and then reference `abc` rather than `importlib.abc`.

    """  # noqa E501
    command = f'{str(sys.executable)} -c "import orquestra.sdk as sdk"'
    proc = subprocess.run(command, shell=True, capture_output=True)
    assert proc.returncode == 0, proc.stderr.decode()


@pytest.mark.parametrize(
    "input_config_file, expected_output_config_file, expected_stdout",
    [
        (  # No changes required
            {
                "configs": {
                    "single_config_no_changes": {
                        "runtime_name": "RAY_LOCAL",
                        "runtime_options": {"temp_dir": "test_temp_dir"},
                    }
                },
                "version": CONFIG_FILE_CURRENT_VERSION,
            },
            {
                "configs": {
                    "single_config_no_changes": {
                        "runtime_name": "RAY_LOCAL",
                        "runtime_options": {"temp_dir": "test_temp_dir"},
                    }
                },
                "version": CONFIG_FILE_CURRENT_VERSION,
            },
            ["No changes required for file"],
        ),
        (  # 2 config files, only one of which needs changing"
            {
                "configs": {
                    "2_configs_1_needs_changing": {
                        "runtime_name": "RAY_LOCAL",
                        "runtime_options": {},
                    },
                    "not_this_one": {
                        "runtime_name": "RAY_LOCAL",
                        "runtime_options": {"temp_dir": None},
                    },
                },
                "version": CONFIG_FILE_CURRENT_VERSION,
            },
            {
                "configs": {
                    "2_configs_1_needs_changing": {
                        "runtime_name": "RAY_LOCAL",
                        "runtime_options": {"temp_dir": None},
                    },
                    "not_this_one": {
                        "runtime_name": "RAY_LOCAL",
                        "runtime_options": {"temp_dir": None},
                    },
                },
                "version": CONFIG_FILE_CURRENT_VERSION,
            },
            [
                "Successfully migrated file ",
                f" to version {CONFIG_FILE_CURRENT_VERSION}. Updated 1 entry:\n - 2_configs_1_needs_changing",  # NOQA E501
            ],
        ),
        (  # 1 config that needs changing, has additional fields that shouldn't change.
            {
                "configs": {
                    "single_config_with_additional_fields": {
                        "runtime_name": "RAY_LOCAL",
                        "runtime_options": {"blah": "blah_val"},
                    }
                },
                "version": CONFIG_FILE_CURRENT_VERSION,
            },
            {
                "configs": {
                    "single_config_with_additional_fields": {
                        "runtime_name": "RAY_LOCAL",
                        "runtime_options": {
                            "blah": "blah_val",
                            "temp_dir": None,
                        },
                    }
                },
                "version": CONFIG_FILE_CURRENT_VERSION,
            },
            [
                "Successfully migrated file ",
                f" to version {CONFIG_FILE_CURRENT_VERSION}. Updated 1 entry:\n - single_config_with_additional_fields",  # NOQA E501
            ],
        ),
        (  # multiple configs, all need updating
            {
                "configs": {
                    "multiple_configs_need_updating": {
                        "runtime_name": "RAY_LOCAL",
                        "runtime_options": {},
                    },
                    "this_one_too": {
                        "runtime_name": "RAY_LOCAL",
                        "runtime_options": {
                            "blah": "other_blah_val",
                        },
                    },
                },
                "version": CONFIG_FILE_CURRENT_VERSION,
            },
            {
                "configs": {
                    "multiple_configs_need_updating": {
                        "runtime_name": "RAY_LOCAL",
                        "runtime_options": {
                            "temp_dir": None,
                        },
                    },
                    "this_one_too": {
                        "runtime_name": "RAY_LOCAL",
                        "runtime_options": {
                            "blah": "other_blah_val",
                            "temp_dir": None,
                        },
                    },
                },
                "version": CONFIG_FILE_CURRENT_VERSION,
            },
            [
                "Successfully migrated file ",
                f" to version {CONFIG_FILE_CURRENT_VERSION}. Updated 2 entries:\n - multiple_configs_need_updating\n - this_one_too",  # NOQA E501
            ],
        ),
        (  # Mix of QE and Ray configs - only ray should be updated.
            {
                "configs": {
                    "mix_of_QE_and_RAY": {
                        "runtime_name": "RAY_LOCAL",
                        "runtime_options": {},
                    },
                    "update_me": {"runtime_name": "RAY_LOCAL", "runtime_options": {}},
                    "but_not_me": {"runtime_name": "QE_REMOTE", "runtime_options": {}},
                },
                "version": CONFIG_FILE_CURRENT_VERSION,
            },
            {
                "configs": {
                    "mix_of_QE_and_RAY": {
                        "runtime_name": "RAY_LOCAL",
                        "runtime_options": {
                            "temp_dir": None,
                        },
                    },
                    "update_me": {
                        "runtime_name": "RAY_LOCAL",
                        "runtime_options": {
                            "temp_dir": None,
                        },
                    },
                    "but_not_me": {"runtime_name": "QE_REMOTE", "runtime_options": {}},
                },
                "version": CONFIG_FILE_CURRENT_VERSION,
            },
            [
                "Successfully migrated file ",
                f" to version {CONFIG_FILE_CURRENT_VERSION}. Updated 2 entries:\n - mix_of_QE_and_RAY\n - update_me",  # NOQA E501
            ],
        ),
        (  # version alone needs updating
            {
                "configs": {
                    "version_alone_needs_changing": {
                        "runtime_name": "RAY_LOCAL",
                        "runtime_options": {"temp_dir": "test_temp_dir"},
                    }
                },
                "version": "0.0.0",
            },
            {
                "configs": {
                    "version_alone_needs_changing": {
                        "runtime_name": "RAY_LOCAL",
                        "runtime_options": {"temp_dir": "test_temp_dir"},
                    }
                },
                "version": CONFIG_FILE_CURRENT_VERSION,
            },
            [
                "Successfully migrated file ",
                f" to version {CONFIG_FILE_CURRENT_VERSION}. Updated 0 entries.",
            ],
        ),
        (  # version and configs need updating
            {
                "configs": {
                    "version_and_config_need_updating": {
                        "runtime_name": "RAY_LOCAL",
                        "runtime_options": {},
                    }
                },
                "version": "0.0.0",
            },
            {
                "configs": {
                    "version_and_config_need_updating": {
                        "runtime_name": "RAY_LOCAL",
                        "runtime_options": {"temp_dir": None},
                    }
                },
                "version": CONFIG_FILE_CURRENT_VERSION,
            },
            [
                "Successfully migrated file ",
                f" to version {CONFIG_FILE_CURRENT_VERSION}. Updated 1 entry:\n - version_and_config_need_updating",  # NOQA E501
            ],
        ),
    ],
)
class TestMigrateConfigFile:
    @staticmethod
    def test_for_default_file(
        input_config_file, expected_output_config_file, expected_stdout, capsys
    ):
        with patch(
            "builtins.open",
            unittest.mock.mock_open(read_data=json.dumps(input_config_file)),
        ) as m:
            _api.migrate_config_file()

        if input_config_file == expected_output_config_file:
            m().write.assert_not_called()
        else:
            m().write.assert_called_once_with(
                json.dumps(expected_output_config_file, indent=2)
            )
        captured = capsys.readouterr()
        for string in expected_stdout:
            assert string in captured.out

    @staticmethod
    def test_for_single_custom_file(
        input_config_file,
        expected_output_config_file,
        expected_stdout,
        capsys,
        tmp_path,
    ):
        config_file = tmp_path / "test_configs.json"
        with open(config_file, "w") as f:
            json.dump(input_config_file, f, indent=2)

        _api.migrate_config_file(config_file)

        with open(config_file, "r") as f:
            data = json.load(f)

        assert data == expected_output_config_file
        captured = capsys.readouterr()
        for string in expected_stdout:
            assert string in captured.out

    @staticmethod
    def test_for_multiple_files(
        input_config_file,
        expected_output_config_file,
        expected_stdout,
        capsys,
        tmp_path,
    ):
        config_file_1 = tmp_path / "test_configs_1.json"
        config_file_2 = tmp_path / "test_configs_2.json"
        with open(config_file_1, "w") as f:
            json.dump(input_config_file, f, indent=2)
        file_2_data = {
            "configs": {
                "single_config_no_changes": {
                    "runtime_name": "RAY_LOCAL",
                    "runtime_options": {},
                }
            },
            "version": CONFIG_FILE_CURRENT_VERSION,
        }
        expected_file_2_data = {
            "configs": {
                "single_config_no_changes": {
                    "runtime_name": "RAY_LOCAL",
                    "runtime_options": {
                        "temp_dir": None,
                    },
                }
            },
            "version": CONFIG_FILE_CURRENT_VERSION,
        }
        expected_file_2_outstr = f"Successfully migrated file {config_file_2} to version {CONFIG_FILE_CURRENT_VERSION}. Updated 1 entry:\n - single_config_no_changes"  # NOQA E501
        with open(config_file_2, "w") as f:
            json.dump(file_2_data, f)

        _api.migrate_config_file([config_file_1, config_file_2])

        with open(config_file_1, "r") as f:
            data_1 = json.load(f)
        with open(config_file_2, "r") as f:
            data_2 = json.load(f)
        assert data_1 == expected_output_config_file
        assert data_2 == expected_file_2_data
        captured = capsys.readouterr()

        for string in expected_stdout + [expected_file_2_outstr]:
            assert string in captured.out<|MERGE_RESOLUTION|>--- conflicted
+++ resolved
@@ -14,11 +14,7 @@
 import unittest
 import warnings
 from datetime import timedelta
-<<<<<<< HEAD
-from unittest.mock import DEFAULT, MagicMock, Mock, PropertyMock, patch
-=======
 from unittest.mock import DEFAULT, MagicMock, Mock, PropertyMock, create_autospec, patch
->>>>>>> e11bfdad
 
 import pytest
 
