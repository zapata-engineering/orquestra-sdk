--- conflicted
+++ resolved
@@ -239,22 +239,8 @@
 
 [tool.pyright]
 exclude = [
-<<<<<<< HEAD
-    "src/orquestra/sdk/_base/_logs/_markers.py",
-    "src/orquestra/sdk/_base/_ast.py",
-    "src/orquestra/sdk/_base/cli/_entry.py",
-    "src/orquestra/sdk/_base/cli/_task/_logs.py",
-    "src/orquestra/sdk/_base/cli/_ui/_click_default_group.py",
-    "src/orquestra/sdk/_base/cli/_workflow/_logs.py",
-=======
-    "src/orquestra/sdk/_client/_base/_dsl.py",
     "src/orquestra/sdk/_runtime/_ray/_logs/_markers.py",
     "src/orquestra/sdk/_client/_base/_ast.py",
     "src/orquestra/sdk/_client/_base/cli/_entry.py",
     "src/orquestra/sdk/_client/_base/cli/_ui/_click_default_group.py",
-    "tests/sdk/test_artifact_future_methods.py",
-    "tests/sdk/test_ast.py",
-    "tests/sdk/test_dsl.py",
-    "tests/sdk/test_traversal.py",
->>>>>>> 5d44af19
 ]