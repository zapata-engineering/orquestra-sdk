# Changelog

## Unreleased

🚨 *Breaking Changes*

🔥 *Features*
<<<<<<< HEAD
* New API functions: list_workspaces() and list_projects(). Usable only on CE runtime
* Setting workflow_id and project_id is now available using "orq wf submit" command
* All CLI commands that prompted for wf_run_id will now first prompt for workspace and project if wf_run_ID is not provided
* `sdk.current_run_ids()` can now be used within task code to access the workflow run ID, task invocation ID, and task run ID.
=======
* All CLI commands that prompted for `wf_run_id` will now first prompt for workspace and project if `wf_run_id` is not provided.
>>>>>>> b98ed3a1

👩‍🔬 *Experimental*

🐛 *Bug Fixes*

💅 *Improvements*

🥷 *Internal*

📃 *Docs*

## v0.48.0

🚨 *Breaking Changes*
* Removed deprecated "name" parameter for `RuntimeConfig` factory methods, like `qe()` or `ray()`
* Removed deprecated `save()` method from `RuntimeConfig` class
* Removed `is_saved()` method and "name" setter from `RuntimeConfig` class
* `WorkflowRun.get_results()` returns values consistent with vanilla python. Single results are returned as-as, multiple results are returned as a tuple.

🔥 *Features*
* New API functions: `list_workspaces()` and `list_projects()`. Usable only on CE runtime.
* Setting `workflow_id` and `project_id` is now available using `orq wf submit` command.

🐛 *Bug Fixes*
* Tasks will no longer be retried on Ray and Compute Engine when the process crashes, preventing duplicated MLflow errors.

💅 *Improvements*
* In the CLI, where the user would be prompted with a choice, but only one option is available, we now prompt for confirmation instead.

🥷 *Internal*
* Switch the login URL endpoint
* Rewrite tests to avoid hangs on Windows CI


## 0.47.0

🚨 *Breaking Changes*
* Task results on QE have changed shape. This may cause some oddness when downloading older task artifacts.

🔥 *Features*
* New built-in config name - "auto" - used to submit workflows to a remote cluster when used inside Orquestra Studio.
* "auto" built-in config name becomes alias to "local" if not in a Studio environment

👩‍🔬 *Experimental*
* Setting `workflow_id` and `project_id` is now available on workflow Python API `start()` and `prepare()` functions

🐛 *Bug Fixes*
* Retry getting results from CE if the results were not ready but the workflow succeeded.
* Using secrets inside the workflow function will now work correctly on Ray
* Fix `WorkflowDef.graph` - honor kwargs of tasks and add `aggregate_output` to show outputs
* Fixed returning intermediate workflow values (e.g. with `orq task results`) when the task has multiple outputs and only some of them were used in the rest of the workflow function. The following should work now as expected:
```python
@sdk.workflow
def my_wf():
    _, b = two_output_task()
    all_outputs = two_output_task()
    out1, out2 = all_outputs
    return b, all_outputs, out1, out2
```
* Pickled workflow/task results should no longer cause workflows to fail inside the SDK machinery. Note: when passing a Python object between your tasks, you **must** ensure the Python dependencies are installed.

💅 *Improvements*
* `VersionMismatch` warning will be presented if we detect accessing a workflow def IR generated with another SDK version.

🥷 *Internal*
* `TaskOutputMetadata` model was added to the workflow def IR schema.
* Workflows from CE return a new shape for workflow results and task results.
* Workflows from Ray return a new shape for workflow and task results.
* Workflows from QE return a new shape for task results.
* Custom images will default to `None`, unless using Quantum Engine where the defaults stay the same.

📃 *Docs*
* _Resource Management_ guide should render properly now.

## v0.46.0

🚨 *Breaking Changes*
* Workflow definitions now require at least one task in order to be submitted. This check is performed during traversal, and raises a `WorkflowSyntaxError` if no tasks are required to be executed.
* Remove `TaskDef.model` and `TaskDef.import_models` interfaces
* Public API classes `sdk.GitImport`, `sdk.GithubImport`, `sdk.LocalImport`, `sdk.InlineImport` now use `dataclasses.dataclass` instead of `typing.NamedTuple`.
* Local Ray will now always pass resources to underlying ray.remote functions.

🔥 *Features*
* Sort WF runs by start date in `list wf` command. Show start date as one of the columns
* Sort WF runs by start date in all workflow commands in prompt selection. Show start date with WF id
* Set resources for workflows on CE via `resources` keyword argument in the `@workflow` decorator or with `.with_resources()` on a `WorkflowDef`.
* New parameters for `@workflow` decorator - `default_source_import` and `default_dependency_imports`.
These parameters let you set the default imports for all tasks in given workflow.
If a task defines its own imports (either source, dependencies, or both) - it will overwrite workflow defaults.
* Allow single imports as `dependency_imports` in `@task` decorators.
* Listing workflow runs from Compute Engine now allows an upper limit to the number of runs to be listed to be set via the `limit` keyword.
* Print HTTP requests and other debug information from `orq` CLI if `ORQ_VERBOSE` env flag is set.
* CE runtime now supports getting logs from remote Ray runtimes.

🐛 *Bug Fixes*
* Stopping a QE workflow after it has already stopped will no longer raise an exception.
* Fix dependency issues causing CE workflows to fail if WF constant was library-dependent object.
* Attempting to use the "in-process" runtime on the CLI will no longer raise an exception. Instead, a message telling you to use the Python API or Ray will be printed.

🥷 *Internal*
* During YAML conversion, Workflow SDK repo matched on host and path, not full URL.
* On QE, Github URLs will be converted to SSH URLs.
* Removed `corq` code.
* Old `RuntimeInterface` methods have been removed.

📃 *Docs*
* Guide: CE Resource Management

## v0.45.1

🐛 *Bug Fixes*
* Ensure `int`-like resource values are passed to Ray correctly

## v0.45.0

🚨 *Breaking Changes*
* Pickling library switched to `cloudpickle` instead of `dill`. While no breakages are expected, this change may result in objects raising an error during pickling, even if they were previously able to be pickled. Please report any instances of these as bugs.


🔥 *Features*
* Use the requested resources from a workflow's tasks when submitting to CE


🥷 *Internal*
* RayRuntime can now be configured to pass resources to underlying remote functions
* Added version metadata to the workflow IR

## v0.44.0

🚨 *Breaking Changes*
* Removed FluentBit-related CLI options: `orq {up,down} --fluentbit` flag. Logs produced by the local Ray runtime are read directly by the SDK now. This only affects users who used the experimental integration with FluentBit docker container.
* `GitImport` will no longer be downloaded automatically when using Ray locally. This reverts behavior to `v0.42.0`.
* Internal configuration environment variables have changed.


🔥 *Features*
* Secrets can now be used inside workflow functions
* `sdk.secrets.get("name")` will now use passport-based authorization if `ORQUESTRA_PASSPORT_FILE` environment variable is set. Otherwise, passing a valid `config_name="..."` is required.
* Bump Ray version to 2.3
* `GithubImport` can be used with a username and a secret referring to a "personal access token" to enable private GitHub repositories on Compute Engine. Server side support coming soon!


👩‍🔬 *Experimental*


🐛 *Bug Fixes*
* Getting full logs produced by Ray workflows. Previously, the dictionary returned by `logs_dict = wf_run.get_logs()` had just a single entry: `{"logs": ["task 1 log", "task 1 log", "task 2 log", "task 2 log"]}`. Now, the dictionary has a correct shape: `{"task_invocation_id1": ["task 1 log", "task 1 log"], "task_invocation_id2": ["task 2 log", "task 2 log"]}`.
* Getting single task logs. Previously `orq task logs` would raise an unhandled exception. Now, it prints the log lines.
* Workflow run IDs inside logs on CE now match the expected run ID.


💅 *Improvements*
* `orq wf view` now shows `TaskInvocationID`s instead of `TaskRunID`s. This improves usage of `orq wf view` with other CLI commands that require passing invocation ID, like `orq task {logs,results}`.
* `sdk.WorkflowRun.wait_until_finished()` will now print workflow status every now and then.


🥷 *Internal*
* Git URL model changed inside the IR
* `orq up` will now configure Ray's Plasma directory


*Docs*
* Guide: Dependency Installation - sources, order, and best practice


## v0.43.0

🚨 *Breaking Changes*
* Brand-new `orq` CLI with simplified command tree and interactive prompts when a required argument isn't passed. New commands:
    * `orq workflow submit`
    * `orq workflow view`
    * `orq workflow list`
    * `orq workflow stop`
    * `orq workflow logs`
    * `orq workflow results`
    * `orq wf` as a shorthand for `orq workflow`
    * `orq task logs`
    * `orq task results`
    * `orq up`
    * `orq down`
    * `orq status`
    * `orq login`
* `sdk.WorkflowRun.get_logs()` doesn't accept any arguments any more. Now, it returns all the logs produced by the tasks in the workflow. If you're interested in only a subset of your workflow's logs, please consider using one of the following filtering options:
```python
from orquestra import sdk
from orquestra.sdk.schema.workflow_run import State

wf_run = sdk.WorkflowRun.by_id("foo")

logs = wf_run.get_logs()
# Option 1
single_task_logs = logs["my_inv_id"]

# Option 2
logs_subset = {id: lines for id, lines in logs.items() if id in ["foo", "bar", "baz"]}

# Option 3
for task in wf_run.get_tasks():
    if task.get_status() == State.FAILED:
        print(task.get_logs())
```
* `sdk.WorkflowRun.get_artifacts()` doesn't accept any arguments any more. Now, it returns all the artifacts produced by the tasks in the workflow.
* `sdk.TaskRun.get_logs()` returns a list of log lines produced by this task. Previously, it returned a dictionary with one entry.
* Executing a workflow on Ray with Git imports will now install them. A known limitation is that this will only work for Git repositories that are Python packages and will fail for Git repositories that are not Python packages.
* The API will no longer accept `config_save_file` as optional parameters, from now on if you want to use a different config file use the `ORQ_CONFIG_PATH` environment variable.


🔥 *Features*

* `list_workflow_runs` added to the Public API. This lets you list the workflows for a given config, for example `sdk.list_workflow_runs("ray")` or `sdk.list_workflow_runs("prod-d")`.

🐛 *Bug Fixes*

* Fixed broken link on docs landing page.
* Internal logs from Ray are no longer displayed.
* Fixed the docstrings for `sdk.WorkflowRun.get_artifacts()`. It returns a dictionary with `TaskInvocationID` as keys and whatever the task returns as values.
* Fixed bug where some log line from Ray may be duplicated when viewing logs
* Tasks with duplicate imports will no longer fail when running on QE
* AST parser will no longer print a lot of "Info" messages
* `sdk.WorkflowRun.get_logs()` now only returns logs produced by the user. Previously, it included internal debug messages produced by Ray.
* Logs from workflows submitted to Ray are now always returned as JSONL lines


## v0.42.0

🚨 *Breaking Changes*

* `sdk.WorkflowRun.by_id()` has a new positional parameter. `sdk.WorkflowRun.by_id("wf.1", "my/project/path", "my/config/path)` becomes `sdk.WorkflowRun.by_id("wf.1", project_dir="my/project/path", config_save_file="my/config/path)`
* `in_process` runtime now executes workflows in topological order. This may be different to the order tasks were called in the workflow function.
* Configs can no longer be named. For in-process, use "in_process" name, for local ray "ray" or "local". For QE remote - config name is auto generated based on URI (for https://prod-d.orquestra.io/ name becomes "prod-d" as an example).
* Removed ray_linked runtime.


👩‍🔬 *Experimental*

* Optional `config` param in `sdk.WorkflowRun.by_id()`. Allows access to workflows submitted by other users or from another machine, if the selected runtime supports it. Per-runtime support will be added separately.
* New CLI command: `python -m orquestra.sdk._base.cli._dorq._entry workflow stop`.
* New CLI commands that require `config` and `workflow_run_id` will now prompt the user for selecting value interactively.
* New CLI commands: `python -m orquestra.sdk._base.cli._dorq._entry up|down|status` for managing local services.


## v0.41.0

🚨 *Breaking Changes*

* `ray` is now a reserved configuration name.

🔥 *Features*

* Workflow def graph visualization via `my_wf().graph` (#317). The output object is rendered natively by Jupyter. For now, this shows task invocations and artifacts. Tasks run status will be added in the future, stay tuned!
* Automatically get the workflow run and task run ID on Argo when using `wfprint()`.
* `"ray"` can be used as an alias for `"local"` when using `RuntimeConfig.load(...)` or `WorkflowRun.run()`.
* New Python API to traverse and debug tasks in workflow: `wf_run.get_tasks()` (#283)
* New Runtime Config for CE (AKA Ray Remote): `RuntimeConfig.ce()`
* Public API for serializable model of the workflow run state: `sdk.WorkflowRun.get_status_model()`. Potential use cases include workflow status visualization by external tools.

👩‍🔬 *Experimental*

* Prototype of a new CLI command tree: `python -m orquestra.sdk._base.cli._dorq._entry workflow {submit,view}`.
* New Runtime for the Compute Engine API

🐛 *Bug Fixes*

* Fix `sdk.task()` typing when constructing a task inside a workflow.
* Fix getting logs from Ray after restarting the cluster, when not using Fluent.
* `WorkflowRun.get_results()` should return a Sequence instead of an Iterable.

*Internal*

* Allow Studio/Portal to override SDK internals.
* Workflow run endpoints added to the workflow driver client
* Deserialise workflow artifacts from Workflow Driver
* Add CODEOWNERS file
* Simplify internal interfaces
* Refactor: move old CLI code into a submodule.
* Remove obsolete system deps installation to speed up tests.
* Ignore slow tests in local development.

*Docs*

* Streamline installation & quickstart tutorials (#324)
* Create tutorial for parametrized workflows.
* Cleanup and unify tutorials for local Ray execution
* Cleanup and unify tutorials for remote QE execution (#341)
* Add recipe for running VQE on quantum hardware.


## v0.40.0

🚨 *Breaking Changes*

* `WorkflowDef.run()` now requires passing config name explicitly (#308)

🔥 *Features*

* public API for secrets (#304). Supports usage from workflows on Ray, QE, and local scripts.
* `orq create-config` command for explicit creation of configs

🐛 *Bug Fixes*

* Fix Unknown error '_DockerClient' object has no attribute '_client' error when `python_on_whales` is installed (#314)
* Raise exception if `TaskDef` is used in a workflow but isn't called (#312)
* Fix handling nested calls in workflows: `fn()()` (#311)<|MERGE_RESOLUTION|>--- conflicted
+++ resolved
@@ -5,14 +5,11 @@
 🚨 *Breaking Changes*
 
 🔥 *Features*
-<<<<<<< HEAD
 * New API functions: list_workspaces() and list_projects(). Usable only on CE runtime
 * Setting workflow_id and project_id is now available using "orq wf submit" command
 * All CLI commands that prompted for wf_run_id will now first prompt for workspace and project if wf_run_ID is not provided
 * `sdk.current_run_ids()` can now be used within task code to access the workflow run ID, task invocation ID, and task run ID.
-=======
 * All CLI commands that prompted for `wf_run_id` will now first prompt for workspace and project if `wf_run_id` is not provided.
->>>>>>> b98ed3a1
 
 👩‍🔬 *Experimental*
 
