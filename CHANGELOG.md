# Changelog

## Unreleased

🚨 *Breaking Changes*
* `orq wf list` command does not accept `-p, --project-id` parameter anymore
* `orq wf list` only prompts for a single config now

🔥 *Features*
<<<<<<< HEAD
* `orq --version` or `orq -V` will now show the current SDK version.
=======
* `orq wf list` properly prompts for a workspace after selecting config if option `-w` was not provided
>>>>>>> 1f18ae79

🧟 *Deprecations*

👩‍🔬 *Experimental*

🐛 *Bug Fixes*

💅 *Improvements*

🥷 *Internal*

📃 *Docs*
* Added "Beginner's Guide to the CLI"
* Update migration docs to use `orquestra-sdk[all]` to ensure extras are updated.


##  v0.53.0

🚨 *Breaking Changes*
* Removed unsupported `WorkflowDef.local_run()` function
* Bump Ray version to 2.5.1

🔥 *Features*
* `sdk.mlflow.get_tracking_uri()` and `sdk.mlflow.get_tracking_token()` are now provided to give access to the MLFlow tracking information.
* Add `sdk.mlflow.get_current_user()` function to improve MLflow UI labeling
* Verify if workflow resources are sufficient to run all tasks at submission time

🐛 *Bug Fixes*
* Install Python modules in a venv using a non-root user to fix errors in custom Docker images.
* Fix listing workflows when using Ray if `ORQ_CURRENT_*` environment variables are set.

💅 *Improvements*
* `sdk.current_run_ids()` now returns a `NamedTuple` called `CurrentRunIDs` to help with typing.
* Tasks that request resources that are incompatible with Ray will throw an error at submission time.

📃 *Docs*
* The help string for configs in the CLI now specifies the correct `in_process` rather than `in-process`.
* The description for `config_name` in the `sdk.secrets.set` tutorial has been updated to be clearer.
* The workflow syntax guide now uses more precise language when discussing workflow run returns.
* Updated "Dependency Installation" guide for current best practices.
* Added "Migrating From Quantum Engine" guide.

## v0.52.0

🚨 *Breaking Changes*
* Removed `RuntimeConfig.load_default()`
* Removed any support for default configuration
* `sdk.secret` functions will no longer use default configuration from local runtimes. Config has to be passed explicitly unless running on remote cluster
* `WorkflowDef.get_tasks()` now returns topologically sorted list of `TaskRun` objects instead of set
* `orq wf logs` now supports `--task`, `--system` and `--env-setup` flags to control which logs are shown / downloaded. If none of these flags are set, the user is prompted for a choice of log types, with the default being `all`.

🔥 *Features*
* Adding `FutureWarning` when accessing CE Secrets without specifying Workspace.
* Users can use `ORQ_CURRENT_PROJECT` and `ORQ_CURRENT_WORKSPACE` env variables to set default workspace and project for their interactions with CE.
* In any execution environment, users can use `sdk.mlflow.get_temp_artifacts_dir()` to get the path to a temporary directory for writing artifacts prior to uploading to MLFlow.
* Add `--list` option to `orq login` that displays the stored remote logins, which runtimes they are using, and whether their access tokens are up to date.
* Local runtime now captures any logs printed to standard output and error streams when a task is running. In particular, this means plain `print()`s will be captured and reported back with `orq wf logs` or `orq task logs`.

🧟 *Deprecations*
* Deprecated `sdk.wfprint()` and `sdk.workflow_logger()`.

👩‍🔬 *Experimental*

🐛 *Bug Fixes*
* When automated login fails, the instructions for manually logging in now show the correct runtime flag.

💅 *Improvements*
* When a new config is saved, the message shown in the CLI now includes the runtime name.
* API: rather then returning empty lists, ray local logs now return messages for `system` and `other` log categories that direct the user to the logs directory.
* User-emitted logs are no longer wrapped in an JSON dictionary with metadata. `print("foo")` will now result in a log line `"foo"` instead of `'{"message": "foo", "timestamp": ..., "wf_run_id": ..., ...}'`

🥷 *Internal*
* Refactored `datetime` and timezone handling.
* Orquestra runtime now emits marker logs at Orquestra task start/end.
* Redesign how we provide URIs for `CE_RUNTIME` to easily swap for internal URIs when on cluster

📃 *Docs*
* "Remote Workflows" updated to describe logging in with a specific runtime, and reflect the current login process (automatic opening of login page, copying of token).


## v0.51.0

🚨 *Breaking Changes*
* Compute Engine is now the default when logging in
* `InlineImport()` is now always default `source_import` for tasks

🔥 *Features*
* Force stop workflow runs via the CLI or Python API
* `WorkflowRun.get_tasks()` supports filtering tasks by state, function name, task run ID and task invocation ID.
* 2 new methods added to public API of `WorkflowRun`: `get_artifacts_serialized()` and `get_results_serialized()`

🐛 *Bug Fixes*
* Fix Ray WFs failing caused by any task returning dict defined in return statement

💅 *Improvements*
* When using `GithubImport`, better error messages are raised when a value is passed to `personal_access_token` that is not a `sdk.Secret()`.
* `wf_run.get_logs().env_setup` now contains task dependency installation logs when running on the local `ray` runtime.

🥷 *Internal*

📃 *Docs*
* Fix broken "Dependency Installation" docs.

## v0.50.0

🚨 *Breaking Changes*
* `WorkflowRun.get_logs()` now returns a data structure with logs split into categories.
* Local workflow database has changed format: downgrading from v0.50.0 will require user intervention.

🔥 *Features*
* Add .project property to WorkflowRun to get the info about workspace and project of running workflow
* `VersionMismatch` warnings are shown only when interacting with specific workflow runs, not while listing workflows.
* Add `--qe` flag to `orq login`, this is the default so there is no change in behavior.
* Bump Ray version to 2.4.0
* New API method `WorkflowRun.start_from_ir()` that allows to start workflow run having only IR object
* The WorkflowLogs object returned from `WorkflowRun.get_logs()` now includes Compute Engine system logs for workflow runs using CE.

🐛 *Bug Fixes*
* Secrets with workspaces now work inside workflow functions and for personal access tokens in `GithubImport`.
* `list_workspaces` and `list_projects` work inside studio with `auto` config
* Listing workflows on QE no longer fails if there was a CE workflow in the DB

💅 *Improvements*
* Add prompters to `orq wf submit` command for CE runtime if workspace and project weren't passed explicitly
* Auto-select and highlight current workspace and project when using `auto` config in CLI in studio
* `orquestra-sdk-base` CPU container image has a 20% size reduction.
* Added `State` enum to the base `orquestra.sdk` package for easier filtering task runs.
* Logs fetched from CE are now split into "task" and "env setup" categories.


📃 *Docs*
* Update resource management guide for Compute Engine
* Add section for using custom images on Compute Engine

## v0.49.1

🐛 *Bug Fixes*
* Fix CLI prompters to not throw exceptions after selecting project and workspace

## v0.49.0

🚨 *Breaking Changes*
* Removed `WorkflowDef.prepare()` and `WorkflowRun.start()` functions. Use `WorkflowDef.run()` instead

🔥 *Features*
* The API list_workflow_runs() function now accepts workspace and project arguments when used with CE configs.
* Login CLI command now accepts the name of a stored config as an alternative to the uri.
* Choice and Checklist CLI prompts present an informative error message when there are no options rather than prompting the user to select from an empty list.
* New API functions: list_workspaces() and list_projects(). Usable only on CE runtime.
* Setting workflow_id and project_id is now available using "orq wf submit" command.
* `sdk.current_run_ids()` can now be used within task code to access the workflow run ID, task invocation ID, and task run ID.
* All CLI commands that prompted for `wf_run_id` will now first prompt for workspace and project if `wf_run_id` is not provided.
* The error raised when trying to submit to Ray while Ray is not running now tells the user how to start Ray.
* `sdk.secrets.list()`, `sdk.secrets.get()`, `sdk.secrets.set()` and `sdk.secrets.delete()` now accept `workspace_id` parameter to specify secrets in particular workspace.
* `auto` config inside studio will infer workspace and project IDs from studio instance.
* Support for running tasks in Docker containers with custom images on Compute Engine.

🐛 *Bug Fixes*
* Fixed tasks that failed when explicitly state `n_outputs=1` on QE and in-process.

💅 *Improvements*
* `orq login` will perform some sanity checks before saving the token.
* If `orq up` fails, the output will now include the error message from the underlying subprocess.

🥷 *Internal*
* Fix random CI failures on socket warning

📃 *Docs*
* Update secrets guide to take workspaces into account

## v0.48.0

🚨 *Breaking Changes*
* Removed deprecated "name" parameter for `RuntimeConfig` factory methods, like `qe()` or `ray()`
* Removed deprecated `save()` method from `RuntimeConfig` class
* Removed `is_saved()` method and "name" setter from `RuntimeConfig` class
* `WorkflowRun.get_results()` returns values consistent with vanilla python. Single results are returned as-as, multiple results are returned as a tuple.

🔥 *Features*
* New API functions: `list_workspaces()` and `list_projects()`. Usable only on CE runtime.
* Setting `workflow_id` and `project_id` is now available using `orq wf submit` command.

🐛 *Bug Fixes*
* Tasks will no longer be retried on Ray and Compute Engine when the process crashes, preventing duplicated MLflow errors.

💅 *Improvements*
* In the CLI, where the user would be prompted with a choice, but only one option is available, we now prompt for confirmation instead.

🥷 *Internal*
* Switch the login URL endpoint
* Rewrite tests to avoid hangs on Windows CI


## 0.47.0

🚨 *Breaking Changes*
* Task results on QE have changed shape. This may cause some oddness when downloading older task artifacts.

🔥 *Features*
* New built-in config name - "auto" - used to submit workflows to a remote cluster when used inside Orquestra Studio.
* "auto" built-in config name becomes alias to "local" if not in a Studio environment

👩‍🔬 *Experimental*
* Setting `workflow_id` and `project_id` is now available on workflow Python API `start()` and `prepare()` functions

🐛 *Bug Fixes*
* Retry getting results from CE if the results were not ready but the workflow succeeded.
* Using secrets inside the workflow function will now work correctly on Ray
* Fix `WorkflowDef.graph` - honor kwargs of tasks and add `aggregate_output` to show outputs
* Fixed returning intermediate workflow values (e.g. with `orq task results`) when the task has multiple outputs and only some of them were used in the rest of the workflow function. The following should work now as expected:
```python
@sdk.workflow
def my_wf():
    _, b = two_output_task()
    all_outputs = two_output_task()
    out1, out2 = all_outputs
    return b, all_outputs, out1, out2
```
* Pickled workflow/task results should no longer cause workflows to fail inside the SDK machinery. Note: when passing a Python object between your tasks, you **must** ensure the Python dependencies are installed.

💅 *Improvements*
* `VersionMismatch` warning will be presented if we detect accessing a workflow def IR generated with another SDK version.

🥷 *Internal*
* `TaskOutputMetadata` model was added to the workflow def IR schema.
* Workflows from CE return a new shape for workflow results and task results.
* Workflows from Ray return a new shape for workflow and task results.
* Workflows from QE return a new shape for task results.
* Custom images will default to `None`, unless using Quantum Engine where the defaults stay the same.

📃 *Docs*
* _Resource Management_ guide should render properly now.

## v0.46.0

🚨 *Breaking Changes*
* Workflow definitions now require at least one task in order to be submitted. This check is performed during traversal, and raises a `WorkflowSyntaxError` if no tasks are required to be executed.
* Remove `TaskDef.model` and `TaskDef.import_models` interfaces
* Public API classes `sdk.GitImport`, `sdk.GithubImport`, `sdk.LocalImport`, `sdk.InlineImport` now use `dataclasses.dataclass` instead of `typing.NamedTuple`.
* Local Ray will now always pass resources to underlying ray.remote functions.

🔥 *Features*
* Sort WF runs by start date in `list wf` command. Show start date as one of the columns
* Sort WF runs by start date in all workflow commands in prompt selection. Show start date with WF id
* Set resources for workflows on CE via `resources` keyword argument in the `@workflow` decorator or with `.with_resources()` on a `WorkflowDef`.
* New parameters for `@workflow` decorator - `default_source_import` and `default_dependency_imports`.
These parameters let you set the default imports for all tasks in given workflow.
If a task defines its own imports (either source, dependencies, or both) - it will overwrite workflow defaults.
* Allow single imports as `dependency_imports` in `@task` decorators.
* Listing workflow runs from Compute Engine now allows an upper limit to the number of runs to be listed to be set via the `limit` keyword.
* Print HTTP requests and other debug information from `orq` CLI if `ORQ_VERBOSE` env flag is set.
* CE runtime now supports getting logs from remote Ray runtimes.

🐛 *Bug Fixes*
* Stopping a QE workflow after it has already stopped will no longer raise an exception.
* Fix dependency issues causing CE workflows to fail if WF constant was library-dependent object.
* Attempting to use the "in-process" runtime on the CLI will no longer raise an exception. Instead, a message telling you to use the Python API or Ray will be printed.

🥷 *Internal*
* During YAML conversion, Workflow SDK repo matched on host and path, not full URL.
* On QE, Github URLs will be converted to SSH URLs.
* Removed `corq` code.
* Old `RuntimeInterface` methods have been removed.

📃 *Docs*
* Guide: CE Resource Management

## v0.45.1

🐛 *Bug Fixes*
* Ensure `int`-like resource values are passed to Ray correctly

## v0.45.0

🚨 *Breaking Changes*
* Pickling library switched to `cloudpickle` instead of `dill`. While no breakages are expected, this change may result in objects raising an error during pickling, even if they were previously able to be pickled. Please report any instances of these as bugs.


🔥 *Features*
* Use the requested resources from a workflow's tasks when submitting to CE


🥷 *Internal*
* RayRuntime can now be configured to pass resources to underlying remote functions
* Added version metadata to the workflow IR

## v0.44.0

🚨 *Breaking Changes*
* Removed FluentBit-related CLI options: `orq {up,down} --fluentbit` flag. Logs produced by the local Ray runtime are read directly by the SDK now. This only affects users who used the experimental integration with FluentBit docker container.
* `GitImport` will no longer be downloaded automatically when using Ray locally. This reverts behavior to `v0.42.0`.
* Internal configuration environment variables have changed.


🔥 *Features*
* Secrets can now be used inside workflow functions
* `sdk.secrets.get("name")` will now use passport-based authorization if `ORQUESTRA_PASSPORT_FILE` environment variable is set. Otherwise, passing a valid `config_name="..."` is required.
* Bump Ray version to 2.3
* `GithubImport` can be used with a username and a secret referring to a "personal access token" to enable private GitHub repositories on Compute Engine. Server side support coming soon!


👩‍🔬 *Experimental*


🐛 *Bug Fixes*
* Getting full logs produced by Ray workflows. Previously, the dictionary returned by `logs_dict = wf_run.get_logs()` had just a single entry: `{"logs": ["task 1 log", "task 1 log", "task 2 log", "task 2 log"]}`. Now, the dictionary has a correct shape: `{"task_invocation_id1": ["task 1 log", "task 1 log"], "task_invocation_id2": ["task 2 log", "task 2 log"]}`.
* Getting single task logs. Previously `orq task logs` would raise an unhandled exception. Now, it prints the log lines.
* Workflow run IDs inside logs on CE now match the expected run ID.


💅 *Improvements*
* `orq wf view` now shows `TaskInvocationID`s instead of `TaskRunID`s. This improves usage of `orq wf view` with other CLI commands that require passing invocation ID, like `orq task {logs,results}`.
* `sdk.WorkflowRun.wait_until_finished()` will now print workflow status every now and then.


🥷 *Internal*
* Git URL model changed inside the IR
* `orq up` will now configure Ray's Plasma directory


*Docs*
* Guide: Dependency Installation - sources, order, and best practice


## v0.43.0

🚨 *Breaking Changes*
* Brand-new `orq` CLI with simplified command tree and interactive prompts when a required argument isn't passed. New commands:
    * `orq workflow submit`
    * `orq workflow view`
    * `orq workflow list`
    * `orq workflow stop`
    * `orq workflow logs`
    * `orq workflow results`
    * `orq wf` as a shorthand for `orq workflow`
    * `orq task logs`
    * `orq task results`
    * `orq up`
    * `orq down`
    * `orq status`
    * `orq login`
* `sdk.WorkflowRun.get_logs()` doesn't accept any arguments any more. Now, it returns all the logs produced by the tasks in the workflow. If you're interested in only a subset of your workflow's logs, please consider using one of the following filtering options:
```python
from orquestra import sdk
from orquestra.sdk.schema.workflow_run import State

wf_run = sdk.WorkflowRun.by_id("foo")

logs = wf_run.get_logs()
# Option 1
single_task_logs = logs["my_inv_id"]

# Option 2
logs_subset = {id: lines for id, lines in logs.items() if id in ["foo", "bar", "baz"]}

# Option 3
for task in wf_run.get_tasks():
    if task.get_status() == State.FAILED:
        print(task.get_logs())
```
* `sdk.WorkflowRun.get_artifacts()` doesn't accept any arguments any more. Now, it returns all the artifacts produced by the tasks in the workflow.
* `sdk.TaskRun.get_logs()` returns a list of log lines produced by this task. Previously, it returned a dictionary with one entry.
* Executing a workflow on Ray with Git imports will now install them. A known limitation is that this will only work for Git repositories that are Python packages and will fail for Git repositories that are not Python packages.
* The API will no longer accept `config_save_file` as optional parameters, from now on if you want to use a different config file use the `ORQ_CONFIG_PATH` environment variable.


🔥 *Features*

* `list_workflow_runs` added to the Public API. This lets you list the workflows for a given config, for example `sdk.list_workflow_runs("ray")` or `sdk.list_workflow_runs("prod-d")`.

🐛 *Bug Fixes*

* Fixed broken link on docs landing page.
* Internal logs from Ray are no longer displayed.
* Fixed the docstrings for `sdk.WorkflowRun.get_artifacts()`. It returns a dictionary with `TaskInvocationID` as keys and whatever the task returns as values.
* Fixed bug where some log line from Ray may be duplicated when viewing logs
* Tasks with duplicate imports will no longer fail when running on QE
* AST parser will no longer print a lot of "Info" messages
* `sdk.WorkflowRun.get_logs()` now only returns logs produced by the user. Previously, it included internal debug messages produced by Ray.
* Logs from workflows submitted to Ray are now always returned as JSONL lines


## v0.42.0

🚨 *Breaking Changes*

* `sdk.WorkflowRun.by_id()` has a new positional parameter. `sdk.WorkflowRun.by_id("wf.1", "my/project/path", "my/config/path)` becomes `sdk.WorkflowRun.by_id("wf.1", project_dir="my/project/path", config_save_file="my/config/path)`
* `in_process` runtime now executes workflows in topological order. This may be different to the order tasks were called in the workflow function.
* Configs can no longer be named. For in-process, use "in_process" name, for local ray "ray" or "local". For QE remote - config name is auto generated based on URI (for https://prod-d.orquestra.io/ name becomes "prod-d" as an example).
* Removed ray_linked runtime.


👩‍🔬 *Experimental*

* Optional `config` param in `sdk.WorkflowRun.by_id()`. Allows access to workflows submitted by other users or from another machine, if the selected runtime supports it. Per-runtime support will be added separately.
* New CLI command: `python -m orquestra.sdk._base.cli._dorq._entry workflow stop`.
* New CLI commands that require `config` and `workflow_run_id` will now prompt the user for selecting value interactively.
* New CLI commands: `python -m orquestra.sdk._base.cli._dorq._entry up|down|status` for managing local services.


## v0.41.0

🚨 *Breaking Changes*

* `ray` is now a reserved configuration name.

🔥 *Features*

* Workflow def graph visualization via `my_wf().graph` (#317). The output object is rendered natively by Jupyter. For now, this shows task invocations and artifacts. Tasks run status will be added in the future, stay tuned!
* Automatically get the workflow run and task run ID on Argo when using `wfprint()`.
* `"ray"` can be used as an alias for `"local"` when using `RuntimeConfig.load(...)` or `WorkflowRun.run()`.
* New Python API to traverse and debug tasks in workflow: `wf_run.get_tasks()` (#283)
* New Runtime Config for CE (AKA Ray Remote): `RuntimeConfig.ce()`
* Public API for serializable model of the workflow run state: `sdk.WorkflowRun.get_status_model()`. Potential use cases include workflow status visualization by external tools.

👩‍🔬 *Experimental*

* Prototype of a new CLI command tree: `python -m orquestra.sdk._base.cli._dorq._entry workflow {submit,view}`.
* New Runtime for the Compute Engine API

🐛 *Bug Fixes*

* Fix `sdk.task()` typing when constructing a task inside a workflow.
* Fix getting logs from Ray after restarting the cluster, when not using Fluent.
* `WorkflowRun.get_results()` should return a Sequence instead of an Iterable.

*Internal*

* Allow Studio/Portal to override SDK internals.
* Workflow run endpoints added to the workflow driver client
* Deserialise workflow artifacts from Workflow Driver
* Add CODEOWNERS file
* Simplify internal interfaces
* Refactor: move old CLI code into a submodule.
* Remove obsolete system deps installation to speed up tests.
* Ignore slow tests in local development.

*Docs*

* Streamline installation & quickstart tutorials (#324)
* Create tutorial for parametrized workflows.
* Cleanup and unify tutorials for local Ray execution
* Cleanup and unify tutorials for remote QE execution (#341)
* Add recipe for running VQE on quantum hardware.


## v0.40.0

🚨 *Breaking Changes*

* `WorkflowDef.run()` now requires passing config name explicitly (#308)

🔥 *Features*

* public API for secrets (#304). Supports usage from workflows on Ray, QE, and local scripts.
* `orq create-config` command for explicit creation of configs

🐛 *Bug Fixes*

* Fix Unknown error '_DockerClient' object has no attribute '_client' error when `python_on_whales` is installed (#314)
* Raise exception if `TaskDef` is used in a workflow but isn't called (#312)
* Fix handling nested calls in workflows: `fn()()` (#311)<|MERGE_RESOLUTION|>--- conflicted
+++ resolved
@@ -7,11 +7,8 @@
 * `orq wf list` only prompts for a single config now
 
 🔥 *Features*
-<<<<<<< HEAD
 * `orq --version` or `orq -V` will now show the current SDK version.
-=======
 * `orq wf list` properly prompts for a workspace after selecting config if option `-w` was not provided
->>>>>>> 1f18ae79
 
 🧟 *Deprecations*
 
