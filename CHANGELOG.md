# Changelog

## Unreleased

🚨 *Breaking Changes*
* `orq wf list` command does not accept `-p, --project-id` parameter anymore
* `orq wf list` only prompts for a single config now

🔥 *Features*
* `orq --version` or `orq -V` will now show the current SDK version.
* `orq wf list` properly prompts for a workspace after selecting config if option `-w` was not provided
* Helpful error when Compute Engine rejects a workflow if the Workflow SDK version is too old.

🧟 *Deprecations*

👩‍🔬 *Experimental*

🐛 *Bug Fixes*
* Fix an error when calling `get_artifacts()` on unfinished or failed workflow

💅 *Improvements*
<<<<<<< HEAD
* Added an informative error for situations where a mismatch in Python versions between CE and the SDK cause deserialisation to fail.
=======
* Consolidate all `NotATaskWarning` warnings into a single warning for each workflow.
>>>>>>> a76b194f

🥷 *Internal*

📃 *Docs*
* Added "Beginner's Guide to the CLI"
* Update migration docs to use `orquestra-sdk[all]` to ensure extras are updated.
* Added "Workspaces and Projects" guide.
* Corrected minor typos in the dependency installation guide.


##  v0.53.0

🚨 *Breaking Changes*
* Removed unsupported `WorkflowDef.local_run()` function
* Bump Ray version to 2.5.1

🔥 *Features*
* `sdk.mlflow.get_tracking_uri()` and `sdk.mlflow.get_tracking_token()` are now provided to give access to the MLFlow tracking information.
* Add `sdk.mlflow.get_current_user()` function to improve MLflow UI labeling
* Verify if workflow resources are sufficient to run all tasks at submission time

🐛 *Bug Fixes*
* Install Python modules in a venv using a non-root user to fix errors in custom Docker images.
* Fix listing workflows when using Ray if `ORQ_CURRENT_*` environment variables are set.

💅 *Improvements*
* `sdk.current_run_ids()` now returns a `NamedTuple` called `CurrentRunIDs` to help with typing.
* Tasks that request resources that are incompatible with Ray will throw an error at submission time.

📃 *Docs*
* The help string for configs in the CLI now specifies the correct `in_process` rather than `in-process`.
* The description for `config_name` in the `sdk.secrets.set` tutorial has been updated to be clearer.
* The workflow syntax guide now uses more precise language when discussing workflow run returns.
* Updated "Dependency Installation" guide for current best practices.
* Added "Migrating From Quantum Engine" guide.

## v0.52.0

🚨 *Breaking Changes*
* Removed `RuntimeConfig.load_default()`
* Removed any support for default configuration
* `sdk.secret` functions will no longer use default configuration from local runtimes. Config has to be passed explicitly unless running on remote cluster
* `WorkflowDef.get_tasks()` now returns topologically sorted list of `TaskRun` objects instead of set
* `orq wf logs` now supports `--task`, `--system` and `--env-setup` flags to control which logs are shown / downloaded. If none of these flags are set, the user is prompted for a choice of log types, with the default being `all`.

🔥 *Features*
* Adding `FutureWarning` when accessing CE Secrets without specifying Workspace.
* Users can use `ORQ_CURRENT_PROJECT` and `ORQ_CURRENT_WORKSPACE` env variables to set default workspace and project for their interactions with CE.
* In any execution environment, users can use `sdk.mlflow.get_temp_artifacts_dir()` to get the path to a temporary directory for writing artifacts prior to uploading to MLFlow.
* Add `--list` option to `orq login` that displays the stored remote logins, which runtimes they are using, and whether their access tokens are up to date.
* Local runtime now captures any logs printed to standard output and error streams when a task is running. In particular, this means plain `print()`s will be captured and reported back with `orq wf logs` or `orq task logs`.

🧟 *Deprecations*
* Deprecated `sdk.wfprint()` and `sdk.workflow_logger()`.

👩‍🔬 *Experimental*

🐛 *Bug Fixes*
* When automated login fails, the instructions for manually logging in now show the correct runtime flag.

💅 *Improvements*
* When a new config is saved, the message shown in the CLI now includes the runtime name.
* API: rather then returning empty lists, ray local logs now return messages for `system` and `other` log categories that direct the user to the logs directory.
* User-emitted logs are no longer wrapped in an JSON dictionary with metadata. `print("foo")` will now result in a log line `"foo"` instead of `'{"message": "foo", "timestamp": ..., "wf_run_id": ..., ...}'`

🥷 *Internal*
* Refactored `datetime` and timezone handling.
* Orquestra runtime now emits marker logs at Orquestra task start/end.
* Redesign how we provide URIs for `CE_RUNTIME` to easily swap for internal URIs when on cluster

📃 *Docs*
* "Remote Workflows" updated to describe logging in with a specific runtime, and reflect the current login process (automatic opening of login page, copying of token).


## v0.51.0

🚨 *Breaking Changes*
* Compute Engine is now the default when logging in
* `InlineImport()` is now always default `source_import` for tasks

🔥 *Features*
* Force stop workflow runs via the CLI or Python API
* `WorkflowRun.get_tasks()` supports filtering tasks by state, function name, task run ID and task invocation ID.
* 2 new methods added to public API of `WorkflowRun`: `get_artifacts_serialized()` and `get_results_serialized()`

🐛 *Bug Fixes*
* Fix Ray WFs failing caused by any task returning dict defined in return statement

💅 *Improvements*
* When using `GithubImport`, better error messages are raised when a value is passed to `personal_access_token` that is not a `sdk.Secret()`.
* `wf_run.get_logs().env_setup` now contains task dependency installation logs when running on the local `ray` runtime.

🥷 *Internal*

📃 *Docs*
* Fix broken "Dependency Installation" docs.

## v0.50.0

🚨 *Breaking Changes*
* `WorkflowRun.get_logs()` now returns a data structure with logs split into categories.
* Local workflow database has changed format: downgrading from v0.50.0 will require user intervention.

🔥 *Features*
* Add .project property to WorkflowRun to get the info about workspace and project of running workflow
* `VersionMismatch` warnings are shown only when interacting with specific workflow runs, not while listing workflows.
* Add `--qe` flag to `orq login`, this is the default so there is no change in behavior.
* Bump Ray version to 2.4.0
* New API method `WorkflowRun.start_from_ir()` that allows to start workflow run having only IR object
* The WorkflowLogs object returned from `WorkflowRun.get_logs()` now includes Compute Engine system logs for workflow runs using CE.

🐛 *Bug Fixes*
* Secrets with workspaces now work inside workflow functions and for personal access tokens in `GithubImport`.
* `list_workspaces` and `list_projects` work inside studio with `auto` config
* Listing workflows on QE no longer fails if there was a CE workflow in the DB

💅 *Improvements*
* Add prompters to `orq wf submit` command for CE runtime if workspace and project weren't passed explicitly
* Auto-select and highlight current workspace and project when using `auto` config in CLI in studio
* `orquestra-sdk-base` CPU container image has a 20% size reduction.
* Added `State` enum to the base `orquestra.sdk` package for easier filtering task runs.
* Logs fetched from CE are now split into "task" and "env setup" categories.


📃 *Docs*
* Update resource management guide for Compute Engine
* Add section for using custom images on Compute Engine

## v0.49.1

🐛 *Bug Fixes*
* Fix CLI prompters to not throw exceptions after selecting project and workspace

## v0.49.0

🚨 *Breaking Changes*
* Removed `WorkflowDef.prepare()` and `WorkflowRun.start()` functions. Use `WorkflowDef.run()` instead

🔥 *Features*
* The API list_workflow_runs() function now accepts workspace and project arguments when used with CE configs.
* Login CLI command now accepts the name of a stored config as an alternative to the uri.
* Choice and Checklist CLI prompts present an informative error message when there are no options rather than prompting the user to select from an empty list.
* New API functions: list_workspaces() and list_projects(). Usable only on CE runtime.
* Setting workflow_id and project_id is now available using "orq wf submit" command.
* `sdk.current_run_ids()` can now be used within task code to access the workflow run ID, task invocation ID, and task run ID.
* All CLI commands that prompted for `wf_run_id` will now first prompt for workspace and project if `wf_run_id` is not provided.
* The error raised when trying to submit to Ray while Ray is not running now tells the user how to start Ray.
* `sdk.secrets.list()`, `sdk.secrets.get()`, `sdk.secrets.set()` and `sdk.secrets.delete()` now accept `workspace_id` parameter to specify secrets in particular workspace.
* `auto` config inside studio will infer workspace and project IDs from studio instance.
* Support for running tasks in Docker containers with custom images on Compute Engine.

🐛 *Bug Fixes*
* Fixed tasks that failed when explicitly state `n_outputs=1` on QE and in-process.

💅 *Improvements*
* `orq login` will perform some sanity checks before saving the token.
* If `orq up` fails, the output will now include the error message from the underlying subprocess.

🥷 *Internal*
* Fix random CI failures on socket warning

📃 *Docs*
* Update secrets guide to take workspaces into account

## v0.48.0

🚨 *Breaking Changes*
* Removed deprecated "name" parameter for `RuntimeConfig` factory methods, like `qe()` or `ray()`
* Removed deprecated `save()` method from `RuntimeConfig` class
* Removed `is_saved()` method and "name" setter from `RuntimeConfig` class
* `WorkflowRun.get_results()` returns values consistent with vanilla python. Single results are returned as-as, multiple results are returned as a tuple.

🔥 *Features*
* New API functions: `list_workspaces()` and `list_projects()`. Usable only on CE runtime.
* Setting `workflow_id` and `project_id` is now available using `orq wf submit` command.

🐛 *Bug Fixes*
* Tasks will no longer be retried on Ray and Compute Engine when the process crashes, preventing duplicated MLflow errors.

💅 *Improvements*
* In the CLI, where the user would be prompted with a choice, but only one option is available, we now prompt for confirmation instead.

🥷 *Internal*
* Switch the login URL endpoint
* Rewrite tests to avoid hangs on Windows CI


## 0.47.0

🚨 *Breaking Changes*
* Task results on QE have changed shape. This may cause some oddness when downloading older task artifacts.

🔥 *Features*
* New built-in config name - "auto" - used to submit workflows to a remote cluster when used inside Orquestra Studio.
* "auto" built-in config name becomes alias to "local" if not in a Studio environment

👩‍🔬 *Experimental*
* Setting `workflow_id` and `project_id` is now available on workflow Python API `start()` and `prepare()` functions

🐛 *Bug Fixes*
* Retry getting results from CE if the results were not ready but the workflow succeeded.
* Using secrets inside the workflow function will now work correctly on Ray
* Fix `WorkflowDef.graph` - honor kwargs of tasks and add `aggregate_output` to show outputs
* Fixed returning intermediate workflow values (e.g. with `orq task results`) when the task has multiple outputs and only some of them were used in the rest of the workflow function. The following should work now as expected:
```python
@sdk.workflow
def my_wf():
    _, b = two_output_task()
    all_outputs = two_output_task()
    out1, out2 = all_outputs
    return b, all_outputs, out1, out2
```
* Pickled workflow/task results should no longer cause workflows to fail inside the SDK machinery. Note: when passing a Python object between your tasks, you **must** ensure the Python dependencies are installed.

💅 *Improvements*
* `VersionMismatch` warning will be presented if we detect accessing a workflow def IR generated with another SDK version.

🥷 *Internal*
* `TaskOutputMetadata` model was added to the workflow def IR schema.
* Workflows from CE return a new shape for workflow results and task results.
* Workflows from Ray return a new shape for workflow and task results.
* Workflows from QE return a new shape for task results.
* Custom images will default to `None`, unless using Quantum Engine where the defaults stay the same.

📃 *Docs*
* _Resource Management_ guide should render properly now.

## v0.46.0

🚨 *Breaking Changes*
* Workflow definitions now require at least one task in order to be submitted. This check is performed during traversal, and raises a `WorkflowSyntaxError` if no tasks are required to be executed.
* Remove `TaskDef.model` and `TaskDef.import_models` interfaces
* Public API classes `sdk.GitImport`, `sdk.GithubImport`, `sdk.LocalImport`, `sdk.InlineImport` now use `dataclasses.dataclass` instead of `typing.NamedTuple`.
* Local Ray will now always pass resources to underlying ray.remote functions.

🔥 *Features*
* Sort WF runs by start date in `list wf` command. Show start date as one of the columns
* Sort WF runs by start date in all workflow commands in prompt selection. Show start date with WF id
* Set resources for workflows on CE via `resources` keyword argument in the `@workflow` decorator or with `.with_resources()` on a `WorkflowDef`.
* New parameters for `@workflow` decorator - `default_source_import` and `default_dependency_imports`.
These parameters let you set the default imports for all tasks in given workflow.
If a task defines its own imports (either source, dependencies, or both) - it will overwrite workflow defaults.
* Allow single imports as `dependency_imports` in `@task` decorators.
* Listing workflow runs from Compute Engine now allows an upper limit to the number of runs to be listed to be set via the `limit` keyword.
* Print HTTP requests and other debug information from `orq` CLI if `ORQ_VERBOSE` env flag is set.
* CE runtime now supports getting logs from remote Ray runtimes.

🐛 *Bug Fixes*
* Stopping a QE workflow after it has already stopped will no longer raise an exception.
* Fix dependency issues causing CE workflows to fail if WF constant was library-dependent object.
* Attempting to use the "in-process" runtime on the CLI will no longer raise an exception. Instead, a message telling you to use the Python API or Ray will be printed.

🥷 *Internal*
* During YAML conversion, Workflow SDK repo matched on host and path, not full URL.
* On QE, Github URLs will be converted to SSH URLs.
* Removed `corq` code.
* Old `RuntimeInterface` methods have been removed.

📃 *Docs*
* Guide: CE Resource Management

## v0.45.1

🐛 *Bug Fixes*
* Ensure `int`-like resource values are passed to Ray correctly

## v0.45.0

🚨 *Breaking Changes*
* Pickling library switched to `cloudpickle` instead of `dill`. While no breakages are expected, this change may result in objects raising an error during pickling, even if they were previously able to be pickled. Please report any instances of these as bugs.


🔥 *Features*
* Use the requested resources from a workflow's tasks when submitting to CE


🥷 *Internal*
* RayRuntime can now be configured to pass resources to underlying remote functions
* Added version metadata to the workflow IR

## v0.44.0

🚨 *Breaking Changes*
* Removed FluentBit-related CLI options: `orq {up,down} --fluentbit` flag. Logs produced by the local Ray runtime are read directly by the SDK now. This only affects users who used the experimental integration with FluentBit docker container.
* `GitImport` will no longer be downloaded automatically when using Ray locally. This reverts behavior to `v0.42.0`.
* Internal configuration environment variables have changed.


🔥 *Features*
* Secrets can now be used inside workflow functions
* `sdk.secrets.get("name")` will now use passport-based authorization if `ORQUESTRA_PASSPORT_FILE` environment variable is set. Otherwise, passing a valid `config_name="..."` is required.
* Bump Ray version to 2.3
* `GithubImport` can be used with a username and a secret referring to a "personal access token" to enable private GitHub repositories on Compute Engine. Server side support coming soon!


👩‍🔬 *Experimental*


🐛 *Bug Fixes*
* Getting full logs produced by Ray workflows. Previously, the dictionary returned by `logs_dict = wf_run.get_logs()` had just a single entry: `{"logs": ["task 1 log", "task 1 log", "task 2 log", "task 2 log"]}`. Now, the dictionary has a correct shape: `{"task_invocation_id1": ["task 1 log", "task 1 log"], "task_invocation_id2": ["task 2 log", "task 2 log"]}`.
* Getting single task logs. Previously `orq task logs` would raise an unhandled exception. Now, it prints the log lines.
* Workflow run IDs inside logs on CE now match the expected run ID.


💅 *Improvements*
* `orq wf view` now shows `TaskInvocationID`s instead of `TaskRunID`s. This improves usage of `orq wf view` with other CLI commands that require passing invocation ID, like `orq task {logs,results}`.
* `sdk.WorkflowRun.wait_until_finished()` will now print workflow status every now and then.


🥷 *Internal*
* Git URL model changed inside the IR
* `orq up` will now configure Ray's Plasma directory


*Docs*
* Guide: Dependency Installation - sources, order, and best practice


## v0.43.0

🚨 *Breaking Changes*
* Brand-new `orq` CLI with simplified command tree and interactive prompts when a required argument isn't passed. New commands:
    * `orq workflow submit`
    * `orq workflow view`
    * `orq workflow list`
    * `orq workflow stop`
    * `orq workflow logs`
    * `orq workflow results`
    * `orq wf` as a shorthand for `orq workflow`
    * `orq task logs`
    * `orq task results`
    * `orq up`
    * `orq down`
    * `orq status`
    * `orq login`
* `sdk.WorkflowRun.get_logs()` doesn't accept any arguments any more. Now, it returns all the logs produced by the tasks in the workflow. If you're interested in only a subset of your workflow's logs, please consider using one of the following filtering options:
```python
from orquestra import sdk
from orquestra.sdk.schema.workflow_run import State

wf_run = sdk.WorkflowRun.by_id("foo")

logs = wf_run.get_logs()
# Option 1
single_task_logs = logs["my_inv_id"]

# Option 2
logs_subset = {id: lines for id, lines in logs.items() if id in ["foo", "bar", "baz"]}

# Option 3
for task in wf_run.get_tasks():
    if task.get_status() == State.FAILED:
        print(task.get_logs())
```
* `sdk.WorkflowRun.get_artifacts()` doesn't accept any arguments any more. Now, it returns all the artifacts produced by the tasks in the workflow.
* `sdk.TaskRun.get_logs()` returns a list of log lines produced by this task. Previously, it returned a dictionary with one entry.
* Executing a workflow on Ray with Git imports will now install them. A known limitation is that this will only work for Git repositories that are Python packages and will fail for Git repositories that are not Python packages.
* The API will no longer accept `config_save_file` as optional parameters, from now on if you want to use a different config file use the `ORQ_CONFIG_PATH` environment variable.


🔥 *Features*

* `list_workflow_runs` added to the Public API. This lets you list the workflows for a given config, for example `sdk.list_workflow_runs("ray")` or `sdk.list_workflow_runs("prod-d")`.

🐛 *Bug Fixes*

* Fixed broken link on docs landing page.
* Internal logs from Ray are no longer displayed.
* Fixed the docstrings for `sdk.WorkflowRun.get_artifacts()`. It returns a dictionary with `TaskInvocationID` as keys and whatever the task returns as values.
* Fixed bug where some log line from Ray may be duplicated when viewing logs
* Tasks with duplicate imports will no longer fail when running on QE
* AST parser will no longer print a lot of "Info" messages
* `sdk.WorkflowRun.get_logs()` now only returns logs produced by the user. Previously, it included internal debug messages produced by Ray.
* Logs from workflows submitted to Ray are now always returned as JSONL lines


## v0.42.0

🚨 *Breaking Changes*

* `sdk.WorkflowRun.by_id()` has a new positional parameter. `sdk.WorkflowRun.by_id("wf.1", "my/project/path", "my/config/path)` becomes `sdk.WorkflowRun.by_id("wf.1", project_dir="my/project/path", config_save_file="my/config/path)`
* `in_process` runtime now executes workflows in topological order. This may be different to the order tasks were called in the workflow function.
* Configs can no longer be named. For in-process, use "in_process" name, for local ray "ray" or "local". For QE remote - config name is auto generated based on URI (for https://prod-d.orquestra.io/ name becomes "prod-d" as an example).
* Removed ray_linked runtime.


👩‍🔬 *Experimental*

* Optional `config` param in `sdk.WorkflowRun.by_id()`. Allows access to workflows submitted by other users or from another machine, if the selected runtime supports it. Per-runtime support will be added separately.
* New CLI command: `python -m orquestra.sdk._base.cli._dorq._entry workflow stop`.
* New CLI commands that require `config` and `workflow_run_id` will now prompt the user for selecting value interactively.
* New CLI commands: `python -m orquestra.sdk._base.cli._dorq._entry up|down|status` for managing local services.


## v0.41.0

🚨 *Breaking Changes*

* `ray` is now a reserved configuration name.

🔥 *Features*

* Workflow def graph visualization via `my_wf().graph` (#317). The output object is rendered natively by Jupyter. For now, this shows task invocations and artifacts. Tasks run status will be added in the future, stay tuned!
* Automatically get the workflow run and task run ID on Argo when using `wfprint()`.
* `"ray"` can be used as an alias for `"local"` when using `RuntimeConfig.load(...)` or `WorkflowRun.run()`.
* New Python API to traverse and debug tasks in workflow: `wf_run.get_tasks()` (#283)
* New Runtime Config for CE (AKA Ray Remote): `RuntimeConfig.ce()`
* Public API for serializable model of the workflow run state: `sdk.WorkflowRun.get_status_model()`. Potential use cases include workflow status visualization by external tools.

👩‍🔬 *Experimental*

* Prototype of a new CLI command tree: `python -m orquestra.sdk._base.cli._dorq._entry workflow {submit,view}`.
* New Runtime for the Compute Engine API

🐛 *Bug Fixes*

* Fix `sdk.task()` typing when constructing a task inside a workflow.
* Fix getting logs from Ray after restarting the cluster, when not using Fluent.
* `WorkflowRun.get_results()` should return a Sequence instead of an Iterable.

*Internal*

* Allow Studio/Portal to override SDK internals.
* Workflow run endpoints added to the workflow driver client
* Deserialise workflow artifacts from Workflow Driver
* Add CODEOWNERS file
* Simplify internal interfaces
* Refactor: move old CLI code into a submodule.
* Remove obsolete system deps installation to speed up tests.
* Ignore slow tests in local development.

*Docs*

* Streamline installation & quickstart tutorials (#324)
* Create tutorial for parametrized workflows.
* Cleanup and unify tutorials for local Ray execution
* Cleanup and unify tutorials for remote QE execution (#341)
* Add recipe for running VQE on quantum hardware.


## v0.40.0

🚨 *Breaking Changes*

* `WorkflowDef.run()` now requires passing config name explicitly (#308)

🔥 *Features*

* public API for secrets (#304). Supports usage from workflows on Ray, QE, and local scripts.
* `orq create-config` command for explicit creation of configs

🐛 *Bug Fixes*

* Fix Unknown error '_DockerClient' object has no attribute '_client' error when `python_on_whales` is installed (#314)
* Raise exception if `TaskDef` is used in a workflow but isn't called (#312)
* Fix handling nested calls in workflows: `fn()()` (#311)<|MERGE_RESOLUTION|>--- conflicted
+++ resolved
@@ -19,11 +19,8 @@
 * Fix an error when calling `get_artifacts()` on unfinished or failed workflow
 
 💅 *Improvements*
-<<<<<<< HEAD
 * Added an informative error for situations where a mismatch in Python versions between CE and the SDK cause deserialisation to fail.
-=======
 * Consolidate all `NotATaskWarning` warnings into a single warning for each workflow.
->>>>>>> a76b194f
 
 🥷 *Internal*
 
