--- conflicted
+++ resolved
@@ -19,29 +19,24 @@
 
 
 🥷 *Internal*
-<<<<<<< HEAD
-=======
+
+
+📃 *Docs*
+
+
+## v0.45.0
+
+🚨 *Breaking Changes*
+* Pickling library switched to `cloudpickle` instead of `dill`. While no breakages are expected, this change may result in objects raising an error during pickling, even if they were previously able to be pickled. Please report any instances of these as bugs.
+
+
+🔥 *Features*
+* Use the requested resources from a workflow's tasks when submitting to CE
+
+
+🥷 *Internal*
 * RayRuntime can now be configured to pass resources to underlying remote functions
 * Added version metadata to the workflow IR
->>>>>>> cca305d2
-
-
-📃 *Docs*
-
-
-## v0.45.0
-
-🚨 *Breaking Changes*
-* Pickling library switched to `cloudpickle` instead of `dill`. While no breakages are expected, this change may result in objects raising an error during pickling, even if they were previously able to be pickled. Please report any instances of these as bugs.
-
-
-🔥 *Features*
-* Use the requested resources from a workflow's tasks when submitting to CE
-
-
-🥷 *Internal*
-* RayRuntime can now be configured to pass resources to underlying remote functions
-
 
 ## v0.44.0
 
