# Changelog

## Unreleased

🚨 *Breaking Changes*

* Removed model classes that used to define the shape of defunct `orq` CLI command outputs.
* CE: When a task fails, the workflow will continue to be `RUNNING` while all other started tasks complete.

🔥 *Features*
* Added `sdk.list_workflow_run_summeries()` as a partner to `sdk.list_workflow_runs()` - the new function provides a static overview of workflow runs as a way to quickly check on their statuses.
<<<<<<< HEAD
* `orq wf list` now displays the `owner` for each CE workflow run.
=======
* `WorkflowRun` objects in the API now have a "message" field, similar to that of `TaskRun`, to provide additional context to the status. If populated, this field is displayed alongside other workflow run info.
>>>>>>> c4ef961a

🧟 *Deprecations*

👩‍🔬 *Experimental*

🐛 *Bug Fixes*

* `orq login --list` properly handles missing or empty config file
* Attempting to get the status of a workflow run that failed during environment setup will now report the workflow run as 'Failed' rather than raising a ValueError.

💅 *Improvements*

* Throw more informative exceptions if secret is used in any unintended way inside workflow function
* `orq wf list` now uses `sdk.list_workflow_run_summeries()` under the hood. On CE, this reduces the required API calls from 3N+1 to 1.
* Workflow runs failing due to errors during Ray environment setup will now display helpful error messages, including instructions on accessing the logs.

🥷 *Internal*

* Removed unused local cache code.
* The Ray metadata for failed tasks now includes a `failed` field in addition to the start and end times.

📃 *Docs*

* Fixed formatting errors in docstrings preventing them from rendering correctly in docs.

## v0.56.0

🚨 *Breaking Changes*

* When `auto` config is passed from local machine, config set in `ORQ_CURRENT_CONFIG` env variable will be used. Using `auto` locally without that env variable set, will result in an error.
* Removed `orquestra.sdk.v2` module. Please use `orquestra.sdk` instead.
* Bump Ray version to 2.6.3

🔥 *Features*

* Adding `dry_run` parameter to `Workflow.run()`. It allows to test resources, dependencies and infrastructure while ignoring user task code.
* Added `orq reset` as a shortcut for `orq down`, `orq up`
* New CLI output formatting for a subset of commands.

🐛 *Bug Fixes*

* Package-dependent exception thrown from the task no-longer causes the red-herring error of `no module named <xxx>` in the logs. It prints proper exception

🥷 *Internal*
* Reformatted docs source files to put each sentence on its own line.
* Removed `UnsavedConfigChangesError`

## v0.55.0

🚨 *Breaking Changes*

* Quantum Engine support has been removed.
* All log return types have been changes from `Sequence[str]` to `LogOutput` which contains an `out` and an `err` property for the standard out and standard error, respectively.
* Task logs on Compute Engine will now be available under the dictionary `task_logs` with the task invocation ID as the key. Task logs from workflows submitted with v0.54.0 and earlier that ran on Compute Engine will be available under "other" logs.

🔥 *Features*
* Task logs are now available from Compute Engine.

🧟 *Deprecations*
* `list_workflow_runs`' project parameter emits a warning and will be removed in the next release. This change doesn't affect the system's behavior, the parameter was ignored anyway.

💅 *Improvements*
* `orq wf *` and `orq task *` commands (other than `orq wf submit`) won't prompt for project parameter anymore, as it was ignored anyway
* On macOS and Linux, task logs are stored in individual files instead being correlated with markers from Ray logs.

📃 *Docs*
* Corrected unclear language in `Secrets` docs.
* Corrected unclear language in the quickstart guide.
* Fixed resource management doc incorrectly stating that 10k == 10^7.
* Removed outdated references to the `wf.prepare()` method.
* Fixed wording and formatting issues in Resource Management, Workflow Syntax, Runtime Configuration, and Workflow Runs, and Parametrized Workflows.
* Updated Jupyter tutorial's content.

## v0.54.0

🚨 *Breaking Changes*
* `orq wf list` command does not accept `-p, --project-id` parameter anymore
* `orq wf list` only prompts for a single config now
* Deprecated functions `sdk.wfprint()` and `sdk.workflow_logger()` have been removed.

🔥 *Features*
* `orq --version` or `orq -V` will now show the current SDK version.
* `orq wf list` properly prompts for a workspace after selecting config if option `-w` was not provided
* Helpful error when Compute Engine rejects a workflow if the Workflow SDK version is too old.

🐛 *Bug Fixes*
* Fix an error when calling `get_artifacts()` on unfinished or failed workflow
* `KILLED` workflows will no longer show an error when waiting for the workflow to complete.

💅 *Improvements*
* Consolidate all `NotATaskWarning` warnings into a single warning for each workflow.
* Remove redundant environment variable checks in MLFlow connection utils.

📃 *Docs*
* Added "Beginner's Guide to the CLI"
* Update migration docs to use `orquestra-sdk[all]` to ensure extras are updated.
* Added "Workspaces and Projects" guide.
* Corrected minor typos in the dependency installation guide.
* Removed "Using Custom Container Images on Compute Engine" guide.
* Extended the "MLflow" guide with sections about tracking URI and token.

## v0.53.0

🚨 *Breaking Changes*
* Removed unsupported `WorkflowDef.local_run()` function
* Bump Ray version to 2.5.1

🔥 *Features*
* `sdk.mlflow.get_tracking_uri()` and `sdk.mlflow.get_tracking_token()` are now provided to give access to the MLFlow tracking information.
* Add `sdk.mlflow.get_current_user()` function to improve MLflow UI labeling
* Verify if workflow resources are sufficient to run all tasks at submission time

🐛 *Bug Fixes*
* Install Python modules in a venv using a non-root user to fix errors in custom Docker images.
* Fix listing workflows when using Ray if `ORQ_CURRENT_*` environment variables are set.

💅 *Improvements*
* `sdk.current_run_ids()` now returns a `NamedTuple` called `CurrentRunIDs` to help with typing.
* Tasks that request resources that are incompatible with Ray will throw an error at submission time.

📃 *Docs*
* The help string for configs in the CLI now specifies the correct `in_process` rather than `in-process`.
* The description for `config_name` in the `sdk.secrets.set` tutorial has been updated to be clearer.
* The workflow syntax guide now uses more precise language when discussing workflow run returns.
* Updated "Dependency Installation" guide for current best practices.
* Added "Migrating From Quantum Engine" guide.

## v0.52.0

🚨 *Breaking Changes*
* Removed `RuntimeConfig.load_default()`
* Removed any support for default configuration
* `sdk.secret` functions will no longer use default configuration from local runtimes. Config has to be passed explicitly unless running on remote cluster
* `WorkflowDef.get_tasks()` now returns topologically sorted list of `TaskRun` objects instead of set
* `orq wf logs` now supports `--task`, `--system` and `--env-setup` flags to control which logs are shown / downloaded. If none of these flags are set, the user is prompted for a choice of log types, with the default being `all`.

🔥 *Features*
* Adding `FutureWarning` when accessing CE Secrets without specifying Workspace.
* Users can use `ORQ_CURRENT_PROJECT` and `ORQ_CURRENT_WORKSPACE` env variables to set default workspace and project for their interactions with CE.
* In any execution environment, users can use `sdk.mlflow.get_temp_artifacts_dir()` to get the path to a temporary directory for writing artifacts prior to uploading to MLFlow.
* Add `--list` option to `orq login` that displays the stored remote logins, which runtimes they are using, and whether their access tokens are up to date.
* Local runtime now captures any logs printed to standard output and error streams when a task is running. In particular, this means plain `print()`s will be captured and reported back with `orq wf logs` or `orq task logs`.

🧟 *Deprecations*
* Deprecated `sdk.wfprint()` and `sdk.workflow_logger()`.

👩‍🔬 *Experimental*

🐛 *Bug Fixes*
* When automated login fails, the instructions for manually logging in now show the correct runtime flag.

💅 *Improvements*
* When a new config is saved, the message shown in the CLI now includes the runtime name.
* API: rather then returning empty lists, ray local logs now return messages for `system` and `other` log categories that direct the user to the logs directory.
* User-emitted logs are no longer wrapped in an JSON dictionary with metadata. `print("foo")` will now result in a log line `"foo"` instead of `'{"message": "foo", "timestamp": ..., "wf_run_id": ..., ...}'`

🥷 *Internal*
* Refactored `datetime` and timezone handling.
* Orquestra runtime now emits marker logs at Orquestra task start/end.
* Redesign how we provide URIs for `CE_RUNTIME` to easily swap for internal URIs when on cluster

📃 *Docs*
* "Remote Workflows" updated to describe logging in with a specific runtime, and reflect the current login process (automatic opening of login page, copying of token).

## v0.51.0

🚨 *Breaking Changes*
* Compute Engine is now the default when logging in
* `InlineImport()` is now always default `source_import` for tasks

🔥 *Features*
* Force stop workflow runs via the CLI or Python API
* `WorkflowRun.get_tasks()` supports filtering tasks by state, function name, task run ID and task invocation ID.
* 2 new methods added to public API of `WorkflowRun`: `get_artifacts_serialized()` and `get_results_serialized()`

🐛 *Bug Fixes*
* Fix Ray WFs failing caused by any task returning dict defined in return statement

💅 *Improvements*
* When using `GithubImport`, better error messages are raised when a value is passed to `personal_access_token` that is not a `sdk.Secret()`.
* `wf_run.get_logs().env_setup` now contains task dependency installation logs when running on the local `ray` runtime.

🥷 *Internal*

📃 *Docs*
* Fix broken "Dependency Installation" docs.

## v0.50.0

🚨 *Breaking Changes*
* `WorkflowRun.get_logs()` now returns a data structure with logs split into categories.
* Local workflow database has changed format: downgrading from v0.50.0 will require user intervention.

🔥 *Features*
* Add .project property to WorkflowRun to get the info about workspace and project of running workflow
* `VersionMismatch` warnings are shown only when interacting with specific workflow runs, not while listing workflows.
* Add `--qe` flag to `orq login`, this is the default so there is no change in behavior.
* Bump Ray version to 2.4.0
* New API method `WorkflowRun.start_from_ir()` that allows to start workflow run having only IR object
* The WorkflowLogs object returned from `WorkflowRun.get_logs()` now includes Compute Engine system logs for workflow runs using CE.

🐛 *Bug Fixes*
* Secrets with workspaces now work inside workflow functions and for personal access tokens in `GithubImport`.
* `list_workspaces` and `list_projects` work inside studio with `auto` config
* Listing workflows on QE no longer fails if there was a CE workflow in the DB

💅 *Improvements*
* Add prompters to `orq wf submit` command for CE runtime if workspace and project weren't passed explicitly
* Auto-select and highlight current workspace and project when using `auto` config in CLI in studio
* `orquestra-sdk-base` CPU container image has a 20% size reduction.
* Added `State` enum to the base `orquestra.sdk` package for easier filtering task runs.
* Logs fetched from CE are now split into "task" and "env setup" categories.

📃 *Docs*
* Update resource management guide for Compute Engine
* Add section for using custom images on Compute Engine

## v0.49.1

🐛 *Bug Fixes*
* Fix CLI prompters to not throw exceptions after selecting project and workspace

## v0.49.0

🚨 *Breaking Changes*
* Removed `WorkflowDef.prepare()` and `WorkflowRun.start()` functions. Use `WorkflowDef.run()` instead

🔥 *Features*
* The API list_workflow_runs() function now accepts workspace and project arguments when used with CE configs.
* Login CLI command now accepts the name of a stored config as an alternative to the uri.
* Choice and Checklist CLI prompts present an informative error message when there are no options rather than prompting the user to select from an empty list.
* New API functions: list_workspaces() and list_projects(). Usable only on CE runtime.
* Setting workflow_id and project_id is now available using "orq wf submit" command.
* `sdk.current_run_ids()` can now be used within task code to access the workflow run ID, task invocation ID, and task run ID.
* All CLI commands that prompted for `wf_run_id` will now first prompt for workspace and project if `wf_run_id` is not provided.
* The error raised when trying to submit to Ray while Ray is not running now tells the user how to start Ray.
* `sdk.secrets.list()`, `sdk.secrets.get()`, `sdk.secrets.set()` and `sdk.secrets.delete()` now accept `workspace_id` parameter to specify secrets in particular workspace.
* `auto` config inside studio will infer workspace and project IDs from studio instance.
* Support for running tasks in Docker containers with custom images on Compute Engine.

🐛 *Bug Fixes*
* Fixed tasks that failed when explicitly state `n_outputs=1` on QE and in-process.

💅 *Improvements*
* `orq login` will perform some sanity checks before saving the token.
* If `orq up` fails, the output will now include the error message from the underlying subprocess.

🥷 *Internal*
* Fix random CI failures on socket warning

📃 *Docs*
* Update secrets guide to take workspaces into account

## v0.48.0

🚨 *Breaking Changes*
* Removed deprecated "name" parameter for `RuntimeConfig` factory methods, like `qe()` or `ray()`
* Removed deprecated `save()` method from `RuntimeConfig` class
* Removed `is_saved()` method and "name" setter from `RuntimeConfig` class
* `WorkflowRun.get_results()` returns values consistent with vanilla python. Single results are returned as-as, multiple results are returned as a tuple.

🔥 *Features*
* New API functions: `list_workspaces()` and `list_projects()`. Usable only on CE runtime.
* Setting `workflow_id` and `project_id` is now available using `orq wf submit` command.

🐛 *Bug Fixes*
* Tasks will no longer be retried on Ray and Compute Engine when the process crashes, preventing duplicated MLflow errors.

💅 *Improvements*
* In the CLI, where the user would be prompted with a choice, but only one option is available, we now prompt for confirmation instead.

🥷 *Internal*
* Switch the login URL endpoint
* Rewrite tests to avoid hangs on Windows CI

## 0.47.0

🚨 *Breaking Changes*
* Task results on QE have changed shape. This may cause some oddness when downloading older task artifacts.

🔥 *Features*
* New built-in config name - "auto" - used to submit workflows to a remote cluster when used inside Orquestra Studio.
* "auto" built-in config name becomes alias to "local" if not in a Studio environment

👩‍🔬 *Experimental*
* Setting `workflow_id` and `project_id` is now available on workflow Python API `start()` and `prepare()` functions

🐛 *Bug Fixes*
* Retry getting results from CE if the results were not ready but the workflow succeeded.
* Using secrets inside the workflow function will now work correctly on Ray
* Fix `WorkflowDef.graph` - honor kwargs of tasks and add `aggregate_output` to show outputs
* Fixed returning intermediate workflow values (e.g. with `orq task results`) when the task has multiple outputs and only some of them were used in the rest of the workflow function. The following should work now as expected:

```python
@sdk.workflow
def my_wf():
    _, b = two_output_task()
    all_outputs = two_output_task()
    out1, out2 = all_outputs
    return b, all_outputs, out1, out2
```

* Pickled workflow/task results should no longer cause workflows to fail inside the SDK machinery. Note: when passing a Python object between your tasks, you **must** ensure the Python dependencies are installed.

💅 *Improvements*
* `VersionMismatch` warning will be presented if we detect accessing a workflow def IR generated with another SDK version.

🥷 *Internal*
* `TaskOutputMetadata` model was added to the workflow def IR schema.
* Workflows from CE return a new shape for workflow results and task results.
* Workflows from Ray return a new shape for workflow and task results.
* Workflows from QE return a new shape for task results.
* Custom images will default to `None`, unless using Quantum Engine where the defaults stay the same.

📃 *Docs*
* _Resource Management_ guide should render properly now.

## v0.46.0

🚨 *Breaking Changes*
* Workflow definitions now require at least one task in order to be submitted. This check is performed during traversal, and raises a `WorkflowSyntaxError` if no tasks are required to be executed.
* Remove `TaskDef.model` and `TaskDef.import_models` interfaces
* Public API classes `sdk.GitImport`, `sdk.GithubImport`, `sdk.LocalImport`, `sdk.InlineImport` now use `dataclasses.dataclass` instead of `typing.NamedTuple`.
* Local Ray will now always pass resources to underlying ray.remote functions.

🔥 *Features*
* Sort WF runs by start date in `list wf` command. Show start date as one of the columns
* Sort WF runs by start date in all workflow commands in prompt selection. Show start date with WF id
* Set resources for workflows on CE via `resources` keyword argument in the `@workflow` decorator or with `.with_resources()` on a `WorkflowDef`.
* New parameters for `@workflow` decorator - `default_source_import` and `default_dependency_imports`.
These parameters let you set the default imports for all tasks in given workflow.
If a task defines its own imports (either source, dependencies, or both) - it will overwrite workflow defaults.
* Allow single imports as `dependency_imports` in `@task` decorators.
* Listing workflow runs from Compute Engine now allows an upper limit to the number of runs to be listed to be set via the `limit` keyword.
* Print HTTP requests and other debug information from `orq` CLI if `ORQ_VERBOSE` env flag is set.
* CE runtime now supports getting logs from remote Ray runtimes.

🐛 *Bug Fixes*
* Stopping a QE workflow after it has already stopped will no longer raise an exception.
* Fix dependency issues causing CE workflows to fail if WF constant was library-dependent object.
* Attempting to use the "in-process" runtime on the CLI will no longer raise an exception. Instead, a message telling you to use the Python API or Ray will be printed.

🥷 *Internal*
* During YAML conversion, Workflow SDK repo matched on host and path, not full URL.
* On QE, Github URLs will be converted to SSH URLs.
* Removed `corq` code.
* Old `RuntimeInterface` methods have been removed.

📃 *Docs*
* Guide: CE Resource Management

## v0.45.1

🐛 *Bug Fixes*
* Ensure `int`-like resource values are passed to Ray correctly

## v0.45.0

🚨 *Breaking Changes*
* Pickling library switched to `cloudpickle` instead of `dill`. While no breakages are expected, this change may result in objects raising an error during pickling, even if they were previously able to be pickled. Please report any instances of these as bugs.

🔥 *Features*
* Use the requested resources from a workflow's tasks when submitting to CE

🥷 *Internal*
* RayRuntime can now be configured to pass resources to underlying remote functions
* Added version metadata to the workflow IR

## v0.44.0

🚨 *Breaking Changes*
* Removed FluentBit-related CLI options: `orq {up,down} --fluentbit` flag. Logs produced by the local Ray runtime are read directly by the SDK now. This only affects users who used the experimental integration with FluentBit docker container.
* `GitImport` will no longer be downloaded automatically when using Ray locally. This reverts behavior to `v0.42.0`.
* Internal configuration environment variables have changed.

🔥 *Features*
* Secrets can now be used inside workflow functions
* `sdk.secrets.get("name")` will now use passport-based authorization if `ORQUESTRA_PASSPORT_FILE` environment variable is set. Otherwise, passing a valid `config_name="..."` is required.
* Bump Ray version to 2.3
* `GithubImport` can be used with a username and a secret referring to a "personal access token" to enable private GitHub repositories on Compute Engine. Server side support coming soon!

👩‍🔬 *Experimental*

🐛 *Bug Fixes*
* Getting full logs produced by Ray workflows. Previously, the dictionary returned by `logs_dict = wf_run.get_logs()` had just a single entry: `{"logs": ["task 1 log", "task 1 log", "task 2 log", "task 2 log"]}`. Now, the dictionary has a correct shape: `{"task_invocation_id1": ["task 1 log", "task 1 log"], "task_invocation_id2": ["task 2 log", "task 2 log"]}`.
* Getting single task logs. Previously `orq task logs` would raise an unhandled exception. Now, it prints the log lines.
* Workflow run IDs inside logs on CE now match the expected run ID.

💅 *Improvements*
* `orq wf view` now shows `TaskInvocationID`s instead of `TaskRunID`s. This improves usage of `orq wf view` with other CLI commands that require passing invocation ID, like `orq task {logs,results}`.
* `sdk.WorkflowRun.wait_until_finished()` will now print workflow status every now and then.

🥷 *Internal*
* Git URL model changed inside the IR
* `orq up` will now configure Ray's Plasma directory

📃 *Docs*
* Guide: Dependency Installation - sources, order, and best practice

## v0.43.0

🚨 *Breaking Changes*
* Brand-new `orq` CLI with simplified command tree and interactive prompts when a required argument isn't passed. New commands:
  * `orq workflow submit`
  * `orq workflow view`
  * `orq workflow list`
  * `orq workflow stop`
  * `orq workflow logs`
  * `orq workflow results`
  * `orq wf` as a shorthand for `orq workflow`
  * `orq task logs`
  * `orq task results`
  * `orq up`
  * `orq down`
  * `orq status`
  * `orq login`
* `sdk.WorkflowRun.get_logs()` doesn't accept any arguments any more. Now, it returns all the logs produced by the tasks in the workflow. If you're interested in only a subset of your workflow's logs, please consider using one of the following filtering options:

```python
from orquestra import sdk
from orquestra.sdk.schema.workflow_run import State

wf_run = sdk.WorkflowRun.by_id("foo")

logs = wf_run.get_logs()
# Option 1
single_task_logs = logs["my_inv_id"]

# Option 2
logs_subset = {id: lines for id, lines in logs.items() if id in ["foo", "bar", "baz"]}

# Option 3
for task in wf_run.get_tasks():
    if task.get_status() == State.FAILED:
        print(task.get_logs())
```

* `sdk.WorkflowRun.get_artifacts()` doesn't accept any arguments any more. Now, it returns all the artifacts produced by the tasks in the workflow.
* `sdk.TaskRun.get_logs()` returns a list of log lines produced by this task. Previously, it returned a dictionary with one entry.
* Executing a workflow on Ray with Git imports will now install them. A known limitation is that this will only work for Git repositories that are Python packages and will fail for Git repositories that are not Python packages.
* The API will no longer accept `config_save_file` as optional parameters, from now on if you want to use a different config file use the `ORQ_CONFIG_PATH` environment variable.

🔥 *Features*

* `list_workflow_runs` added to the Public API. This lets you list the workflows for a given config, for example `sdk.list_workflow_runs("ray")` or `sdk.list_workflow_runs("prod-d")`.

🐛 *Bug Fixes*

* Fixed broken link on docs landing page.
* Internal logs from Ray are no longer displayed.
* Fixed the docstrings for `sdk.WorkflowRun.get_artifacts()`. It returns a dictionary with `TaskInvocationID` as keys and whatever the task returns as values.
* Fixed bug where some log line from Ray may be duplicated when viewing logs
* Tasks with duplicate imports will no longer fail when running on QE
* AST parser will no longer print a lot of "Info" messages
* `sdk.WorkflowRun.get_logs()` now only returns logs produced by the user. Previously, it included internal debug messages produced by Ray.
* Logs from workflows submitted to Ray are now always returned as JSONL lines

## v0.42.0

🚨 *Breaking Changes*

* `sdk.WorkflowRun.by_id()` has a new positional parameter. `sdk.WorkflowRun.by_id("wf.1", "my/project/path", "my/config/path)` becomes `sdk.WorkflowRun.by_id("wf.1", project_dir="my/project/path", config_save_file="my/config/path)`
* `in_process` runtime now executes workflows in topological order. This may be different to the order tasks were called in the workflow function.
* Configs can no longer be named. For in-process, use "in_process" name, for local ray "ray" or "local". For QE remote - config name is auto generated based on URI (for `https://prod-d.orquestra.io/` name becomes "prod-d" as an example).
* Removed ray_linked runtime.

👩‍🔬 *Experimental*

* Optional `config` param in `sdk.WorkflowRun.by_id()`. Allows access to workflows submitted by other users or from another machine, if the selected runtime supports it. Per-runtime support will be added separately.
* New CLI command: `python -m orquestra.sdk._base.cli._dorq._entry workflow stop`.
* New CLI commands that require `config` and `workflow_run_id` will now prompt the user for selecting value interactively.
* New CLI commands: `python -m orquestra.sdk._base.cli._dorq._entry up|down|status` for managing local services.

## v0.41.0

🚨 *Breaking Changes*

* `ray` is now a reserved configuration name.

🔥 *Features*

* Workflow def graph visualization via `my_wf().graph` (#317). The output object is rendered natively by Jupyter. For now, this shows task invocations and artifacts. Tasks run status will be added in the future, stay tuned!
* Automatically get the workflow run and task run ID on Argo when using `wfprint()`.
* `"ray"` can be used as an alias for `"local"` when using `RuntimeConfig.load(...)` or `WorkflowRun.run()`.
* New Python API to traverse and debug tasks in workflow: `wf_run.get_tasks()` (#283)
* New Runtime Config for CE (AKA Ray Remote): `RuntimeConfig.ce()`
* Public API for serializable model of the workflow run state: `sdk.WorkflowRun.get_status_model()`. Potential use cases include workflow status visualization by external tools.

👩‍🔬 *Experimental*

* Prototype of a new CLI command tree: `python -m orquestra.sdk._base.cli._dorq._entry workflow {submit,view}`.
* New Runtime for the Compute Engine API

🐛 *Bug Fixes*

* Fix `sdk.task()` typing when constructing a task inside a workflow.
* Fix getting logs from Ray after restarting the cluster, when not using Fluent.
* `WorkflowRun.get_results()` should return a Sequence instead of an Iterable.

🥷 *Internal*

* Allow Studio/Portal to override SDK internals.
* Workflow run endpoints added to the workflow driver client
* Deserialise workflow artifacts from Workflow Driver
* Add CODEOWNERS file
* Simplify internal interfaces
* Refactor: move old CLI code into a submodule.
* Remove obsolete system deps installation to speed up tests.
* Ignore slow tests in local development.

📃 *Docs*

* Streamline installation & quickstart tutorials (#324)
* Create tutorial for parametrized workflows.
* Cleanup and unify tutorials for local Ray execution
* Cleanup and unify tutorials for remote QE execution (#341)
* Add recipe for running VQE on quantum hardware.

## v0.40.0

🚨 *Breaking Changes*

* `WorkflowDef.run()` now requires passing config name explicitly (#308)

🔥 *Features*

* public API for secrets (#304). Supports usage from workflows on Ray, QE, and local scripts.
* `orq create-config` command for explicit creation of configs

🐛 *Bug Fixes*

* Fix Unknown error '_DockerClient' object has no attribute '_client' error when `python_on_whales` is installed (#314)
* Raise exception if `TaskDef` is used in a workflow but isn't called (#312)
* Fix handling nested calls in workflows: `fn()()` (#311)<|MERGE_RESOLUTION|>--- conflicted
+++ resolved
@@ -8,12 +8,10 @@
 * CE: When a task fails, the workflow will continue to be `RUNNING` while all other started tasks complete.
 
 🔥 *Features*
+
 * Added `sdk.list_workflow_run_summeries()` as a partner to `sdk.list_workflow_runs()` - the new function provides a static overview of workflow runs as a way to quickly check on their statuses.
-<<<<<<< HEAD
 * `orq wf list` now displays the `owner` for each CE workflow run.
-=======
 * `WorkflowRun` objects in the API now have a "message" field, similar to that of `TaskRun`, to provide additional context to the status. If populated, this field is displayed alongside other workflow run info.
->>>>>>> c4ef961a
 
 🧟 *Deprecations*
 
