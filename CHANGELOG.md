--- conflicted
+++ resolved
@@ -24,12 +24,8 @@
 
 🚨 *Breaking Changes*
 * Compute Engine is now the default when logging in
-<<<<<<< HEAD
-* InlineImport() is now always default source_import for tasks
 * `orq wf logs` now supports `--task`, `--system` and `--env-setup` flags to control which logs are shown / downloaded. If none of these flags are set, the user is prompted for a choice of log types, with the default being `all`.
-=======
 * `InlineImport()` is now always default `source_import` for tasks
->>>>>>> 2711869f
 
 🔥 *Features*
 * Force stop workflow runs via the CLI or Python API
