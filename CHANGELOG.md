# Changelog

## Unreleased

🚨 *Breaking Changes*

🔥 *Features*
* The API list_workflow_runs() function now accepts workspace and project arguments when used with CE configs.
* Login CLI command now accepts the name of a stored config as an alternative to the uri.
* Choice and Checklist CLI prompts present an informative error message when there are no options rather than prompting the user to select from an empty list.
* New API functions: list_workspaces() and list_projects(). Usable only on CE runtime
* Setting workflow_id and project_id is now available using "orq wf submit" command
* `sdk.current_run_ids()` can now be used within task code to access the workflow run ID, task invocation ID, and task run ID.
* All CLI commands that prompted for `wf_run_id` will now first prompt for workspace and project if `wf_run_id` is not provided.
* The error raised when trying to submit to Ray while Ray is not running now tells the user how to start Ray.
* `sdk.secrets.list()`, `sdk.secrets.get()`, `sdk.secrets.set()` and `sdk.secrets.delete()` now accept `workspace_id` parameter to specify secrets in particular workspace

👩‍🔬 *Experimental*

🐛 *Bug Fixes*
* Fixed tasks that failed when explicitly state `n_outputs=1` on QE and in-process.

💅 *Improvements*
<<<<<<< HEAD
* `orquestra-sdk` CPU Docker image has a 20% size reduction.
=======
* `orq login` will perform some sanity checks before saving the token.
>>>>>>> d8121f5f

🥷 *Internal*
* Fix random CI failures on socket warning

📃 *Docs*

## v0.48.0

🚨 *Breaking Changes*
* Removed deprecated "name" parameter for `RuntimeConfig` factory methods, like `qe()` or `ray()`
* Removed deprecated `save()` method from `RuntimeConfig` class
* Removed `is_saved()` method and "name" setter from `RuntimeConfig` class
* `WorkflowRun.get_results()` returns values consistent with vanilla python. Single results are returned as-as, multiple results are returned as a tuple.

🔥 *Features*
* New API functions: `list_workspaces()` and `list_projects()`. Usable only on CE runtime.
* Setting `workflow_id` and `project_id` is now available using `orq wf submit` command.

🐛 *Bug Fixes*
* Tasks will no longer be retried on Ray and Compute Engine when the process crashes, preventing duplicated MLflow errors.

💅 *Improvements*
* In the CLI, where the user would be prompted with a choice, but only one option is available, we now prompt for confirmation instead.

🥷 *Internal*
* Switch the login URL endpoint
* Rewrite tests to avoid hangs on Windows CI


## 0.47.0

🚨 *Breaking Changes*
* Task results on QE have changed shape. This may cause some oddness when downloading older task artifacts.

🔥 *Features*
* New built-in config name - "auto" - used to submit workflows to a remote cluster when used inside Orquestra Studio.
* "auto" built-in config name becomes alias to "local" if not in a Studio environment

👩‍🔬 *Experimental*
* Setting `workflow_id` and `project_id` is now available on workflow Python API `start()` and `prepare()` functions

🐛 *Bug Fixes*
* Retry getting results from CE if the results were not ready but the workflow succeeded.
* Using secrets inside the workflow function will now work correctly on Ray
* Fix `WorkflowDef.graph` - honor kwargs of tasks and add `aggregate_output` to show outputs
* Fixed returning intermediate workflow values (e.g. with `orq task results`) when the task has multiple outputs and only some of them were used in the rest of the workflow function. The following should work now as expected:
```python
@sdk.workflow
def my_wf():
    _, b = two_output_task()
    all_outputs = two_output_task()
    out1, out2 = all_outputs
    return b, all_outputs, out1, out2
```
* Pickled workflow/task results should no longer cause workflows to fail inside the SDK machinery. Note: when passing a Python object between your tasks, you **must** ensure the Python dependencies are installed.

💅 *Improvements*
* `VersionMismatch` warning will be presented if we detect accessing a workflow def IR generated with another SDK version.

🥷 *Internal*
* `TaskOutputMetadata` model was added to the workflow def IR schema.
* Workflows from CE return a new shape for workflow results and task results.
* Workflows from Ray return a new shape for workflow and task results.
* Workflows from QE return a new shape for task results.
* Custom images will default to `None`, unless using Quantum Engine where the defaults stay the same.

📃 *Docs*
* _Resource Management_ guide should render properly now.

## v0.46.0

🚨 *Breaking Changes*
* Workflow definitions now require at least one task in order to be submitted. This check is performed during traversal, and raises a `WorkflowSyntaxError` if no tasks are required to be executed.
* Remove `TaskDef.model` and `TaskDef.import_models` interfaces
* Public API classes `sdk.GitImport`, `sdk.GithubImport`, `sdk.LocalImport`, `sdk.InlineImport` now use `dataclasses.dataclass` instead of `typing.NamedTuple`.
* Local Ray will now always pass resources to underlying ray.remote functions.

🔥 *Features*
* Sort WF runs by start date in `list wf` command. Show start date as one of the columns
* Sort WF runs by start date in all workflow commands in prompt selection. Show start date with WF id
* Set resources for workflows on CE via `resources` keyword argument in the `@workflow` decorator or with `.with_resources()` on a `WorkflowDef`.
* New parameters for `@workflow` decorator - `default_source_import` and `default_dependency_imports`.
These parameters let you set the default imports for all tasks in given workflow.
If a task defines its own imports (either source, dependencies, or both) - it will overwrite workflow defaults.
* Allow single imports as `dependency_imports` in `@task` decorators.
* Listing workflow runs from Compute Engine now allows an upper limit to the number of runs to be listed to be set via the `limit` keyword.
* Print HTTP requests and other debug information from `orq` CLI if `ORQ_VERBOSE` env flag is set.
* CE runtime now supports getting logs from remote Ray runtimes.

🐛 *Bug Fixes*
* Stopping a QE workflow after it has already stopped will no longer raise an exception.
* Fix dependency issues causing CE workflows to fail if WF constant was library-dependent object.
* Attempting to use the "in-process" runtime on the CLI will no longer raise an exception. Instead, a message telling you to use the Python API or Ray will be printed.

🥷 *Internal*
* During YAML conversion, Workflow SDK repo matched on host and path, not full URL.
* On QE, Github URLs will be converted to SSH URLs.
* Removed `corq` code.
* Old `RuntimeInterface` methods have been removed.

📃 *Docs*
* Guide: CE Resource Management

## v0.45.1

🐛 *Bug Fixes*
* Ensure `int`-like resource values are passed to Ray correctly

## v0.45.0

🚨 *Breaking Changes*
* Pickling library switched to `cloudpickle` instead of `dill`. While no breakages are expected, this change may result in objects raising an error during pickling, even if they were previously able to be pickled. Please report any instances of these as bugs.


🔥 *Features*
* Use the requested resources from a workflow's tasks when submitting to CE


🥷 *Internal*
* RayRuntime can now be configured to pass resources to underlying remote functions
* Added version metadata to the workflow IR

## v0.44.0

🚨 *Breaking Changes*
* Removed FluentBit-related CLI options: `orq {up,down} --fluentbit` flag. Logs produced by the local Ray runtime are read directly by the SDK now. This only affects users who used the experimental integration with FluentBit docker container.
* `GitImport` will no longer be downloaded automatically when using Ray locally. This reverts behavior to `v0.42.0`.
* Internal configuration environment variables have changed.


🔥 *Features*
* Secrets can now be used inside workflow functions
* `sdk.secrets.get("name")` will now use passport-based authorization if `ORQUESTRA_PASSPORT_FILE` environment variable is set. Otherwise, passing a valid `config_name="..."` is required.
* Bump Ray version to 2.3
* `GithubImport` can be used with a username and a secret referring to a "personal access token" to enable private GitHub repositories on Compute Engine. Server side support coming soon!


👩‍🔬 *Experimental*


🐛 *Bug Fixes*
* Getting full logs produced by Ray workflows. Previously, the dictionary returned by `logs_dict = wf_run.get_logs()` had just a single entry: `{"logs": ["task 1 log", "task 1 log", "task 2 log", "task 2 log"]}`. Now, the dictionary has a correct shape: `{"task_invocation_id1": ["task 1 log", "task 1 log"], "task_invocation_id2": ["task 2 log", "task 2 log"]}`.
* Getting single task logs. Previously `orq task logs` would raise an unhandled exception. Now, it prints the log lines.
* Workflow run IDs inside logs on CE now match the expected run ID.


💅 *Improvements*
* `orq wf view` now shows `TaskInvocationID`s instead of `TaskRunID`s. This improves usage of `orq wf view` with other CLI commands that require passing invocation ID, like `orq task {logs,results}`.
* `sdk.WorkflowRun.wait_until_finished()` will now print workflow status every now and then.


🥷 *Internal*
* Git URL model changed inside the IR
* `orq up` will now configure Ray's Plasma directory


*Docs*
* Guide: Dependency Installation - sources, order, and best practice


## v0.43.0

🚨 *Breaking Changes*
* Brand-new `orq` CLI with simplified command tree and interactive prompts when a required argument isn't passed. New commands:
    * `orq workflow submit`
    * `orq workflow view`
    * `orq workflow list`
    * `orq workflow stop`
    * `orq workflow logs`
    * `orq workflow results`
    * `orq wf` as a shorthand for `orq workflow`
    * `orq task logs`
    * `orq task results`
    * `orq up`
    * `orq down`
    * `orq status`
    * `orq login`
* `sdk.WorkflowRun.get_logs()` doesn't accept any arguments any more. Now, it returns all the logs produced by the tasks in the workflow. If you're interested in only a subset of your workflow's logs, please consider using one of the following filtering options:
```python
from orquestra import sdk
from orquestra.sdk.schema.workflow_run import State

wf_run = sdk.WorkflowRun.by_id("foo")

logs = wf_run.get_logs()
# Option 1
single_task_logs = logs["my_inv_id"]

# Option 2
logs_subset = {id: lines for id, lines in logs.items() if id in ["foo", "bar", "baz"]}

# Option 3
for task in wf_run.get_tasks():
    if task.get_status() == State.FAILED:
        print(task.get_logs())
```
* `sdk.WorkflowRun.get_artifacts()` doesn't accept any arguments any more. Now, it returns all the artifacts produced by the tasks in the workflow.
* `sdk.TaskRun.get_logs()` returns a list of log lines produced by this task. Previously, it returned a dictionary with one entry.
* Executing a workflow on Ray with Git imports will now install them. A known limitation is that this will only work for Git repositories that are Python packages and will fail for Git repositories that are not Python packages.
* The API will no longer accept `config_save_file` as optional parameters, from now on if you want to use a different config file use the `ORQ_CONFIG_PATH` environment variable.


🔥 *Features*

* `list_workflow_runs` added to the Public API. This lets you list the workflows for a given config, for example `sdk.list_workflow_runs("ray")` or `sdk.list_workflow_runs("prod-d")`.

🐛 *Bug Fixes*

* Fixed broken link on docs landing page.
* Internal logs from Ray are no longer displayed.
* Fixed the docstrings for `sdk.WorkflowRun.get_artifacts()`. It returns a dictionary with `TaskInvocationID` as keys and whatever the task returns as values.
* Fixed bug where some log line from Ray may be duplicated when viewing logs
* Tasks with duplicate imports will no longer fail when running on QE
* AST parser will no longer print a lot of "Info" messages
* `sdk.WorkflowRun.get_logs()` now only returns logs produced by the user. Previously, it included internal debug messages produced by Ray.
* Logs from workflows submitted to Ray are now always returned as JSONL lines


## v0.42.0

🚨 *Breaking Changes*

* `sdk.WorkflowRun.by_id()` has a new positional parameter. `sdk.WorkflowRun.by_id("wf.1", "my/project/path", "my/config/path)` becomes `sdk.WorkflowRun.by_id("wf.1", project_dir="my/project/path", config_save_file="my/config/path)`
* `in_process` runtime now executes workflows in topological order. This may be different to the order tasks were called in the workflow function.
* Configs can no longer be named. For in-process, use "in_process" name, for local ray "ray" or "local". For QE remote - config name is auto generated based on URI (for https://prod-d.orquestra.io/ name becomes "prod-d" as an example).
* Removed ray_linked runtime.


👩‍🔬 *Experimental*

* Optional `config` param in `sdk.WorkflowRun.by_id()`. Allows access to workflows submitted by other users or from another machine, if the selected runtime supports it. Per-runtime support will be added separately.
* New CLI command: `python -m orquestra.sdk._base.cli._dorq._entry workflow stop`.
* New CLI commands that require `config` and `workflow_run_id` will now prompt the user for selecting value interactively.
* New CLI commands: `python -m orquestra.sdk._base.cli._dorq._entry up|down|status` for managing local services.


## v0.41.0

🚨 *Breaking Changes*

* `ray` is now a reserved configuration name.

🔥 *Features*

* Workflow def graph visualization via `my_wf().graph` (#317). The output object is rendered natively by Jupyter. For now, this shows task invocations and artifacts. Tasks run status will be added in the future, stay tuned!
* Automatically get the workflow run and task run ID on Argo when using `wfprint()`.
* `"ray"` can be used as an alias for `"local"` when using `RuntimeConfig.load(...)` or `WorkflowRun.run()`.
* New Python API to traverse and debug tasks in workflow: `wf_run.get_tasks()` (#283)
* New Runtime Config for CE (AKA Ray Remote): `RuntimeConfig.ce()`
* Public API for serializable model of the workflow run state: `sdk.WorkflowRun.get_status_model()`. Potential use cases include workflow status visualization by external tools.

👩‍🔬 *Experimental*

* Prototype of a new CLI command tree: `python -m orquestra.sdk._base.cli._dorq._entry workflow {submit,view}`.
* New Runtime for the Compute Engine API

🐛 *Bug Fixes*

* Fix `sdk.task()` typing when constructing a task inside a workflow.
* Fix getting logs from Ray after restarting the cluster, when not using Fluent.
* `WorkflowRun.get_results()` should return a Sequence instead of an Iterable.

*Internal*

* Allow Studio/Portal to override SDK internals.
* Workflow run endpoints added to the workflow driver client
* Deserialise workflow artifacts from Workflow Driver
* Add CODEOWNERS file
* Simplify internal interfaces
* Refactor: move old CLI code into a submodule.
* Remove obsolete system deps installation to speed up tests.
* Ignore slow tests in local development.

*Docs*

* Streamline installation & quickstart tutorials (#324)
* Create tutorial for parametrized workflows.
* Cleanup and unify tutorials for local Ray execution
* Cleanup and unify tutorials for remote QE execution (#341)
* Add recipe for running VQE on quantum hardware.


## v0.40.0

🚨 *Breaking Changes*

* `WorkflowDef.run()` now requires passing config name explicitly (#308)

🔥 *Features*

* public API for secrets (#304). Supports usage from workflows on Ray, QE, and local scripts.
* `orq create-config` command for explicit creation of configs

🐛 *Bug Fixes*

* Fix Unknown error '_DockerClient' object has no attribute '_client' error when `python_on_whales` is installed (#314)
* Raise exception if `TaskDef` is used in a workflow but isn't called (#312)
* Fix handling nested calls in workflows: `fn()()` (#311)<|MERGE_RESOLUTION|>--- conflicted
+++ resolved
@@ -21,11 +21,8 @@
 * Fixed tasks that failed when explicitly state `n_outputs=1` on QE and in-process.
 
 💅 *Improvements*
-<<<<<<< HEAD
 * `orquestra-sdk` CPU Docker image has a 20% size reduction.
-=======
 * `orq login` will perform some sanity checks before saving the token.
->>>>>>> d8121f5f
 
 🥷 *Internal*
 * Fix random CI failures on socket warning
