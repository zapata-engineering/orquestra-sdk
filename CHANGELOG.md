# Changelog

## Unreleased

🚨 *Breaking Changes*
* Removed `RuntimeConfig.load_default()`
* Removed any support for default configuration
* `sdk.secret` functions will no longer use default configuration from local runtimes. Config has to be passed explicitly unless running on remote cluster
* `WorkflowDef.get_tasks()` now returns topologically sorted list of TaskRuns instead of set

🔥 *Features*
* Adding `FutureWarning` when accessing CE Secrets without specifying Workspace.
* Users can use `ORQ_CURRENT_PROJECT` and `ORQ_CURRENT_WORKSPACE` env variables to set default workspace and project for their interactions with CE.
<<<<<<< HEAD
* Add `--list` option to `orq login` that displays the stored remote logins, which runtimes they are using, and whether their access tokens are up to date.
=======
* Local runtime now captures any logs printed to standard output and error streams when a task is running. In particular, this means plain `print()`s will be captured and reported back with `orq wf logs` or `orq task logs`.

🧟 *Deprecations*
* Deprecated `sdk.wfprint()` and `sdk.workflow_logger()`.
>>>>>>> 09967fa8

👩‍🔬 *Experimental*

🐛 *Bug Fixes*
* When automated login fails, the instructions for manually logging in now show the correct runtime flag.

💅 *Improvements*
* When a new config is saved, the message shown in the CLI now includes the runtime name.
* API: rather then returning empty lists, ray local logs now return messages for `system` and `other` log categories that direct the user to the logs directory.
* User-emitted logs are no longer wrapped in an JSON dictionary with metadata. `print("foo")` will now result in a log line `"foo"` instead of `'{"message": "foo", "timestamp": ..., "wf_run_id": ..., ...}'`

🥷 *Internal*
* Refactored `datetime` and timezone handling.
* Orquestra runtime now emits marker logs at Orquestra task start/end.
* Redesign how we provide URIs for `CE_RUNTIME` to easily swap for internal URIs when on cluster

📃 *Docs*
* "Remote Workflows" updated to describe logging in with a specific runtime, and reflect the current login process (automatic opening of login page, copying of token).


## v0.51.0

🚨 *Breaking Changes*
* Compute Engine is now the default when logging in
* `orq wf logs` now supports `--task`, `--system` and `--env-setup` flags to control which logs are shown / downloaded. If none of these flags are set, the user is prompted for a choice of log types, with the default being `all`.
* `InlineImport()` is now always default `source_import` for tasks

🔥 *Features*
* Force stop workflow runs via the CLI or Python API
* `WorkflowRun.get_tasks()` supports filtering tasks by state, function name, task run ID and task invocation ID.

👩‍🔬 *Experimental*
* 2 new methods added to public API of `WorkflowRun`: `get_artifacts_serialized()` and `get_results_serialized()`

🐛 *Bug Fixes*
* Fix Ray WFs failing caused by any task returning dict defined in return statement

💅 *Improvements*
* When using `GithubImport`, better error messages are raised when a value is passed to `personal_access_token` that is not a `sdk.Secret()`.
* `wf_run.get_logs().env_setup` now contains task dependency installation logs when running on the local `ray` runtime.

🥷 *Internal*

📃 *Docs*
* Fix broken "Dependency Installation" docs.

## v0.50.0

🚨 *Breaking Changes*
* `WorkflowRun.get_logs()` now returns a data structure with logs split into categories.
* Local workflow database has changed format: downgrading from v0.50.0 will require user intervention.

🔥 *Features*
* Add .project property to WorkflowRun to get the info about workspace and project of running workflow
* `VersionMismatch` warnings are shown only when interacting with specific workflow runs, not while listing workflows.
* Add `--qe` flag to `orq login`, this is the default so there is no change in behavior.
* Bump Ray version to 2.4.0
* New API method `WorkflowRun.start_from_ir()` that allows to start workflow run having only IR object
* The WorkflowLogs object returned from `WorkflowRun.get_logs()` now includes Compute Engine system logs for workflow runs using CE.

🐛 *Bug Fixes*
* Secrets with workspaces now work inside workflow functions and for personal access tokens in `GithubImport`.
* `list_workspaces` and `list_projects` work inside studio with `auto` config
* Listing workflows on QE no longer fails if there was a CE workflow in the DB

💅 *Improvements*
* Add prompters to `orq wf submit` command for CE runtime if workspace and project weren't passed explicitly
* Auto-select and highlight current workspace and project when using `auto` config in CLI in studio
* `orquestra-sdk-base` CPU container image has a 20% size reduction.
* Added `State` enum to the base `orquestra.sdk` package for easier filtering task runs.
* Logs fetched from CE are now split into "task" and "env setup" categories.


📃 *Docs*
* Update resource management guide for Compute Engine
* Add section for using custom images on Compute Engine

## v0.49.1

🐛 *Bug Fixes*
* Fix CLI prompters to not throw exceptions after selecting project and workspace

## v0.49.0

🚨 *Breaking Changes*
* Removed `WorkflowDef.prepare()` and `WorkflowRun.start()` functions. Use `WorkflowDef.run()` instead

🔥 *Features*
* The API list_workflow_runs() function now accepts workspace and project arguments when used with CE configs.
* Login CLI command now accepts the name of a stored config as an alternative to the uri.
* Choice and Checklist CLI prompts present an informative error message when there are no options rather than prompting the user to select from an empty list.
* New API functions: list_workspaces() and list_projects(). Usable only on CE runtime.
* Setting workflow_id and project_id is now available using "orq wf submit" command.
* `sdk.current_run_ids()` can now be used within task code to access the workflow run ID, task invocation ID, and task run ID.
* All CLI commands that prompted for `wf_run_id` will now first prompt for workspace and project if `wf_run_id` is not provided.
* The error raised when trying to submit to Ray while Ray is not running now tells the user how to start Ray.
* `sdk.secrets.list()`, `sdk.secrets.get()`, `sdk.secrets.set()` and `sdk.secrets.delete()` now accept `workspace_id` parameter to specify secrets in particular workspace.
* `auto` config inside studio will infer workspace and project IDs from studio instance.
* Support for running tasks in Docker containers with custom images on Compute Engine.

🐛 *Bug Fixes*
* Fixed tasks that failed when explicitly state `n_outputs=1` on QE and in-process.

💅 *Improvements*
* `orq login` will perform some sanity checks before saving the token.
* If `orq up` fails, the output will now include the error message from the underlying subprocess.

🥷 *Internal*
* Fix random CI failures on socket warning

📃 *Docs*
* Update secrets guide to take workspaces into account

## v0.48.0

🚨 *Breaking Changes*
* Removed deprecated "name" parameter for `RuntimeConfig` factory methods, like `qe()` or `ray()`
* Removed deprecated `save()` method from `RuntimeConfig` class
* Removed `is_saved()` method and "name" setter from `RuntimeConfig` class
* `WorkflowRun.get_results()` returns values consistent with vanilla python. Single results are returned as-as, multiple results are returned as a tuple.

🔥 *Features*
* New API functions: `list_workspaces()` and `list_projects()`. Usable only on CE runtime.
* Setting `workflow_id` and `project_id` is now available using `orq wf submit` command.

🐛 *Bug Fixes*
* Tasks will no longer be retried on Ray and Compute Engine when the process crashes, preventing duplicated MLflow errors.

💅 *Improvements*
* In the CLI, where the user would be prompted with a choice, but only one option is available, we now prompt for confirmation instead.

🥷 *Internal*
* Switch the login URL endpoint
* Rewrite tests to avoid hangs on Windows CI


## 0.47.0

🚨 *Breaking Changes*
* Task results on QE have changed shape. This may cause some oddness when downloading older task artifacts.

🔥 *Features*
* New built-in config name - "auto" - used to submit workflows to a remote cluster when used inside Orquestra Studio.
* "auto" built-in config name becomes alias to "local" if not in a Studio environment

👩‍🔬 *Experimental*
* Setting `workflow_id` and `project_id` is now available on workflow Python API `start()` and `prepare()` functions

🐛 *Bug Fixes*
* Retry getting results from CE if the results were not ready but the workflow succeeded.
* Using secrets inside the workflow function will now work correctly on Ray
* Fix `WorkflowDef.graph` - honor kwargs of tasks and add `aggregate_output` to show outputs
* Fixed returning intermediate workflow values (e.g. with `orq task results`) when the task has multiple outputs and only some of them were used in the rest of the workflow function. The following should work now as expected:
```python
@sdk.workflow
def my_wf():
    _, b = two_output_task()
    all_outputs = two_output_task()
    out1, out2 = all_outputs
    return b, all_outputs, out1, out2
```
* Pickled workflow/task results should no longer cause workflows to fail inside the SDK machinery. Note: when passing a Python object between your tasks, you **must** ensure the Python dependencies are installed.

💅 *Improvements*
* `VersionMismatch` warning will be presented if we detect accessing a workflow def IR generated with another SDK version.

🥷 *Internal*
* `TaskOutputMetadata` model was added to the workflow def IR schema.
* Workflows from CE return a new shape for workflow results and task results.
* Workflows from Ray return a new shape for workflow and task results.
* Workflows from QE return a new shape for task results.
* Custom images will default to `None`, unless using Quantum Engine where the defaults stay the same.

📃 *Docs*
* _Resource Management_ guide should render properly now.

## v0.46.0

🚨 *Breaking Changes*
* Workflow definitions now require at least one task in order to be submitted. This check is performed during traversal, and raises a `WorkflowSyntaxError` if no tasks are required to be executed.
* Remove `TaskDef.model` and `TaskDef.import_models` interfaces
* Public API classes `sdk.GitImport`, `sdk.GithubImport`, `sdk.LocalImport`, `sdk.InlineImport` now use `dataclasses.dataclass` instead of `typing.NamedTuple`.
* Local Ray will now always pass resources to underlying ray.remote functions.

🔥 *Features*
* Sort WF runs by start date in `list wf` command. Show start date as one of the columns
* Sort WF runs by start date in all workflow commands in prompt selection. Show start date with WF id
* Set resources for workflows on CE via `resources` keyword argument in the `@workflow` decorator or with `.with_resources()` on a `WorkflowDef`.
* New parameters for `@workflow` decorator - `default_source_import` and `default_dependency_imports`.
These parameters let you set the default imports for all tasks in given workflow.
If a task defines its own imports (either source, dependencies, or both) - it will overwrite workflow defaults.
* Allow single imports as `dependency_imports` in `@task` decorators.
* Listing workflow runs from Compute Engine now allows an upper limit to the number of runs to be listed to be set via the `limit` keyword.
* Print HTTP requests and other debug information from `orq` CLI if `ORQ_VERBOSE` env flag is set.
* CE runtime now supports getting logs from remote Ray runtimes.

🐛 *Bug Fixes*
* Stopping a QE workflow after it has already stopped will no longer raise an exception.
* Fix dependency issues causing CE workflows to fail if WF constant was library-dependent object.
* Attempting to use the "in-process" runtime on the CLI will no longer raise an exception. Instead, a message telling you to use the Python API or Ray will be printed.

🥷 *Internal*
* During YAML conversion, Workflow SDK repo matched on host and path, not full URL.
* On QE, Github URLs will be converted to SSH URLs.
* Removed `corq` code.
* Old `RuntimeInterface` methods have been removed.

📃 *Docs*
* Guide: CE Resource Management

## v0.45.1

🐛 *Bug Fixes*
* Ensure `int`-like resource values are passed to Ray correctly

## v0.45.0

🚨 *Breaking Changes*
* Pickling library switched to `cloudpickle` instead of `dill`. While no breakages are expected, this change may result in objects raising an error during pickling, even if they were previously able to be pickled. Please report any instances of these as bugs.


🔥 *Features*
* Use the requested resources from a workflow's tasks when submitting to CE


🥷 *Internal*
* RayRuntime can now be configured to pass resources to underlying remote functions
* Added version metadata to the workflow IR

## v0.44.0

🚨 *Breaking Changes*
* Removed FluentBit-related CLI options: `orq {up,down} --fluentbit` flag. Logs produced by the local Ray runtime are read directly by the SDK now. This only affects users who used the experimental integration with FluentBit docker container.
* `GitImport` will no longer be downloaded automatically when using Ray locally. This reverts behavior to `v0.42.0`.
* Internal configuration environment variables have changed.


🔥 *Features*
* Secrets can now be used inside workflow functions
* `sdk.secrets.get("name")` will now use passport-based authorization if `ORQUESTRA_PASSPORT_FILE` environment variable is set. Otherwise, passing a valid `config_name="..."` is required.
* Bump Ray version to 2.3
* `GithubImport` can be used with a username and a secret referring to a "personal access token" to enable private GitHub repositories on Compute Engine. Server side support coming soon!


👩‍🔬 *Experimental*


🐛 *Bug Fixes*
* Getting full logs produced by Ray workflows. Previously, the dictionary returned by `logs_dict = wf_run.get_logs()` had just a single entry: `{"logs": ["task 1 log", "task 1 log", "task 2 log", "task 2 log"]}`. Now, the dictionary has a correct shape: `{"task_invocation_id1": ["task 1 log", "task 1 log"], "task_invocation_id2": ["task 2 log", "task 2 log"]}`.
* Getting single task logs. Previously `orq task logs` would raise an unhandled exception. Now, it prints the log lines.
* Workflow run IDs inside logs on CE now match the expected run ID.


💅 *Improvements*
* `orq wf view` now shows `TaskInvocationID`s instead of `TaskRunID`s. This improves usage of `orq wf view` with other CLI commands that require passing invocation ID, like `orq task {logs,results}`.
* `sdk.WorkflowRun.wait_until_finished()` will now print workflow status every now and then.


🥷 *Internal*
* Git URL model changed inside the IR
* `orq up` will now configure Ray's Plasma directory


*Docs*
* Guide: Dependency Installation - sources, order, and best practice


## v0.43.0

🚨 *Breaking Changes*
* Brand-new `orq` CLI with simplified command tree and interactive prompts when a required argument isn't passed. New commands:
    * `orq workflow submit`
    * `orq workflow view`
    * `orq workflow list`
    * `orq workflow stop`
    * `orq workflow logs`
    * `orq workflow results`
    * `orq wf` as a shorthand for `orq workflow`
    * `orq task logs`
    * `orq task results`
    * `orq up`
    * `orq down`
    * `orq status`
    * `orq login`
* `sdk.WorkflowRun.get_logs()` doesn't accept any arguments any more. Now, it returns all the logs produced by the tasks in the workflow. If you're interested in only a subset of your workflow's logs, please consider using one of the following filtering options:
```python
from orquestra import sdk
from orquestra.sdk.schema.workflow_run import State

wf_run = sdk.WorkflowRun.by_id("foo")

logs = wf_run.get_logs()
# Option 1
single_task_logs = logs["my_inv_id"]

# Option 2
logs_subset = {id: lines for id, lines in logs.items() if id in ["foo", "bar", "baz"]}

# Option 3
for task in wf_run.get_tasks():
    if task.get_status() == State.FAILED:
        print(task.get_logs())
```
* `sdk.WorkflowRun.get_artifacts()` doesn't accept any arguments any more. Now, it returns all the artifacts produced by the tasks in the workflow.
* `sdk.TaskRun.get_logs()` returns a list of log lines produced by this task. Previously, it returned a dictionary with one entry.
* Executing a workflow on Ray with Git imports will now install them. A known limitation is that this will only work for Git repositories that are Python packages and will fail for Git repositories that are not Python packages.
* The API will no longer accept `config_save_file` as optional parameters, from now on if you want to use a different config file use the `ORQ_CONFIG_PATH` environment variable.


🔥 *Features*

* `list_workflow_runs` added to the Public API. This lets you list the workflows for a given config, for example `sdk.list_workflow_runs("ray")` or `sdk.list_workflow_runs("prod-d")`.

🐛 *Bug Fixes*

* Fixed broken link on docs landing page.
* Internal logs from Ray are no longer displayed.
* Fixed the docstrings for `sdk.WorkflowRun.get_artifacts()`. It returns a dictionary with `TaskInvocationID` as keys and whatever the task returns as values.
* Fixed bug where some log line from Ray may be duplicated when viewing logs
* Tasks with duplicate imports will no longer fail when running on QE
* AST parser will no longer print a lot of "Info" messages
* `sdk.WorkflowRun.get_logs()` now only returns logs produced by the user. Previously, it included internal debug messages produced by Ray.
* Logs from workflows submitted to Ray are now always returned as JSONL lines


## v0.42.0

🚨 *Breaking Changes*

* `sdk.WorkflowRun.by_id()` has a new positional parameter. `sdk.WorkflowRun.by_id("wf.1", "my/project/path", "my/config/path)` becomes `sdk.WorkflowRun.by_id("wf.1", project_dir="my/project/path", config_save_file="my/config/path)`
* `in_process` runtime now executes workflows in topological order. This may be different to the order tasks were called in the workflow function.
* Configs can no longer be named. For in-process, use "in_process" name, for local ray "ray" or "local". For QE remote - config name is auto generated based on URI (for https://prod-d.orquestra.io/ name becomes "prod-d" as an example).
* Removed ray_linked runtime.


👩‍🔬 *Experimental*

* Optional `config` param in `sdk.WorkflowRun.by_id()`. Allows access to workflows submitted by other users or from another machine, if the selected runtime supports it. Per-runtime support will be added separately.
* New CLI command: `python -m orquestra.sdk._base.cli._dorq._entry workflow stop`.
* New CLI commands that require `config` and `workflow_run_id` will now prompt the user for selecting value interactively.
* New CLI commands: `python -m orquestra.sdk._base.cli._dorq._entry up|down|status` for managing local services.


## v0.41.0

🚨 *Breaking Changes*

* `ray` is now a reserved configuration name.

🔥 *Features*

* Workflow def graph visualization via `my_wf().graph` (#317). The output object is rendered natively by Jupyter. For now, this shows task invocations and artifacts. Tasks run status will be added in the future, stay tuned!
* Automatically get the workflow run and task run ID on Argo when using `wfprint()`.
* `"ray"` can be used as an alias for `"local"` when using `RuntimeConfig.load(...)` or `WorkflowRun.run()`.
* New Python API to traverse and debug tasks in workflow: `wf_run.get_tasks()` (#283)
* New Runtime Config for CE (AKA Ray Remote): `RuntimeConfig.ce()`
* Public API for serializable model of the workflow run state: `sdk.WorkflowRun.get_status_model()`. Potential use cases include workflow status visualization by external tools.

👩‍🔬 *Experimental*

* Prototype of a new CLI command tree: `python -m orquestra.sdk._base.cli._dorq._entry workflow {submit,view}`.
* New Runtime for the Compute Engine API

🐛 *Bug Fixes*

* Fix `sdk.task()` typing when constructing a task inside a workflow.
* Fix getting logs from Ray after restarting the cluster, when not using Fluent.
* `WorkflowRun.get_results()` should return a Sequence instead of an Iterable.

*Internal*

* Allow Studio/Portal to override SDK internals.
* Workflow run endpoints added to the workflow driver client
* Deserialise workflow artifacts from Workflow Driver
* Add CODEOWNERS file
* Simplify internal interfaces
* Refactor: move old CLI code into a submodule.
* Remove obsolete system deps installation to speed up tests.
* Ignore slow tests in local development.

*Docs*

* Streamline installation & quickstart tutorials (#324)
* Create tutorial for parametrized workflows.
* Cleanup and unify tutorials for local Ray execution
* Cleanup and unify tutorials for remote QE execution (#341)
* Add recipe for running VQE on quantum hardware.


## v0.40.0

🚨 *Breaking Changes*

* `WorkflowDef.run()` now requires passing config name explicitly (#308)

🔥 *Features*

* public API for secrets (#304). Supports usage from workflows on Ray, QE, and local scripts.
* `orq create-config` command for explicit creation of configs

🐛 *Bug Fixes*

* Fix Unknown error '_DockerClient' object has no attribute '_client' error when `python_on_whales` is installed (#314)
* Raise exception if `TaskDef` is used in a workflow but isn't called (#312)
* Fix handling nested calls in workflows: `fn()()` (#311)<|MERGE_RESOLUTION|>--- conflicted
+++ resolved
@@ -6,19 +6,16 @@
 * Removed `RuntimeConfig.load_default()`
 * Removed any support for default configuration
 * `sdk.secret` functions will no longer use default configuration from local runtimes. Config has to be passed explicitly unless running on remote cluster
-* `WorkflowDef.get_tasks()` now returns topologically sorted list of TaskRuns instead of set
+* `WorkflowDef.get_tasks()` now returns topologically sorted list of `TaskRun` objects instead of set
 
 🔥 *Features*
 * Adding `FutureWarning` when accessing CE Secrets without specifying Workspace.
 * Users can use `ORQ_CURRENT_PROJECT` and `ORQ_CURRENT_WORKSPACE` env variables to set default workspace and project for their interactions with CE.
-<<<<<<< HEAD
 * Add `--list` option to `orq login` that displays the stored remote logins, which runtimes they are using, and whether their access tokens are up to date.
-=======
 * Local runtime now captures any logs printed to standard output and error streams when a task is running. In particular, this means plain `print()`s will be captured and reported back with `orq wf logs` or `orq task logs`.
 
 🧟 *Deprecations*
 * Deprecated `sdk.wfprint()` and `sdk.workflow_logger()`.
->>>>>>> 09967fa8
 
 👩‍🔬 *Experimental*
 
