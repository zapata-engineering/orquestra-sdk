# Changelog

## Unreleased

🚨 *Breaking Changes*
* `orq wf list` command does not accept `-p, --project-id` parameter anymore
* `orq wf list` only prompts for a single config now

🔥 *Features*
* `orq --version` or `orq -V` will now show the current SDK version.
* `orq wf list` properly prompts for a workspace after selecting config if option `-w` was not provided
* Helpful error when Compute Engine rejects a workflow if the Workflow SDK version is too old.

🧟 *Deprecations*

👩‍🔬 *Experimental*

🐛 *Bug Fixes*

💅 *Improvements*
* Consolidate all `NotATaskWarning` warnings into a single warning for each workflow.

🥷 *Internal*

📃 *Docs*
* Added "Beginner's Guide to the CLI"
* Update migration docs to use `orquestra-sdk[all]` to ensure extras are updated.
<<<<<<< HEAD
* Added "Workspaces and Projects" guide.
=======
* Corrected minor typos in the dependency installation guide.
>>>>>>> 88bf3119


##  v0.53.0

🚨 *Breaking Changes*
* Removed unsupported `WorkflowDef.local_run()` function
* Bump Ray version to 2.5.1

🔥 *Features*
* `sdk.mlflow.get_tracking_uri()` and `sdk.mlflow.get_tracking_token()` are now provided to give access to the MLFlow tracking information.
* Add `sdk.mlflow.get_current_user()` function to improve MLflow UI labeling
* Verify if workflow resources are sufficient to run all tasks at submission time

🐛 *Bug Fixes*
* Install Python modules in a venv using a non-root user to fix errors in custom Docker images.
* Fix listing workflows when using Ray if `ORQ_CURRENT_*` environment variables are set.

💅 *Improvements*
* `sdk.current_run_ids()` now returns a `NamedTuple` called `CurrentRunIDs` to help with typing.
* Tasks that request resources that are incompatible with Ray will throw an error at submission time.

📃 *Docs*
* The help string for configs in the CLI now specifies the correct `in_process` rather than `in-process`.
* The description for `config_name` in the `sdk.secrets.set` tutorial has been updated to be clearer.
* The workflow syntax guide now uses more precise language when discussing workflow run returns.
* Updated "Dependency Installation" guide for current best practices.
* Added "Migrating From Quantum Engine" guide.

## v0.52.0

🚨 *Breaking Changes*
* Removed `RuntimeConfig.load_default()`
* Removed any support for default configuration
* `sdk.secret` functions will no longer use default configuration from local runtimes. Config has to be passed explicitly unless running on remote cluster
* `WorkflowDef.get_tasks()` now returns topologically sorted list of `TaskRun` objects instead of set
* `orq wf logs` now supports `--task`, `--system` and `--env-setup` flags to control which logs are shown / downloaded. If none of these flags are set, the user is prompted for a choice of log types, with the default being `all`.

🔥 *Features*
* Adding `FutureWarning` when accessing CE Secrets without specifying Workspace.
* Users can use `ORQ_CURRENT_PROJECT` and `ORQ_CURRENT_WORKSPACE` env variables to set default workspace and project for their interactions with CE.
* In any execution environment, users can use `sdk.mlflow.get_temp_artifacts_dir()` to get the path to a temporary directory for writing artifacts prior to uploading to MLFlow.
* Add `--list` option to `orq login` that displays the stored remote logins, which runtimes they are using, and whether their access tokens are up to date.
* Local runtime now captures any logs printed to standard output and error streams when a task is running. In particular, this means plain `print()`s will be captured and reported back with `orq wf logs` or `orq task logs`.

🧟 *Deprecations*
* Deprecated `sdk.wfprint()` and `sdk.workflow_logger()`.

👩‍🔬 *Experimental*

🐛 *Bug Fixes*
* When automated login fails, the instructions for manually logging in now show the correct runtime flag.

💅 *Improvements*
* When a new config is saved, the message shown in the CLI now includes the runtime name.
* API: rather then returning empty lists, ray local logs now return messages for `system` and `other` log categories that direct the user to the logs directory.
* User-emitted logs are no longer wrapped in an JSON dictionary with metadata. `print("foo")` will now result in a log line `"foo"` instead of `'{"message": "foo", "timestamp": ..., "wf_run_id": ..., ...}'`

🥷 *Internal*
* Refactored `datetime` and timezone handling.
* Orquestra runtime now emits marker logs at Orquestra task start/end.
* Redesign how we provide URIs for `CE_RUNTIME` to easily swap for internal URIs when on cluster

📃 *Docs*
* "Remote Workflows" updated to describe logging in with a specific runtime, and reflect the current login process (automatic opening of login page, copying of token).


## v0.51.0

🚨 *Breaking Changes*
* Compute Engine is now the default when logging in
* `InlineImport()` is now always default `source_import` for tasks

🔥 *Features*
* Force stop workflow runs via the CLI or Python API
* `WorkflowRun.get_tasks()` supports filtering tasks by state, function name, task run ID and task invocation ID.
* 2 new methods added to public API of `WorkflowRun`: `get_artifacts_serialized()` and `get_results_serialized()`

🐛 *Bug Fixes*
* Fix Ray WFs failing caused by any task returning dict defined in return statement

💅 *Improvements*
* When using `GithubImport`, better error messages are raised when a value is passed to `personal_access_token` that is not a `sdk.Secret()`.
* `wf_run.get_logs().env_setup` now contains task dependency installation logs when running on the local `ray` runtime.

🥷 *Internal*

📃 *Docs*
* Fix broken "Dependency Installation" docs.

## v0.50.0

🚨 *Breaking Changes*
* `WorkflowRun.get_logs()` now returns a data structure with logs split into categories.
* Local workflow database has changed format: downgrading from v0.50.0 will require user intervention.

🔥 *Features*
* Add .project property to WorkflowRun to get the info about workspace and project of running workflow
* `VersionMismatch` warnings are shown only when interacting with specific workflow runs, not while listing workflows.
* Add `--qe` flag to `orq login`, this is the default so there is no change in behavior.
* Bump Ray version to 2.4.0
* New API method `WorkflowRun.start_from_ir()` that allows to start workflow run having only IR object
* The WorkflowLogs object returned from `WorkflowRun.get_logs()` now includes Compute Engine system logs for workflow runs using CE.

🐛 *Bug Fixes*
* Secrets with workspaces now work inside workflow functions and for personal access tokens in `GithubImport`.
* `list_workspaces` and `list_projects` work inside studio with `auto` config
* Listing workflows on QE no longer fails if there was a CE workflow in the DB

💅 *Improvements*
* Add prompters to `orq wf submit` command for CE runtime if workspace and project weren't passed explicitly
* Auto-select and highlight current workspace and project when using `auto` config in CLI in studio
* `orquestra-sdk-base` CPU container image has a 20% size reduction.
* Added `State` enum to the base `orquestra.sdk` package for easier filtering task runs.
* Logs fetched from CE are now split into "task" and "env setup" categories.


📃 *Docs*
* Update resource management guide for Compute Engine
* Add section for using custom images on Compute Engine

## v0.49.1

🐛 *Bug Fixes*
* Fix CLI prompters to not throw exceptions after selecting project and workspace

## v0.49.0

🚨 *Breaking Changes*
* Removed `WorkflowDef.prepare()` and `WorkflowRun.start()` functions. Use `WorkflowDef.run()` instead

🔥 *Features*
* The API list_workflow_runs() function now accepts workspace and project arguments when used with CE configs.
* Login CLI command now accepts the name of a stored config as an alternative to the uri.
* Choice and Checklist CLI prompts present an informative error message when there are no options rather than prompting the user to select from an empty list.
* New API functions: list_workspaces() and list_projects(). Usable only on CE runtime.
* Setting workflow_id and project_id is now available using "orq wf submit" command.
* `sdk.current_run_ids()` can now be used within task code to access the workflow run ID, task invocation ID, and task run ID.
* All CLI commands that prompted for `wf_run_id` will now first prompt for workspace and project if `wf_run_id` is not provided.
* The error raised when trying to submit to Ray while Ray is not running now tells the user how to start Ray.
* `sdk.secrets.list()`, `sdk.secrets.get()`, `sdk.secrets.set()` and `sdk.secrets.delete()` now accept `workspace_id` parameter to specify secrets in particular workspace.
* `auto` config inside studio will infer workspace and project IDs from studio instance.
* Support for running tasks in Docker containers with custom images on Compute Engine.

🐛 *Bug Fixes*
* Fixed tasks that failed when explicitly state `n_outputs=1` on QE and in-process.

💅 *Improvements*
* `orq login` will perform some sanity checks before saving the token.
* If `orq up` fails, the output will now include the error message from the underlying subprocess.

🥷 *Internal*
* Fix random CI failures on socket warning

📃 *Docs*
* Update secrets guide to take workspaces into account

## v0.48.0

🚨 *Breaking Changes*
* Removed deprecated "name" parameter for `RuntimeConfig` factory methods, like `qe()` or `ray()`
* Removed deprecated `save()` method from `RuntimeConfig` class
* Removed `is_saved()` method and "name" setter from `RuntimeConfig` class
* `WorkflowRun.get_results()` returns values consistent with vanilla python. Single results are returned as-as, multiple results are returned as a tuple.

🔥 *Features*
* New API functions: `list_workspaces()` and `list_projects()`. Usable only on CE runtime.
* Setting `workflow_id` and `project_id` is now available using `orq wf submit` command.

🐛 *Bug Fixes*
* Tasks will no longer be retried on Ray and Compute Engine when the process crashes, preventing duplicated MLflow errors.

💅 *Improvements*
* In the CLI, where the user would be prompted with a choice, but only one option is available, we now prompt for confirmation instead.

🥷 *Internal*
* Switch the login URL endpoint
* Rewrite tests to avoid hangs on Windows CI


## 0.47.0

🚨 *Breaking Changes*
* Task results on QE have changed shape. This may cause some oddness when downloading older task artifacts.

🔥 *Features*
* New built-in config name - "auto" - used to submit workflows to a remote cluster when used inside Orquestra Studio.
* "auto" built-in config name becomes alias to "local" if not in a Studio environment

👩‍🔬 *Experimental*
* Setting `workflow_id` and `project_id` is now available on workflow Python API `start()` and `prepare()` functions

🐛 *Bug Fixes*
* Retry getting results from CE if the results were not ready but the workflow succeeded.
* Using secrets inside the workflow function will now work correctly on Ray
* Fix `WorkflowDef.graph` - honor kwargs of tasks and add `aggregate_output` to show outputs
* Fixed returning intermediate workflow values (e.g. with `orq task results`) when the task has multiple outputs and only some of them were used in the rest of the workflow function. The following should work now as expected:
```python
@sdk.workflow
def my_wf():
    _, b = two_output_task()
    all_outputs = two_output_task()
    out1, out2 = all_outputs
    return b, all_outputs, out1, out2
```
* Pickled workflow/task results should no longer cause workflows to fail inside the SDK machinery. Note: when passing a Python object between your tasks, you **must** ensure the Python dependencies are installed.

💅 *Improvements*
* `VersionMismatch` warning will be presented if we detect accessing a workflow def IR generated with another SDK version.

🥷 *Internal*
* `TaskOutputMetadata` model was added to the workflow def IR schema.
* Workflows from CE return a new shape for workflow results and task results.
* Workflows from Ray return a new shape for workflow and task results.
* Workflows from QE return a new shape for task results.
* Custom images will default to `None`, unless using Quantum Engine where the defaults stay the same.

📃 *Docs*
* _Resource Management_ guide should render properly now.

## v0.46.0

🚨 *Breaking Changes*
* Workflow definitions now require at least one task in order to be submitted. This check is performed during traversal, and raises a `WorkflowSyntaxError` if no tasks are required to be executed.
* Remove `TaskDef.model` and `TaskDef.import_models` interfaces
* Public API classes `sdk.GitImport`, `sdk.GithubImport`, `sdk.LocalImport`, `sdk.InlineImport` now use `dataclasses.dataclass` instead of `typing.NamedTuple`.
* Local Ray will now always pass resources to underlying ray.remote functions.

🔥 *Features*
* Sort WF runs by start date in `list wf` command. Show start date as one of the columns
* Sort WF runs by start date in all workflow commands in prompt selection. Show start date with WF id
* Set resources for workflows on CE via `resources` keyword argument in the `@workflow` decorator or with `.with_resources()` on a `WorkflowDef`.
* New parameters for `@workflow` decorator - `default_source_import` and `default_dependency_imports`.
These parameters let you set the default imports for all tasks in given workflow.
If a task defines its own imports (either source, dependencies, or both) - it will overwrite workflow defaults.
* Allow single imports as `dependency_imports` in `@task` decorators.
* Listing workflow runs from Compute Engine now allows an upper limit to the number of runs to be listed to be set via the `limit` keyword.
* Print HTTP requests and other debug information from `orq` CLI if `ORQ_VERBOSE` env flag is set.
* CE runtime now supports getting logs from remote Ray runtimes.

🐛 *Bug Fixes*
* Stopping a QE workflow after it has already stopped will no longer raise an exception.
* Fix dependency issues causing CE workflows to fail if WF constant was library-dependent object.
* Attempting to use the "in-process" runtime on the CLI will no longer raise an exception. Instead, a message telling you to use the Python API or Ray will be printed.

🥷 *Internal*
* During YAML conversion, Workflow SDK repo matched on host and path, not full URL.
* On QE, Github URLs will be converted to SSH URLs.
* Removed `corq` code.
* Old `RuntimeInterface` methods have been removed.

📃 *Docs*
* Guide: CE Resource Management

## v0.45.1

🐛 *Bug Fixes*
* Ensure `int`-like resource values are passed to Ray correctly

## v0.45.0

🚨 *Breaking Changes*
* Pickling library switched to `cloudpickle` instead of `dill`. While no breakages are expected, this change may result in objects raising an error during pickling, even if they were previously able to be pickled. Please report any instances of these as bugs.


🔥 *Features*
* Use the requested resources from a workflow's tasks when submitting to CE


🥷 *Internal*
* RayRuntime can now be configured to pass resources to underlying remote functions
* Added version metadata to the workflow IR

## v0.44.0

🚨 *Breaking Changes*
* Removed FluentBit-related CLI options: `orq {up,down} --fluentbit` flag. Logs produced by the local Ray runtime are read directly by the SDK now. This only affects users who used the experimental integration with FluentBit docker container.
* `GitImport` will no longer be downloaded automatically when using Ray locally. This reverts behavior to `v0.42.0`.
* Internal configuration environment variables have changed.


🔥 *Features*
* Secrets can now be used inside workflow functions
* `sdk.secrets.get("name")` will now use passport-based authorization if `ORQUESTRA_PASSPORT_FILE` environment variable is set. Otherwise, passing a valid `config_name="..."` is required.
* Bump Ray version to 2.3
* `GithubImport` can be used with a username and a secret referring to a "personal access token" to enable private GitHub repositories on Compute Engine. Server side support coming soon!


👩‍🔬 *Experimental*


🐛 *Bug Fixes*
* Getting full logs produced by Ray workflows. Previously, the dictionary returned by `logs_dict = wf_run.get_logs()` had just a single entry: `{"logs": ["task 1 log", "task 1 log", "task 2 log", "task 2 log"]}`. Now, the dictionary has a correct shape: `{"task_invocation_id1": ["task 1 log", "task 1 log"], "task_invocation_id2": ["task 2 log", "task 2 log"]}`.
* Getting single task logs. Previously `orq task logs` would raise an unhandled exception. Now, it prints the log lines.
* Workflow run IDs inside logs on CE now match the expected run ID.


💅 *Improvements*
* `orq wf view` now shows `TaskInvocationID`s instead of `TaskRunID`s. This improves usage of `orq wf view` with other CLI commands that require passing invocation ID, like `orq task {logs,results}`.
* `sdk.WorkflowRun.wait_until_finished()` will now print workflow status every now and then.


🥷 *Internal*
* Git URL model changed inside the IR
* `orq up` will now configure Ray's Plasma directory


*Docs*
* Guide: Dependency Installation - sources, order, and best practice


## v0.43.0

🚨 *Breaking Changes*
* Brand-new `orq` CLI with simplified command tree and interactive prompts when a required argument isn't passed. New commands:
    * `orq workflow submit`
    * `orq workflow view`
    * `orq workflow list`
    * `orq workflow stop`
    * `orq workflow logs`
    * `orq workflow results`
    * `orq wf` as a shorthand for `orq workflow`
    * `orq task logs`
    * `orq task results`
    * `orq up`
    * `orq down`
    * `orq status`
    * `orq login`
* `sdk.WorkflowRun.get_logs()` doesn't accept any arguments any more. Now, it returns all the logs produced by the tasks in the workflow. If you're interested in only a subset of your workflow's logs, please consider using one of the following filtering options:
```python
from orquestra import sdk
from orquestra.sdk.schema.workflow_run import State

wf_run = sdk.WorkflowRun.by_id("foo")

logs = wf_run.get_logs()
# Option 1
single_task_logs = logs["my_inv_id"]

# Option 2
logs_subset = {id: lines for id, lines in logs.items() if id in ["foo", "bar", "baz"]}

# Option 3
for task in wf_run.get_tasks():
    if task.get_status() == State.FAILED:
        print(task.get_logs())
```
* `sdk.WorkflowRun.get_artifacts()` doesn't accept any arguments any more. Now, it returns all the artifacts produced by the tasks in the workflow.
* `sdk.TaskRun.get_logs()` returns a list of log lines produced by this task. Previously, it returned a dictionary with one entry.
* Executing a workflow on Ray with Git imports will now install them. A known limitation is that this will only work for Git repositories that are Python packages and will fail for Git repositories that are not Python packages.
* The API will no longer accept `config_save_file` as optional parameters, from now on if you want to use a different config file use the `ORQ_CONFIG_PATH` environment variable.


🔥 *Features*

* `list_workflow_runs` added to the Public API. This lets you list the workflows for a given config, for example `sdk.list_workflow_runs("ray")` or `sdk.list_workflow_runs("prod-d")`.

🐛 *Bug Fixes*

* Fixed broken link on docs landing page.
* Internal logs from Ray are no longer displayed.
* Fixed the docstrings for `sdk.WorkflowRun.get_artifacts()`. It returns a dictionary with `TaskInvocationID` as keys and whatever the task returns as values.
* Fixed bug where some log line from Ray may be duplicated when viewing logs
* Tasks with duplicate imports will no longer fail when running on QE
* AST parser will no longer print a lot of "Info" messages
* `sdk.WorkflowRun.get_logs()` now only returns logs produced by the user. Previously, it included internal debug messages produced by Ray.
* Logs from workflows submitted to Ray are now always returned as JSONL lines


## v0.42.0

🚨 *Breaking Changes*

* `sdk.WorkflowRun.by_id()` has a new positional parameter. `sdk.WorkflowRun.by_id("wf.1", "my/project/path", "my/config/path)` becomes `sdk.WorkflowRun.by_id("wf.1", project_dir="my/project/path", config_save_file="my/config/path)`
* `in_process` runtime now executes workflows in topological order. This may be different to the order tasks were called in the workflow function.
* Configs can no longer be named. For in-process, use "in_process" name, for local ray "ray" or "local". For QE remote - config name is auto generated based on URI (for https://prod-d.orquestra.io/ name becomes "prod-d" as an example).
* Removed ray_linked runtime.


👩‍🔬 *Experimental*

* Optional `config` param in `sdk.WorkflowRun.by_id()`. Allows access to workflows submitted by other users or from another machine, if the selected runtime supports it. Per-runtime support will be added separately.
* New CLI command: `python -m orquestra.sdk._base.cli._dorq._entry workflow stop`.
* New CLI commands that require `config` and `workflow_run_id` will now prompt the user for selecting value interactively.
* New CLI commands: `python -m orquestra.sdk._base.cli._dorq._entry up|down|status` for managing local services.


## v0.41.0

🚨 *Breaking Changes*

* `ray` is now a reserved configuration name.

🔥 *Features*

* Workflow def graph visualization via `my_wf().graph` (#317). The output object is rendered natively by Jupyter. For now, this shows task invocations and artifacts. Tasks run status will be added in the future, stay tuned!
* Automatically get the workflow run and task run ID on Argo when using `wfprint()`.
* `"ray"` can be used as an alias for `"local"` when using `RuntimeConfig.load(...)` or `WorkflowRun.run()`.
* New Python API to traverse and debug tasks in workflow: `wf_run.get_tasks()` (#283)
* New Runtime Config for CE (AKA Ray Remote): `RuntimeConfig.ce()`
* Public API for serializable model of the workflow run state: `sdk.WorkflowRun.get_status_model()`. Potential use cases include workflow status visualization by external tools.

👩‍🔬 *Experimental*

* Prototype of a new CLI command tree: `python -m orquestra.sdk._base.cli._dorq._entry workflow {submit,view}`.
* New Runtime for the Compute Engine API

🐛 *Bug Fixes*

* Fix `sdk.task()` typing when constructing a task inside a workflow.
* Fix getting logs from Ray after restarting the cluster, when not using Fluent.
* `WorkflowRun.get_results()` should return a Sequence instead of an Iterable.

*Internal*

* Allow Studio/Portal to override SDK internals.
* Workflow run endpoints added to the workflow driver client
* Deserialise workflow artifacts from Workflow Driver
* Add CODEOWNERS file
* Simplify internal interfaces
* Refactor: move old CLI code into a submodule.
* Remove obsolete system deps installation to speed up tests.
* Ignore slow tests in local development.

*Docs*

* Streamline installation & quickstart tutorials (#324)
* Create tutorial for parametrized workflows.
* Cleanup and unify tutorials for local Ray execution
* Cleanup and unify tutorials for remote QE execution (#341)
* Add recipe for running VQE on quantum hardware.


## v0.40.0

🚨 *Breaking Changes*

* `WorkflowDef.run()` now requires passing config name explicitly (#308)

🔥 *Features*

* public API for secrets (#304). Supports usage from workflows on Ray, QE, and local scripts.
* `orq create-config` command for explicit creation of configs

🐛 *Bug Fixes*

* Fix Unknown error '_DockerClient' object has no attribute '_client' error when `python_on_whales` is installed (#314)
* Raise exception if `TaskDef` is used in a workflow but isn't called (#312)
* Fix handling nested calls in workflows: `fn()()` (#311)<|MERGE_RESOLUTION|>--- conflicted
+++ resolved
@@ -25,11 +25,8 @@
 📃 *Docs*
 * Added "Beginner's Guide to the CLI"
 * Update migration docs to use `orquestra-sdk[all]` to ensure extras are updated.
-<<<<<<< HEAD
 * Added "Workspaces and Projects" guide.
-=======
 * Corrected minor typos in the dependency installation guide.
->>>>>>> 88bf3119
 
 
 ##  v0.53.0
