--- conflicted
+++ resolved
@@ -30,13 +30,10 @@
 * Update migration docs to use `orquestra-sdk[all]` to ensure extras are updated.
 * Added "Workspaces and Projects" guide.
 * Corrected minor typos in the dependency installation guide.
-<<<<<<< HEAD
 * Corrected unclear language in `Secrets` docs.
-=======
 * Removed "Using Custom Container Images on Compute Engine" guide.
 * Extended the "MLflow" guide with sections about tracking URI and token.
 
->>>>>>> f8148a20
 
 ##  v0.53.0
 
