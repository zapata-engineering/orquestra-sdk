# Changelog

## Unreleased

🚨 *Breaking Changes*
* Removed FluentBit-related CLI options: `orq {up,down} --fluentbit` flag. Logs produced by the local Ray runtime are read directly by the SDK now. This only affects users who used the experimental integration with FluentBit docker container.
* `GitImport` will no longer be downloaded automatically when using Ray locally. This reverts behavior to `v0.42.0`.
* Internal configuration environment variables have changed.


🔥 *Features*
* Secrets can now be used inside workflow functions
* `sdk.secrets.get("name")` will now use passport-based authorization if `ORQUESTRA_PASSPORT_FILE` environment variable is set. Otherwise, passing a valid `config_name="..."` is required.

👩‍🔬 *Experimental*


🐛 *Bug Fixes*
* Getting full logs produced by Ray workflows. Previously, the dictionary returned by `logs_dict = wf_run.get_logs()` had just a single entry: `{"logs": ["task 1 log", "task 1 log", "task 2 log", "task 2 log"]}`. Now, the dictionary has a correct shape: `{"task_invocation_id1": ["task 1 log", "task 1 log"], "task_invocation_id2": ["task 2 log", "task 2 log"]}`.
* Getting single task logs. Previously `orq task logs` would raise an unhandled exception. Now, it prints the log lines.


💅 *Improvements*
* `orq wf view` now shows `TaskInvocationID`s instead of `TaskRunID`s. This improves usage of `orq wf view` with other CLI commands that require passing invocation ID, like `orq task {logs,results}`.


*Internal*
<<<<<<< HEAD
* Git URL model changed inside the IR
=======
* `orq up` will now configure Ray's Plasma directory
>>>>>>> a2255ad3


*Docs*


## v0.43.0

🚨 *Breaking Changes*
* Brand-new `orq` CLI with simplified command tree and interactive prompts when a required argument isn't passed. New commands:
    * `orq workflow submit`
    * `orq workflow view`
    * `orq workflow list`
    * `orq workflow stop`
    * `orq workflow logs`
    * `orq workflow results`
    * `orq wf` as a shorthand for `orq workflow`
    * `orq task logs`
    * `orq task results`
    * `orq up`
    * `orq down`
    * `orq status`
    * `orq login`
* `sdk.WorkflowRun.get_logs()` doesn't accept any arguments any more. Now, it returns all the logs produced by the tasks in the workflow. If you're interested in only a subset of your workflow's logs, please consider using one of the following filtering options:
```python
from orquestra import sdk
from orquestra.sdk.schema.workflow_run import State

wf_run = sdk.WorkflowRun.by_id("foo")

logs = wf_run.get_logs()
# Option 1
single_task_logs = logs["my_inv_id"]

# Option 2
logs_subset = {id: lines for id, lines in logs.items() if id in ["foo", "bar", "baz"]}

# Option 3
for task in wf_run.get_tasks():
    if task.get_status() == State.FAILED:
        print(task.get_logs())
```
* `sdk.WorkflowRun.get_artifacts()` doesn't accept any arguments any more. Now, it returns all the artifacts produced by the tasks in the workflow.
* `sdk.TaskRun.get_logs()` returns a list of log lines produced by this task. Previously, it returned a dictionary with one entry.
* Executing a workflow on Ray with Git imports will now install them. A known limitation is that this will only work for Git repositories that are Python packages and will fail for Git repositories that are not Python packages.
* The API will no longer accept `config_save_file` as optional parameters, from now on if you want to use a different config file use the `ORQ_CONFIG_PATH` environment variable.


🔥 *Features*

* `list_workflow_runs` added to the Public API. This lets you list the workflows for a given config, for example `sdk.list_workflow_runs("ray")` or `sdk.list_workflow_runs("prod-d")`.

🐛 *Bug Fixes*

* Fixed broken link on docs landing page.
* Internal logs from Ray are no longer displayed.
* Fixed the docstrings for `sdk.WorkflowRun.get_artifacts()`. It returns a dictionary with `TaskInvocationID` as keys and whatever the task returns as values.
* Fixed bug where some log line from Ray may be duplicated when viewing logs
* Tasks with duplicate imports will no longer fail when running on QE
* AST parser will no longer print a lot of "Info" messages
* `sdk.WorkflowRun.get_logs()` now only returns logs produced by the user. Previously, it included internal debug messages produced by Ray.
* Logs from workflows submitted to Ray are now always returned as JSONL lines


## v0.42.0

🚨 *Breaking Changes*

* `sdk.WorkflowRun.by_id()` has a new positional parameter. `sdk.WorkflowRun.by_id("wf.1", "my/project/path", "my/config/path)` becomes `sdk.WorkflowRun.by_id("wf.1", project_dir="my/project/path", config_save_file="my/config/path)`
* `in_process` runtime now executes workflows in topological order. This may be different to the order tasks were called in the workflow function.
* Configs can no longer be named. For in-process, use "in_process" name, for local ray "ray" or "local". For QE remote - config name is auto generated based on URI (for https://prod-d.orquestra.io/ name becomes "prod-d" as an example).
* Removed ray_linked runtime.


👩‍🔬 *Experimental*

* Optional `config` param in `sdk.WorkflowRun.by_id()`. Allows access to workflows submitted by other users or from another machine, if the selected runtime supports it. Per-runtime support will be added separately.
* New CLI command: `python -m orquestra.sdk._base.cli._dorq._entry workflow stop`.
* New CLI commands that require `config` and `workflow_run_id` will now prompt the user for selecting value interactively.
* New CLI commands: `python -m orquestra.sdk._base.cli._dorq._entry up|down|status` for managing local services.


## v0.41.0

🚨 *Breaking Changes*

* `ray` is now a reserved configuration name.

🔥 *Features*

* Workflow def graph visualization via `my_wf().graph` (#317). The output object is rendered natively by Jupyter. For now, this shows task invocations and artifacts. Tasks run status will be added in the future, stay tuned!
* Automatically get the workflow run and task run ID on Argo when using `wfprint()`.
* `"ray"` can be used as an alias for `"local"` when using `RuntimeConfig.load(...)` or `WorkflowRun.run()`.
* New Python API to traverse and debug tasks in workflow: `wf_run.get_tasks()` (#283)
* New Runtime Config for CE (AKA Ray Remote): `RuntimeConfig.ce()`
* Public API for serializable model of the workflow run state: `sdk.WorkflowRun.get_status_model()`. Potential use cases include workflow status visualization by external tools.

👩‍🔬 *Experimental*

* Prototype of a new CLI command tree: `python -m orquestra.sdk._base.cli._dorq._entry workflow {submit,view}`.
* New Runtime for the Compute Engine API

🐛 *Bug Fixes*

* Fix `sdk.task()` typing when constructing a task inside a workflow.
* Fix getting logs from Ray after restarting the cluster, when not using Fluent.
* `WorkflowRun.get_results()` should return a Sequence instead of an Iterable.

*Internal*

* Allow Studio/Portal to override SDK internals.
* Workflow run endpoints added to the workflow driver client
* Deserialise workflow artifacts from Workflow Driver
* Add CODEOWNERS file
* Simplify internal interfaces
* Refactor: move old CLI code into a submodule.
* Remove obsolete system deps installation to speed up tests.
* Ignore slow tests in local development.

*Docs*

* Streamline installation & quickstart tutorials (#324)
* Create tutorial for parametrized workflows.
* Cleanup and unify tutorials for local Ray execution
* Cleanup and unify tutorials for remote QE execution (#341)
* Add recipe for running VQE on quantum hardware.


## v0.40.0

🚨 *Breaking Changes*

* `WorkflowDef.run()` now requires passing config name explicitly (#308)

🔥 *Features*

* public API for secrets (#304). Supports usage from workflows on Ray, QE, and local scripts.
* `orq create-config` command for explicit creation of configs

🐛 *Bug Fixes*

* Fix Unknown error '_DockerClient' object has no attribute '_client' error when `python_on_whales` is installed (#314)
* Raise exception if `TaskDef` is used in a workflow but isn't called (#312)
* Fix handling nested calls in workflows: `fn()()` (#311)<|MERGE_RESOLUTION|>--- conflicted
+++ resolved
@@ -25,11 +25,8 @@
 
 
 *Internal*
-<<<<<<< HEAD
 * Git URL model changed inside the IR
-=======
 * `orq up` will now configure Ray's Plasma directory
->>>>>>> a2255ad3
 
 
 *Docs*
