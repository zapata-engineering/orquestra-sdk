--- conflicted
+++ resolved
@@ -9,12 +9,9 @@
 * Add .project property to WorkflowRun to get the info about workspace and project of running workflow
 * `VersionMismatch` warnings are shown only when interacting with specific workflow runs, not while listing workflows.
 * Add `--qe` flag to `orq login`, this is the default so there is no change in behavior.
-<<<<<<< HEAD
 * Add `WorkflowRun.get_system_logs()` to access CE System-level logs.
-=======
 * Bump Ray version to 2.4.0
 * New API method `WorkflowRun.start_from_ir()` that allows to start workflow run having only IR object
->>>>>>> ae07b636
 
 👩‍🔬 *Experimental*
 
