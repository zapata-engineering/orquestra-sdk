# Changelog

## Unreleased

🚨 *Breaking Changes*
<<<<<<< HEAD
*  `sdk.WorkflowRun.get_logs()` now accepts TaskInvocationID instead of TaskRunID
=======

* `sdk.WorkflowRun.get_artifacts()` doesn't accept any arguments anymore. Now, it returns all the artifacts produced by the tasks in the workflow.
>>>>>>> e11bfdad

🔥 *Features*

* `list_workflow_runs` added to the Public API. This lets you list the workflows for a given config, for example `sdk.list_workflow_runs("ray")` or `sdk.list_workflow_runs("prod-d")`.


👩‍🔬 *Experimental*

* New CLI command: `python -m orquestra.sdk._base.cli._dorq._entry login`.
* New CLI Login commands allows to login to CE with --ce flag
* Dorq wf submit now properly prompts users for config selection
* New CLI command: `python -m orquestra.sdk._base.cli._dorq._entry workflow results`. It shows a preview of the workflow run output artifact and can download the result values to the provided directory.
* New CLI command: `python -m orquestra.sdk._base.cli._dorq._entry workflow logs`.
* New CLI command: `python -m orquestra.sdk._base.cli._dorq._entry task logs`.

🐛 *Bug Fixes*

* Fixed broken link on docs landing page.
* Internal logs from Ray are no longer displayed.
* Fixed the docstrings for `sdk.WorkflowRun.get_artifacts()`. It returns a dictionary with `TaskInvocationID` as keys and whatever the task returns as values.


*Internal*


*Docs*


## v0.42.0

🚨 *Breaking Changes*

* `sdk.WorkflowRun.by_id()` has a new positional parameter. `sdk.WorkflowRun.by_id("wf.1", "my/project/path", "my/config/path)` becomes `sdk.WorkflowRun.by_id("wf.1", project_dir="my/project/path", config_save_file="my/config/path)`
* `in_process` runtime now executes workflows in topological order. This may be different to the order tasks were called in the workflow function.
* Configs can no longer be named. For in-process, use "in_process" name, for local ray "ray" or "local". For QE remote - config name is auto generated based on URI (for https://prod-d.orquestra.io/ name becomes "prod-d" as an example).
* Removed ray_linked runtime.


👩‍🔬 *Experimental*

* Optional `config` param in `sdk.WorkflowRun.by_id()`. Allows access to workflows submitted by other users or from another machine, if the selected runtime supports it. Per-runtime support will be added separately.
* New CLI command: `python -m orquestra.sdk._base.cli._dorq._entry workflow stop`.
* New CLI commands that require `config` and `workflow_run_id` will now prompt the user for selecting value interactively.
* New CLI commands: `python -m orquestra.sdk._base.cli._dorq._entry up|down|status` for managing local services.


## v0.41.0

🚨 *Breaking Changes*

* `ray` is now a reserved configuration name.

🔥 *Features*

* Workflow def graph visualization via `my_wf().graph` (#317). The output object is rendered natively by Jupyter. For now, this shows task invocations and artifacts. Tasks run status will be added in the future, stay tuned!
* Automatically get the workflow run and task run ID on Argo when using `wfprint()`.
* `"ray"` can be used as an alias for `"local"` when using `RuntimeConfig.load(...)` or `WorkflowRun.run()`.
* New Python API to traverse and debug tasks in workflow: `wf_run.get_tasks()` (#283)
* New Runtime Config for CE (AKA Ray Remote): `RuntimeConfig.ce()`
* Public API for serializable model of the workflow run state: `sdk.WorkflowRun.get_status_model()`. Potential use cases include workflow status visualization by external tools.

👩‍🔬 *Experimental*

* Prototype of a new CLI command tree: `python -m orquestra.sdk._base.cli._dorq._entry workflow {submit,view}`.
* New Runtime for the Compute Engine API

🐛 *Bug Fixes*

* Fix `sdk.task()` typing when constructing a task inside a workflow.
* Fix getting logs from Ray after restarting the cluster, when not using Fluent.
* `WorkflowRun.get_results()` should return a Sequence instead of an Iterable.

*Internal*

* Allow Studio/Portal to override SDK internals.
* Workflow run endpoints added to the workflow driver client
* Deserialise workflow artifacts from Workflow Driver
* Add CODEOWNERS file
* Simplify internal interfaces
* Refactor: move old CLI code into a submodule.
* Remove obsolete system deps installation to speed up tests.
* Ignore slow tests in local development.

*Docs*

* Streamline installation & quickstart tutorials (#324)
* Create tutorial for parametrized workflows.
* Cleanup and unify tutorials for local Ray execution
* Cleanup and unify tutorials for remote QE execution (#341)
* Add recipe for running VQE on quantum hardware.


## v0.40.0

🚨 *Breaking Changes*

* `WorkflowDef.run()` now requires passing config name explicitly (#308)

🔥 *Features*

* public API for secrets (#304). Supports usage from workflows on Ray, QE, and local scripts.
* `orq create-config` command for explicit creation of configs

🐛 *Bug Fixes*

* Fix Unknown error '_DockerClient' object has no attribute '_client' error when `python_on_whales` is installed (#314)
* Raise exception if `TaskDef` is used in a workflow but isn't called (#312)
* Fix handling nested calls in workflows: `fn()()` (#311)<|MERGE_RESOLUTION|>--- conflicted
+++ resolved
@@ -3,12 +3,9 @@
 ## Unreleased
 
 🚨 *Breaking Changes*
-<<<<<<< HEAD
-*  `sdk.WorkflowRun.get_logs()` now accepts TaskInvocationID instead of TaskRunID
-=======
+* `sdk.WorkflowRun.get_logs()` now accepts TaskInvocationID instead of TaskRunID
+* `sdk.WorkflowRun.get_artifacts()` doesn't accept any arguments anymore. Now, it returns all the artifacts produced by the tasks in the workflow.
 
-* `sdk.WorkflowRun.get_artifacts()` doesn't accept any arguments anymore. Now, it returns all the artifacts produced by the tasks in the workflow.
->>>>>>> e11bfdad
 
 🔥 *Features*
 
