--- conflicted
+++ resolved
@@ -11,11 +11,8 @@
 * Setting workflow_id and project_id is now available on workflow Python API start() and prepare() functions
 
 🐛 *Bug Fixes*
-<<<<<<< HEAD
+* Retry getting results from CE if the results were not ready but the workflow succeeded.
 * Using secrets inside the workflow function will now work correctly on Ray
-=======
-* Retry getting results from CE if the results were not ready but the workflow succeeded.
->>>>>>> eeeec7cb
 
 💅 *Improvements*
 
