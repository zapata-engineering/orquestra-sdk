--- conflicted
+++ resolved
@@ -11,11 +11,9 @@
 🔥 *Features*
 * Secrets can now be used inside workflow functions
 * `sdk.secrets.get("name")` will now use passport-based authorization if `ORQUESTRA_PASSPORT_FILE` environment variable is set. Otherwise, passing a valid `config_name="..."` is required.
-<<<<<<< HEAD
 * Bump Ray version to 2.3
-=======
 * `GithubImport` can be used with a username and a secret referring to a "personal access token" to enable private GitHub repositories on Compute Engine. Server side support coming soon!
->>>>>>> 09904b0c
+
 
 👩‍🔬 *Experimental*
 
