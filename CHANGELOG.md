--- conflicted
+++ resolved
@@ -8,17 +8,14 @@
 * The API list_workflow_runs() function now accepts workspace and project arguments when used with CE configs.
 * Login CLI command now accepts the name of a stored config as an alternative to the uri.
 * Choice and Checklist CLI prompts present an informative error message when there are no options rather than prompting the user to select from an empty list.
-* New API functions: list_workspaces() and list_projects(). Usable only on CE runtime
-* Setting workflow_id and project_id is now available using "orq wf submit" command
+* New API functions: list_workspaces() and list_projects(). Usable only on CE runtime.
+* Setting workflow_id and project_id is now available using "orq wf submit" command.
 * `sdk.current_run_ids()` can now be used within task code to access the workflow run ID, task invocation ID, and task run ID.
 * All CLI commands that prompted for `wf_run_id` will now first prompt for workspace and project if `wf_run_id` is not provided.
 * The error raised when trying to submit to Ray while Ray is not running now tells the user how to start Ray.
-* `sdk.secrets.list()`, `sdk.secrets.get()`, `sdk.secrets.set()` and `sdk.secrets.delete()` now accept `workspace_id` parameter to specify secrets in particular workspace
-<<<<<<< HEAD
+* `sdk.secrets.list()`, `sdk.secrets.get()`, `sdk.secrets.set()` and `sdk.secrets.delete()` now accept `workspace_id` parameter to specify secrets in particular workspace.
+* `auto` config inside studio will infer workspace and project IDs from studio instance.
 * Support for running tasks in Docker containers with custom images on Compute Engine.
-=======
-* `auto` config inside studio will infer workspace and project IDs from studio instance
->>>>>>> 932f9657
 
 👩‍🔬 *Experimental*
 
