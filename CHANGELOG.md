--- conflicted
+++ resolved
@@ -49,11 +49,8 @@
 * Internal logs from Ray are no longer displayed.
 * Fixed the docstrings for `sdk.WorkflowRun.get_artifacts()`. It returns a dictionary with `TaskInvocationID` as keys and whatever the task returns as values.
 * Fixed bug where some log line from Ray may be duplicated when viewing logs
-<<<<<<< HEAD
 * Tasks with duplicate imports will no longer fail when running on QE
-=======
 * AST parser will no longer print a lot of "Info" messages
->>>>>>> 1ed52aa8
 
 
 *Internal*
