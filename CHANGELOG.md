--- conflicted
+++ resolved
@@ -10,13 +10,10 @@
 🔥 *Features*
 - Sort WF runs by start date in `list wf` command. Show start date as one of the columns
 - Sort WF runs by start date in all workflow commands in prompt selection. Show start date with WF id
-<<<<<<< HEAD
 - Set resources for workflows on CE via `resources` keyword argument in the `@workflow` decorator or with `.with_resources()` on a `WorkflowDef`.
-=======
 - New parameters for `@workflow` decorator - `default_source_import` and `default_dependency_imports`.
 These parameters let you set the default imports for all tasks in given workflow.
 If a task defines its own imports (either source, dependencies, or both) - it will overwrite workflow defaults.
->>>>>>> 92fad9c7
 
 👩‍🔬 *Experimental*
 
