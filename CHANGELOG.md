--- conflicted
+++ resolved
@@ -8,11 +8,8 @@
 * Removed is_saved() method and "name" setter from RuntimeConfig class
 
 🔥 *Features*
-<<<<<<< HEAD
-New API functions: list_workspaces() and list_projects(). Usable only on CE runtime
-=======
+* New API functions: list_workspaces() and list_projects(). Usable only on CE runtime
 * Setting workflow_id and project_id is now available using "orq wf submit" command
->>>>>>> fef3671b
 
 👩‍🔬 *Experimental*
 
