# Changelog

## Unreleased

🚨 *Breaking Changes*
* Removed deprecated "name" parameter for RuntimeConfig factory methods, like qe() or ray()
* Removed deprecated save() method from RuntimeConfig class
* Removed is_saved() method and "name" setter from RuntimeConfig class
* WorkflowRun.get_results() returns values consistent with vanilla python - single results are returned as-as, multiple results are returned as a tuple.

🔥 *Features*
* New API functions: list_workspaces() and list_projects(). Usable only on CE runtime
* Setting workflow_id and project_id is now available using "orq wf submit" command

👩‍🔬 *Experimental*

🐛 *Bug Fixes*
* Tasks will no longer be retried on Ray and Compute Engine when the process crashes, preventing duplicated MLflow errors.

💅 *Improvements*
* In the CLI, where the user would be prompted with a choice but only one option is available, we now prompt for confirmation instead.

🥷 *Internal*
<<<<<<< HEAD
* Allow using Ray 2.4.0.
=======
* Switch the login URL endpoint
* Rewrite tests to avoid hangs on Windows CI
>>>>>>> 6d469979

📃 *Docs*

## 0.47.0

🚨 *Breaking Changes*
* Task results on QE have changed shape. This may cause some oddness when downloading older task artifacts.

🔥 *Features*
* New built-in config name - "auto" - used to submit workflows to a remote cluster when used inside Orquestra Studio.
* "auto" built-in config name becomes alias to "local" if not in a Studio environment

👩‍🔬 *Experimental*
* Setting workflow_id and project_id is now available on workflow Python API start() and prepare() functions

🐛 *Bug Fixes*
* Retry getting results from CE if the results were not ready but the workflow succeeded.
* Using secrets inside the workflow function will now work correctly on Ray
* Fix WorkflowDef.graph - honour kwargs of tasks and add aggregate_output to show outputs
* Fixed returning intermediate workflow values (e.g. with `orq task results`) when the task has multiple outputs and only some of them were used in the rest of the workflow function. The following should work now as expected:
```python
@sdk.workflow
def my_wf():
    _, b = two_output_task()
    all_outputs = two_output_task()
    out1, out2 = all_outputs
    return b, all_outputs, out1, out2
```
* Pickled workflow/task results should no longer cause workflows to fail inside the SDK machinery. Note: when passing a Python object between your tasks, you **must** ensure the Python dependencies are installed.

💅 *Improvements*
* `VersionMismatch` warning will be presented if we detect accessing a workflow def IR generated with another SDK version.

🥷 *Internal*
* `TaskOutputMetadata` model was added to the workflow def IR schema.
* Workflows from CE return a new shape for workflow results and task results.
* Workflows from Ray return a new shape for workflow and task results.
* Workflows from QE return a new shape for task results.
* Custom images will default to `None`, unless using Quantum Engine where the defaults stay the same.

📃 *Docs*
* _Resource Management_ guide should render properly now.

## v0.46.0

🚨 *Breaking Changes*
* Workflow definitions now require at least one task in order to be submitted. This check is performed during traversal, and raises a `WorkflowSyntaxError` if no tasks are required to be executed.
* Remove `TaskDef.model` and `TaskDef.import_models` interfaces
* Public API classes `sdk.GitImport`, `sdk.GithubImport`, `sdk.LocalImport`, `sdk.InlineImport` now use `dataclasses.dataclass` instead of `typing.NamedTuple`.
* Local Ray will now always pass resources to underlying ray.remote functions.

🔥 *Features*
* Sort WF runs by start date in `list wf` command. Show start date as one of the columns
* Sort WF runs by start date in all workflow commands in prompt selection. Show start date with WF id
* Set resources for workflows on CE via `resources` keyword argument in the `@workflow` decorator or with `.with_resources()` on a `WorkflowDef`.
* New parameters for `@workflow` decorator - `default_source_import` and `default_dependency_imports`.
These parameters let you set the default imports for all tasks in given workflow.
If a task defines its own imports (either source, dependencies, or both) - it will overwrite workflow defaults.
* Allow single imports as `dependency_imports` in `@task` decorators.
* Listing workflow runs from Compute Engine now allows an upper limit to the number of runs to be listed to be set via the `limit` keyword.
* Print HTTP requests and other debug information from `orq` CLI if `ORQ_VERBOSE` env flag is set.
* CE runtime now supports getting logs from remote Ray runtimes.

🐛 *Bug Fixes*
* Stopping a QE workflow after it has already stopped will no longer raise an exception.
* Fix dependency issues causing CE workflows to fail if WF constant was library-dependent object.
* Attempting to use the "in-process" runtime on the CLI will no longer raise an exception. Instead, a message telling you to use the Python API or Ray will be printed.

🥷 *Internal*
* During YAML conversion, Workflow SDK repo matched on host and path, not full URL.
* On QE, Github URLs will be converted to SSH URLs.
* Removed `corq` code.
* Old `RuntimeInterface` methods have been removed.

📃 *Docs*
* Guide: CE Resource Management

## v0.45.1

🐛 *Bug Fixes*
* Ensure `int`-like resource values are passed to Ray correctly

## v0.45.0

🚨 *Breaking Changes*
* Pickling library switched to `cloudpickle` instead of `dill`. While no breakages are expected, this change may result in objects raising an error during pickling, even if they were previously able to be pickled. Please report any instances of these as bugs.


🔥 *Features*
* Use the requested resources from a workflow's tasks when submitting to CE


🥷 *Internal*
* RayRuntime can now be configured to pass resources to underlying remote functions
* Added version metadata to the workflow IR

## v0.44.0

🚨 *Breaking Changes*
* Removed FluentBit-related CLI options: `orq {up,down} --fluentbit` flag. Logs produced by the local Ray runtime are read directly by the SDK now. This only affects users who used the experimental integration with FluentBit docker container.
* `GitImport` will no longer be downloaded automatically when using Ray locally. This reverts behavior to `v0.42.0`.
* Internal configuration environment variables have changed.


🔥 *Features*
* Secrets can now be used inside workflow functions
* `sdk.secrets.get("name")` will now use passport-based authorization if `ORQUESTRA_PASSPORT_FILE` environment variable is set. Otherwise, passing a valid `config_name="..."` is required.
* Bump Ray version to 2.3
* `GithubImport` can be used with a username and a secret referring to a "personal access token" to enable private GitHub repositories on Compute Engine. Server side support coming soon!


👩‍🔬 *Experimental*


🐛 *Bug Fixes*
* Getting full logs produced by Ray workflows. Previously, the dictionary returned by `logs_dict = wf_run.get_logs()` had just a single entry: `{"logs": ["task 1 log", "task 1 log", "task 2 log", "task 2 log"]}`. Now, the dictionary has a correct shape: `{"task_invocation_id1": ["task 1 log", "task 1 log"], "task_invocation_id2": ["task 2 log", "task 2 log"]}`.
* Getting single task logs. Previously `orq task logs` would raise an unhandled exception. Now, it prints the log lines.
* Workflow run IDs inside logs on CE now match the expected run ID.


💅 *Improvements*
* `orq wf view` now shows `TaskInvocationID`s instead of `TaskRunID`s. This improves usage of `orq wf view` with other CLI commands that require passing invocation ID, like `orq task {logs,results}`.
* `sdk.WorkflowRun.wait_until_finished()` will now print workflow status every now and then.


🥷 *Internal*
* Git URL model changed inside the IR
* `orq up` will now configure Ray's Plasma directory


*Docs*
* Guide: Dependency Installation - sources, order, and best practice


## v0.43.0

🚨 *Breaking Changes*
* Brand-new `orq` CLI with simplified command tree and interactive prompts when a required argument isn't passed. New commands:
    * `orq workflow submit`
    * `orq workflow view`
    * `orq workflow list`
    * `orq workflow stop`
    * `orq workflow logs`
    * `orq workflow results`
    * `orq wf` as a shorthand for `orq workflow`
    * `orq task logs`
    * `orq task results`
    * `orq up`
    * `orq down`
    * `orq status`
    * `orq login`
* `sdk.WorkflowRun.get_logs()` doesn't accept any arguments any more. Now, it returns all the logs produced by the tasks in the workflow. If you're interested in only a subset of your workflow's logs, please consider using one of the following filtering options:
```python
from orquestra import sdk
from orquestra.sdk.schema.workflow_run import State

wf_run = sdk.WorkflowRun.by_id("foo")

logs = wf_run.get_logs()
# Option 1
single_task_logs = logs["my_inv_id"]

# Option 2
logs_subset = {id: lines for id, lines in logs.items() if id in ["foo", "bar", "baz"]}

# Option 3
for task in wf_run.get_tasks():
    if task.get_status() == State.FAILED:
        print(task.get_logs())
```
* `sdk.WorkflowRun.get_artifacts()` doesn't accept any arguments any more. Now, it returns all the artifacts produced by the tasks in the workflow.
* `sdk.TaskRun.get_logs()` returns a list of log lines produced by this task. Previously, it returned a dictionary with one entry.
* Executing a workflow on Ray with Git imports will now install them. A known limitation is that this will only work for Git repositories that are Python packages and will fail for Git repositories that are not Python packages.
* The API will no longer accept `config_save_file` as optional parameters, from now on if you want to use a different config file use the `ORQ_CONFIG_PATH` environment variable.


🔥 *Features*

* `list_workflow_runs` added to the Public API. This lets you list the workflows for a given config, for example `sdk.list_workflow_runs("ray")` or `sdk.list_workflow_runs("prod-d")`.

🐛 *Bug Fixes*

* Fixed broken link on docs landing page.
* Internal logs from Ray are no longer displayed.
* Fixed the docstrings for `sdk.WorkflowRun.get_artifacts()`. It returns a dictionary with `TaskInvocationID` as keys and whatever the task returns as values.
* Fixed bug where some log line from Ray may be duplicated when viewing logs
* Tasks with duplicate imports will no longer fail when running on QE
* AST parser will no longer print a lot of "Info" messages
* `sdk.WorkflowRun.get_logs()` now only returns logs produced by the user. Previously, it included internal debug messages produced by Ray.
* Logs from workflows submitted to Ray are now always returned as JSONL lines


## v0.42.0

🚨 *Breaking Changes*

* `sdk.WorkflowRun.by_id()` has a new positional parameter. `sdk.WorkflowRun.by_id("wf.1", "my/project/path", "my/config/path)` becomes `sdk.WorkflowRun.by_id("wf.1", project_dir="my/project/path", config_save_file="my/config/path)`
* `in_process` runtime now executes workflows in topological order. This may be different to the order tasks were called in the workflow function.
* Configs can no longer be named. For in-process, use "in_process" name, for local ray "ray" or "local". For QE remote - config name is auto generated based on URI (for https://prod-d.orquestra.io/ name becomes "prod-d" as an example).
* Removed ray_linked runtime.


👩‍🔬 *Experimental*

* Optional `config` param in `sdk.WorkflowRun.by_id()`. Allows access to workflows submitted by other users or from another machine, if the selected runtime supports it. Per-runtime support will be added separately.
* New CLI command: `python -m orquestra.sdk._base.cli._dorq._entry workflow stop`.
* New CLI commands that require `config` and `workflow_run_id` will now prompt the user for selecting value interactively.
* New CLI commands: `python -m orquestra.sdk._base.cli._dorq._entry up|down|status` for managing local services.


## v0.41.0

🚨 *Breaking Changes*

* `ray` is now a reserved configuration name.

🔥 *Features*

* Workflow def graph visualization via `my_wf().graph` (#317). The output object is rendered natively by Jupyter. For now, this shows task invocations and artifacts. Tasks run status will be added in the future, stay tuned!
* Automatically get the workflow run and task run ID on Argo when using `wfprint()`.
* `"ray"` can be used as an alias for `"local"` when using `RuntimeConfig.load(...)` or `WorkflowRun.run()`.
* New Python API to traverse and debug tasks in workflow: `wf_run.get_tasks()` (#283)
* New Runtime Config for CE (AKA Ray Remote): `RuntimeConfig.ce()`
* Public API for serializable model of the workflow run state: `sdk.WorkflowRun.get_status_model()`. Potential use cases include workflow status visualization by external tools.

👩‍🔬 *Experimental*

* Prototype of a new CLI command tree: `python -m orquestra.sdk._base.cli._dorq._entry workflow {submit,view}`.
* New Runtime for the Compute Engine API

🐛 *Bug Fixes*

* Fix `sdk.task()` typing when constructing a task inside a workflow.
* Fix getting logs from Ray after restarting the cluster, when not using Fluent.
* `WorkflowRun.get_results()` should return a Sequence instead of an Iterable.

*Internal*

* Allow Studio/Portal to override SDK internals.
* Workflow run endpoints added to the workflow driver client
* Deserialise workflow artifacts from Workflow Driver
* Add CODEOWNERS file
* Simplify internal interfaces
* Refactor: move old CLI code into a submodule.
* Remove obsolete system deps installation to speed up tests.
* Ignore slow tests in local development.

*Docs*

* Streamline installation & quickstart tutorials (#324)
* Create tutorial for parametrized workflows.
* Cleanup and unify tutorials for local Ray execution
* Cleanup and unify tutorials for remote QE execution (#341)
* Add recipe for running VQE on quantum hardware.


## v0.40.0

🚨 *Breaking Changes*

* `WorkflowDef.run()` now requires passing config name explicitly (#308)

🔥 *Features*

* public API for secrets (#304). Supports usage from workflows on Ray, QE, and local scripts.
* `orq create-config` command for explicit creation of configs

🐛 *Bug Fixes*

* Fix Unknown error '_DockerClient' object has no attribute '_client' error when `python_on_whales` is installed (#314)
* Raise exception if `TaskDef` is used in a workflow but isn't called (#312)
* Fix handling nested calls in workflows: `fn()()` (#311)<|MERGE_RESOLUTION|>--- conflicted
+++ resolved
@@ -21,12 +21,9 @@
 * In the CLI, where the user would be prompted with a choice but only one option is available, we now prompt for confirmation instead.
 
 🥷 *Internal*
-<<<<<<< HEAD
 * Allow using Ray 2.4.0.
-=======
 * Switch the login URL endpoint
 * Rewrite tests to avoid hangs on Windows CI
->>>>>>> 6d469979
 
 📃 *Docs*
 
