# Changelog

## Unreleased

🚨 *Breaking Changes*

🔥 *Features*

👩‍🔬 *Experimental*

🐛 *Bug Fixes*

💅 *Improvements*

🥷 *Internal*

📃 *Docs*

## v0.50.0

🚨 *Breaking Changes*
* `WorkflowRun.get_logs()` now returns a data structure with logs split into categories.

🔥 *Features*
* Add .project property to WorkflowRun to get the info about workspace and project of running workflow
* `VersionMismatch` warnings are shown only when interacting with specific workflow runs, not while listing workflows.
* Add `--qe` flag to `orq login`, this is the default so there is no change in behavior.
* Bump Ray version to 2.4.0
* New API method `WorkflowRun.start_from_ir()` that allows to start workflow run having only IR object
* The WorkflowLogs object returned from `WorkflowRun.get_logs()` now includes Compute Engine system logs for workflow runs using CE.

🐛 *Bug Fixes*
* Secrets with workspaces now work inside workflow functions and for personal access tokens in `GithubImport`.
* `list_workspaces` and `list_projects` work inside studio with `auto` config
* Listing workflows on QE no longer fails if there was a CE workflow in the DB

💅 *Improvements*
* Add prompters to `orq wf submit` command for CE runtime if workspace and project weren't passed explicitly
* Auto-select and highlight current workspace and project when using `auto` config in CLI in studio
* `orquestra-sdk-base` CPU container image has a 20% size reduction.
* Added `State` enum to the base `orquestra.sdk` package for easier filtering task runs.
* Logs fetched from CE are now split into "task" and "env setup" categories.
<<<<<<< HEAD

🥷 *Internal*
=======
>>>>>>> 19a6d81e

📃 *Docs*
* Update resource management guide for Compute Engine
* Add section for using custom images on Compute Engine

## v0.49.1

🐛 *Bug Fixes*
* Fix CLI prompters to not throw exceptions after selecting project and workspace

## v0.49.0

🚨 *Breaking Changes*
* Removed `WorkflowDef.prepare()` and `WorkflowRun.start()` functions. Use `WorkflowDef.run()` instead

🔥 *Features*
* The API list_workflow_runs() function now accepts workspace and project arguments when used with CE configs.
* Login CLI command now accepts the name of a stored config as an alternative to the uri.
* Choice and Checklist CLI prompts present an informative error message when there are no options rather than prompting the user to select from an empty list.
* New API functions: list_workspaces() and list_projects(). Usable only on CE runtime.
* Setting workflow_id and project_id is now available using "orq wf submit" command.
* `sdk.current_run_ids()` can now be used within task code to access the workflow run ID, task invocation ID, and task run ID.
* All CLI commands that prompted for `wf_run_id` will now first prompt for workspace and project if `wf_run_id` is not provided.
* The error raised when trying to submit to Ray while Ray is not running now tells the user how to start Ray.
* `sdk.secrets.list()`, `sdk.secrets.get()`, `sdk.secrets.set()` and `sdk.secrets.delete()` now accept `workspace_id` parameter to specify secrets in particular workspace.
* `auto` config inside studio will infer workspace and project IDs from studio instance.
* Support for running tasks in Docker containers with custom images on Compute Engine.

🐛 *Bug Fixes*
* Fixed tasks that failed when explicitly state `n_outputs=1` on QE and in-process.

💅 *Improvements*
* `orq login` will perform some sanity checks before saving the token.
* If `orq up` fails, the output will now include the error message from the underlying subprocess.

🥷 *Internal*
* Fix random CI failures on socket warning

📃 *Docs*
* Update secrets guide to take workspaces into account

## v0.48.0

🚨 *Breaking Changes*
* Removed deprecated "name" parameter for `RuntimeConfig` factory methods, like `qe()` or `ray()`
* Removed deprecated `save()` method from `RuntimeConfig` class
* Removed `is_saved()` method and "name" setter from `RuntimeConfig` class
* `WorkflowRun.get_results()` returns values consistent with vanilla python. Single results are returned as-as, multiple results are returned as a tuple.

🔥 *Features*
* New API functions: `list_workspaces()` and `list_projects()`. Usable only on CE runtime.
* Setting `workflow_id` and `project_id` is now available using `orq wf submit` command.

🐛 *Bug Fixes*
* Tasks will no longer be retried on Ray and Compute Engine when the process crashes, preventing duplicated MLflow errors.

💅 *Improvements*
* In the CLI, where the user would be prompted with a choice, but only one option is available, we now prompt for confirmation instead.

🥷 *Internal*
* Switch the login URL endpoint
* Rewrite tests to avoid hangs on Windows CI


## 0.47.0

🚨 *Breaking Changes*
* Task results on QE have changed shape. This may cause some oddness when downloading older task artifacts.

🔥 *Features*
* New built-in config name - "auto" - used to submit workflows to a remote cluster when used inside Orquestra Studio.
* "auto" built-in config name becomes alias to "local" if not in a Studio environment

👩‍🔬 *Experimental*
* Setting `workflow_id` and `project_id` is now available on workflow Python API `start()` and `prepare()` functions

🐛 *Bug Fixes*
* Retry getting results from CE if the results were not ready but the workflow succeeded.
* Using secrets inside the workflow function will now work correctly on Ray
* Fix `WorkflowDef.graph` - honor kwargs of tasks and add `aggregate_output` to show outputs
* Fixed returning intermediate workflow values (e.g. with `orq task results`) when the task has multiple outputs and only some of them were used in the rest of the workflow function. The following should work now as expected:
```python
@sdk.workflow
def my_wf():
    _, b = two_output_task()
    all_outputs = two_output_task()
    out1, out2 = all_outputs
    return b, all_outputs, out1, out2
```
* Pickled workflow/task results should no longer cause workflows to fail inside the SDK machinery. Note: when passing a Python object between your tasks, you **must** ensure the Python dependencies are installed.

💅 *Improvements*
* `VersionMismatch` warning will be presented if we detect accessing a workflow def IR generated with another SDK version.

🥷 *Internal*
* `TaskOutputMetadata` model was added to the workflow def IR schema.
* Workflows from CE return a new shape for workflow results and task results.
* Workflows from Ray return a new shape for workflow and task results.
* Workflows from QE return a new shape for task results.
* Custom images will default to `None`, unless using Quantum Engine where the defaults stay the same.

📃 *Docs*
* _Resource Management_ guide should render properly now.

## v0.46.0

🚨 *Breaking Changes*
* Workflow definitions now require at least one task in order to be submitted. This check is performed during traversal, and raises a `WorkflowSyntaxError` if no tasks are required to be executed.
* Remove `TaskDef.model` and `TaskDef.import_models` interfaces
* Public API classes `sdk.GitImport`, `sdk.GithubImport`, `sdk.LocalImport`, `sdk.InlineImport` now use `dataclasses.dataclass` instead of `typing.NamedTuple`.
* Local Ray will now always pass resources to underlying ray.remote functions.

🔥 *Features*
* Sort WF runs by start date in `list wf` command. Show start date as one of the columns
* Sort WF runs by start date in all workflow commands in prompt selection. Show start date with WF id
* Set resources for workflows on CE via `resources` keyword argument in the `@workflow` decorator or with `.with_resources()` on a `WorkflowDef`.
* New parameters for `@workflow` decorator - `default_source_import` and `default_dependency_imports`.
These parameters let you set the default imports for all tasks in given workflow.
If a task defines its own imports (either source, dependencies, or both) - it will overwrite workflow defaults.
* Allow single imports as `dependency_imports` in `@task` decorators.
* Listing workflow runs from Compute Engine now allows an upper limit to the number of runs to be listed to be set via the `limit` keyword.
* Print HTTP requests and other debug information from `orq` CLI if `ORQ_VERBOSE` env flag is set.
* CE runtime now supports getting logs from remote Ray runtimes.

🐛 *Bug Fixes*
* Stopping a QE workflow after it has already stopped will no longer raise an exception.
* Fix dependency issues causing CE workflows to fail if WF constant was library-dependent object.
* Attempting to use the "in-process" runtime on the CLI will no longer raise an exception. Instead, a message telling you to use the Python API or Ray will be printed.

🥷 *Internal*
* During YAML conversion, Workflow SDK repo matched on host and path, not full URL.
* On QE, Github URLs will be converted to SSH URLs.
* Removed `corq` code.
* Old `RuntimeInterface` methods have been removed.

📃 *Docs*
* Guide: CE Resource Management

## v0.45.1

🐛 *Bug Fixes*
* Ensure `int`-like resource values are passed to Ray correctly

## v0.45.0

🚨 *Breaking Changes*
* Pickling library switched to `cloudpickle` instead of `dill`. While no breakages are expected, this change may result in objects raising an error during pickling, even if they were previously able to be pickled. Please report any instances of these as bugs.


🔥 *Features*
* Use the requested resources from a workflow's tasks when submitting to CE


🥷 *Internal*
* RayRuntime can now be configured to pass resources to underlying remote functions
* Added version metadata to the workflow IR

## v0.44.0

🚨 *Breaking Changes*
* Removed FluentBit-related CLI options: `orq {up,down} --fluentbit` flag. Logs produced by the local Ray runtime are read directly by the SDK now. This only affects users who used the experimental integration with FluentBit docker container.
* `GitImport` will no longer be downloaded automatically when using Ray locally. This reverts behavior to `v0.42.0`.
* Internal configuration environment variables have changed.


🔥 *Features*
* Secrets can now be used inside workflow functions
* `sdk.secrets.get("name")` will now use passport-based authorization if `ORQUESTRA_PASSPORT_FILE` environment variable is set. Otherwise, passing a valid `config_name="..."` is required.
* Bump Ray version to 2.3
* `GithubImport` can be used with a username and a secret referring to a "personal access token" to enable private GitHub repositories on Compute Engine. Server side support coming soon!


👩‍🔬 *Experimental*


🐛 *Bug Fixes*
* Getting full logs produced by Ray workflows. Previously, the dictionary returned by `logs_dict = wf_run.get_logs()` had just a single entry: `{"logs": ["task 1 log", "task 1 log", "task 2 log", "task 2 log"]}`. Now, the dictionary has a correct shape: `{"task_invocation_id1": ["task 1 log", "task 1 log"], "task_invocation_id2": ["task 2 log", "task 2 log"]}`.
* Getting single task logs. Previously `orq task logs` would raise an unhandled exception. Now, it prints the log lines.
* Workflow run IDs inside logs on CE now match the expected run ID.


💅 *Improvements*
* `orq wf view` now shows `TaskInvocationID`s instead of `TaskRunID`s. This improves usage of `orq wf view` with other CLI commands that require passing invocation ID, like `orq task {logs,results}`.
* `sdk.WorkflowRun.wait_until_finished()` will now print workflow status every now and then.


🥷 *Internal*
* Git URL model changed inside the IR
* `orq up` will now configure Ray's Plasma directory


*Docs*
* Guide: Dependency Installation - sources, order, and best practice


## v0.43.0

🚨 *Breaking Changes*
* Brand-new `orq` CLI with simplified command tree and interactive prompts when a required argument isn't passed. New commands:
    * `orq workflow submit`
    * `orq workflow view`
    * `orq workflow list`
    * `orq workflow stop`
    * `orq workflow logs`
    * `orq workflow results`
    * `orq wf` as a shorthand for `orq workflow`
    * `orq task logs`
    * `orq task results`
    * `orq up`
    * `orq down`
    * `orq status`
    * `orq login`
* `sdk.WorkflowRun.get_logs()` doesn't accept any arguments any more. Now, it returns all the logs produced by the tasks in the workflow. If you're interested in only a subset of your workflow's logs, please consider using one of the following filtering options:
```python
from orquestra import sdk
from orquestra.sdk.schema.workflow_run import State

wf_run = sdk.WorkflowRun.by_id("foo")

logs = wf_run.get_logs()
# Option 1
single_task_logs = logs["my_inv_id"]

# Option 2
logs_subset = {id: lines for id, lines in logs.items() if id in ["foo", "bar", "baz"]}

# Option 3
for task in wf_run.get_tasks():
    if task.get_status() == State.FAILED:
        print(task.get_logs())
```
* `sdk.WorkflowRun.get_artifacts()` doesn't accept any arguments any more. Now, it returns all the artifacts produced by the tasks in the workflow.
* `sdk.TaskRun.get_logs()` returns a list of log lines produced by this task. Previously, it returned a dictionary with one entry.
* Executing a workflow on Ray with Git imports will now install them. A known limitation is that this will only work for Git repositories that are Python packages and will fail for Git repositories that are not Python packages.
* The API will no longer accept `config_save_file` as optional parameters, from now on if you want to use a different config file use the `ORQ_CONFIG_PATH` environment variable.


🔥 *Features*

* `list_workflow_runs` added to the Public API. This lets you list the workflows for a given config, for example `sdk.list_workflow_runs("ray")` or `sdk.list_workflow_runs("prod-d")`.

🐛 *Bug Fixes*

* Fixed broken link on docs landing page.
* Internal logs from Ray are no longer displayed.
* Fixed the docstrings for `sdk.WorkflowRun.get_artifacts()`. It returns a dictionary with `TaskInvocationID` as keys and whatever the task returns as values.
* Fixed bug where some log line from Ray may be duplicated when viewing logs
* Tasks with duplicate imports will no longer fail when running on QE
* AST parser will no longer print a lot of "Info" messages
* `sdk.WorkflowRun.get_logs()` now only returns logs produced by the user. Previously, it included internal debug messages produced by Ray.
* Logs from workflows submitted to Ray are now always returned as JSONL lines


## v0.42.0

🚨 *Breaking Changes*

* `sdk.WorkflowRun.by_id()` has a new positional parameter. `sdk.WorkflowRun.by_id("wf.1", "my/project/path", "my/config/path)` becomes `sdk.WorkflowRun.by_id("wf.1", project_dir="my/project/path", config_save_file="my/config/path)`
* `in_process` runtime now executes workflows in topological order. This may be different to the order tasks were called in the workflow function.
* Configs can no longer be named. For in-process, use "in_process" name, for local ray "ray" or "local". For QE remote - config name is auto generated based on URI (for https://prod-d.orquestra.io/ name becomes "prod-d" as an example).
* Removed ray_linked runtime.


👩‍🔬 *Experimental*

* Optional `config` param in `sdk.WorkflowRun.by_id()`. Allows access to workflows submitted by other users or from another machine, if the selected runtime supports it. Per-runtime support will be added separately.
* New CLI command: `python -m orquestra.sdk._base.cli._dorq._entry workflow stop`.
* New CLI commands that require `config` and `workflow_run_id` will now prompt the user for selecting value interactively.
* New CLI commands: `python -m orquestra.sdk._base.cli._dorq._entry up|down|status` for managing local services.


## v0.41.0

🚨 *Breaking Changes*

* `ray` is now a reserved configuration name.

🔥 *Features*

* Workflow def graph visualization via `my_wf().graph` (#317). The output object is rendered natively by Jupyter. For now, this shows task invocations and artifacts. Tasks run status will be added in the future, stay tuned!
* Automatically get the workflow run and task run ID on Argo when using `wfprint()`.
* `"ray"` can be used as an alias for `"local"` when using `RuntimeConfig.load(...)` or `WorkflowRun.run()`.
* New Python API to traverse and debug tasks in workflow: `wf_run.get_tasks()` (#283)
* New Runtime Config for CE (AKA Ray Remote): `RuntimeConfig.ce()`
* Public API for serializable model of the workflow run state: `sdk.WorkflowRun.get_status_model()`. Potential use cases include workflow status visualization by external tools.

👩‍🔬 *Experimental*

* Prototype of a new CLI command tree: `python -m orquestra.sdk._base.cli._dorq._entry workflow {submit,view}`.
* New Runtime for the Compute Engine API

🐛 *Bug Fixes*

* Fix `sdk.task()` typing when constructing a task inside a workflow.
* Fix getting logs from Ray after restarting the cluster, when not using Fluent.
* `WorkflowRun.get_results()` should return a Sequence instead of an Iterable.

*Internal*

* Allow Studio/Portal to override SDK internals.
* Workflow run endpoints added to the workflow driver client
* Deserialise workflow artifacts from Workflow Driver
* Add CODEOWNERS file
* Simplify internal interfaces
* Refactor: move old CLI code into a submodule.
* Remove obsolete system deps installation to speed up tests.
* Ignore slow tests in local development.

*Docs*

* Streamline installation & quickstart tutorials (#324)
* Create tutorial for parametrized workflows.
* Cleanup and unify tutorials for local Ray execution
* Cleanup and unify tutorials for remote QE execution (#341)
* Add recipe for running VQE on quantum hardware.


## v0.40.0

🚨 *Breaking Changes*

* `WorkflowDef.run()` now requires passing config name explicitly (#308)

🔥 *Features*

* public API for secrets (#304). Supports usage from workflows on Ray, QE, and local scripts.
* `orq create-config` command for explicit creation of configs

🐛 *Bug Fixes*

* Fix Unknown error '_DockerClient' object has no attribute '_client' error when `python_on_whales` is installed (#314)
* Raise exception if `TaskDef` is used in a workflow but isn't called (#312)
* Fix handling nested calls in workflows: `fn()()` (#311)<|MERGE_RESOLUTION|>--- conflicted
+++ resolved
@@ -40,11 +40,7 @@
 * `orquestra-sdk-base` CPU container image has a 20% size reduction.
 * Added `State` enum to the base `orquestra.sdk` package for easier filtering task runs.
 * Logs fetched from CE are now split into "task" and "env setup" categories.
-<<<<<<< HEAD
-
-🥷 *Internal*
-=======
->>>>>>> 19a6d81e
+
 
 📃 *Docs*
 * Update resource management guide for Compute Engine
