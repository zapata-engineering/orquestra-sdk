# Changelog

## Unreleased

🚨 *Breaking Changes*

🔥 *Features*
<<<<<<< HEAD
* The API list_workflow_runs() function now accepts workspace and project arguments when used with CE configs.
=======
* Login CLI command now accepts the name of a stored config as an alternative to the uri.
* Choice and Checklist CLI prompts present an informative error message when there are no options rather than prompting the user to select from an empty list.
>>>>>>> e9af001e
* New API functions: list_workspaces() and list_projects(). Usable only on CE runtime
* Setting workflow_id and project_id is now available using "orq wf submit" command
* `sdk.current_run_ids()` can now be used within task code to access the workflow run ID, task invocation ID, and task run ID.
* All CLI commands that prompted for `wf_run_id` will now first prompt for workspace and project if `wf_run_id` is not provided.

👩‍🔬 *Experimental*

🐛 *Bug Fixes*

💅 *Improvements*

🥷 *Internal*
* Fix random CI failures on socket warning

📃 *Docs*

## v0.48.0

🚨 *Breaking Changes*
* Removed deprecated "name" parameter for `RuntimeConfig` factory methods, like `qe()` or `ray()`
* Removed deprecated `save()` method from `RuntimeConfig` class
* Removed `is_saved()` method and "name" setter from `RuntimeConfig` class
* `WorkflowRun.get_results()` returns values consistent with vanilla python. Single results are returned as-as, multiple results are returned as a tuple.

🔥 *Features*
* New API functions: `list_workspaces()` and `list_projects()`. Usable only on CE runtime.
* Setting `workflow_id` and `project_id` is now available using `orq wf submit` command.

🐛 *Bug Fixes*
* Tasks will no longer be retried on Ray and Compute Engine when the process crashes, preventing duplicated MLflow errors.

💅 *Improvements*
* In the CLI, where the user would be prompted with a choice, but only one option is available, we now prompt for confirmation instead.

🥷 *Internal*
* Switch the login URL endpoint
* Rewrite tests to avoid hangs on Windows CI


## 0.47.0

🚨 *Breaking Changes*
* Task results on QE have changed shape. This may cause some oddness when downloading older task artifacts.

🔥 *Features*
* New built-in config name - "auto" - used to submit workflows to a remote cluster when used inside Orquestra Studio.
* "auto" built-in config name becomes alias to "local" if not in a Studio environment

👩‍🔬 *Experimental*
* Setting `workflow_id` and `project_id` is now available on workflow Python API `start()` and `prepare()` functions

🐛 *Bug Fixes*
* Retry getting results from CE if the results were not ready but the workflow succeeded.
* Using secrets inside the workflow function will now work correctly on Ray
* Fix `WorkflowDef.graph` - honor kwargs of tasks and add `aggregate_output` to show outputs
* Fixed returning intermediate workflow values (e.g. with `orq task results`) when the task has multiple outputs and only some of them were used in the rest of the workflow function. The following should work now as expected:
```python
@sdk.workflow
def my_wf():
    _, b = two_output_task()
    all_outputs = two_output_task()
    out1, out2 = all_outputs
    return b, all_outputs, out1, out2
```
* Pickled workflow/task results should no longer cause workflows to fail inside the SDK machinery. Note: when passing a Python object between your tasks, you **must** ensure the Python dependencies are installed.

💅 *Improvements*
* `VersionMismatch` warning will be presented if we detect accessing a workflow def IR generated with another SDK version.

🥷 *Internal*
* `TaskOutputMetadata` model was added to the workflow def IR schema.
* Workflows from CE return a new shape for workflow results and task results.
* Workflows from Ray return a new shape for workflow and task results.
* Workflows from QE return a new shape for task results.
* Custom images will default to `None`, unless using Quantum Engine where the defaults stay the same.

📃 *Docs*
* _Resource Management_ guide should render properly now.

## v0.46.0

🚨 *Breaking Changes*
* Workflow definitions now require at least one task in order to be submitted. This check is performed during traversal, and raises a `WorkflowSyntaxError` if no tasks are required to be executed.
* Remove `TaskDef.model` and `TaskDef.import_models` interfaces
* Public API classes `sdk.GitImport`, `sdk.GithubImport`, `sdk.LocalImport`, `sdk.InlineImport` now use `dataclasses.dataclass` instead of `typing.NamedTuple`.
* Local Ray will now always pass resources to underlying ray.remote functions.

🔥 *Features*
* Sort WF runs by start date in `list wf` command. Show start date as one of the columns
* Sort WF runs by start date in all workflow commands in prompt selection. Show start date with WF id
* Set resources for workflows on CE via `resources` keyword argument in the `@workflow` decorator or with `.with_resources()` on a `WorkflowDef`.
* New parameters for `@workflow` decorator - `default_source_import` and `default_dependency_imports`.
These parameters let you set the default imports for all tasks in given workflow.
If a task defines its own imports (either source, dependencies, or both) - it will overwrite workflow defaults.
* Allow single imports as `dependency_imports` in `@task` decorators.
* Listing workflow runs from Compute Engine now allows an upper limit to the number of runs to be listed to be set via the `limit` keyword.
* Print HTTP requests and other debug information from `orq` CLI if `ORQ_VERBOSE` env flag is set.
* CE runtime now supports getting logs from remote Ray runtimes.

🐛 *Bug Fixes*
* Stopping a QE workflow after it has already stopped will no longer raise an exception.
* Fix dependency issues causing CE workflows to fail if WF constant was library-dependent object.
* Attempting to use the "in-process" runtime on the CLI will no longer raise an exception. Instead, a message telling you to use the Python API or Ray will be printed.

🥷 *Internal*
* During YAML conversion, Workflow SDK repo matched on host and path, not full URL.
* On QE, Github URLs will be converted to SSH URLs.
* Removed `corq` code.
* Old `RuntimeInterface` methods have been removed.

📃 *Docs*
* Guide: CE Resource Management

## v0.45.1

🐛 *Bug Fixes*
* Ensure `int`-like resource values are passed to Ray correctly

## v0.45.0

🚨 *Breaking Changes*
* Pickling library switched to `cloudpickle` instead of `dill`. While no breakages are expected, this change may result in objects raising an error during pickling, even if they were previously able to be pickled. Please report any instances of these as bugs.


🔥 *Features*
* Use the requested resources from a workflow's tasks when submitting to CE


🥷 *Internal*
* RayRuntime can now be configured to pass resources to underlying remote functions
* Added version metadata to the workflow IR

## v0.44.0

🚨 *Breaking Changes*
* Removed FluentBit-related CLI options: `orq {up,down} --fluentbit` flag. Logs produced by the local Ray runtime are read directly by the SDK now. This only affects users who used the experimental integration with FluentBit docker container.
* `GitImport` will no longer be downloaded automatically when using Ray locally. This reverts behavior to `v0.42.0`.
* Internal configuration environment variables have changed.


🔥 *Features*
* Secrets can now be used inside workflow functions
* `sdk.secrets.get("name")` will now use passport-based authorization if `ORQUESTRA_PASSPORT_FILE` environment variable is set. Otherwise, passing a valid `config_name="..."` is required.
* Bump Ray version to 2.3
* `GithubImport` can be used with a username and a secret referring to a "personal access token" to enable private GitHub repositories on Compute Engine. Server side support coming soon!


👩‍🔬 *Experimental*


🐛 *Bug Fixes*
* Getting full logs produced by Ray workflows. Previously, the dictionary returned by `logs_dict = wf_run.get_logs()` had just a single entry: `{"logs": ["task 1 log", "task 1 log", "task 2 log", "task 2 log"]}`. Now, the dictionary has a correct shape: `{"task_invocation_id1": ["task 1 log", "task 1 log"], "task_invocation_id2": ["task 2 log", "task 2 log"]}`.
* Getting single task logs. Previously `orq task logs` would raise an unhandled exception. Now, it prints the log lines.
* Workflow run IDs inside logs on CE now match the expected run ID.


💅 *Improvements*
* `orq wf view` now shows `TaskInvocationID`s instead of `TaskRunID`s. This improves usage of `orq wf view` with other CLI commands that require passing invocation ID, like `orq task {logs,results}`.
* `sdk.WorkflowRun.wait_until_finished()` will now print workflow status every now and then.


🥷 *Internal*
* Git URL model changed inside the IR
* `orq up` will now configure Ray's Plasma directory


*Docs*
* Guide: Dependency Installation - sources, order, and best practice


## v0.43.0

🚨 *Breaking Changes*
* Brand-new `orq` CLI with simplified command tree and interactive prompts when a required argument isn't passed. New commands:
    * `orq workflow submit`
    * `orq workflow view`
    * `orq workflow list`
    * `orq workflow stop`
    * `orq workflow logs`
    * `orq workflow results`
    * `orq wf` as a shorthand for `orq workflow`
    * `orq task logs`
    * `orq task results`
    * `orq up`
    * `orq down`
    * `orq status`
    * `orq login`
* `sdk.WorkflowRun.get_logs()` doesn't accept any arguments any more. Now, it returns all the logs produced by the tasks in the workflow. If you're interested in only a subset of your workflow's logs, please consider using one of the following filtering options:
```python
from orquestra import sdk
from orquestra.sdk.schema.workflow_run import State

wf_run = sdk.WorkflowRun.by_id("foo")

logs = wf_run.get_logs()
# Option 1
single_task_logs = logs["my_inv_id"]

# Option 2
logs_subset = {id: lines for id, lines in logs.items() if id in ["foo", "bar", "baz"]}

# Option 3
for task in wf_run.get_tasks():
    if task.get_status() == State.FAILED:
        print(task.get_logs())
```
* `sdk.WorkflowRun.get_artifacts()` doesn't accept any arguments any more. Now, it returns all the artifacts produced by the tasks in the workflow.
* `sdk.TaskRun.get_logs()` returns a list of log lines produced by this task. Previously, it returned a dictionary with one entry.
* Executing a workflow on Ray with Git imports will now install them. A known limitation is that this will only work for Git repositories that are Python packages and will fail for Git repositories that are not Python packages.
* The API will no longer accept `config_save_file` as optional parameters, from now on if you want to use a different config file use the `ORQ_CONFIG_PATH` environment variable.


🔥 *Features*

* `list_workflow_runs` added to the Public API. This lets you list the workflows for a given config, for example `sdk.list_workflow_runs("ray")` or `sdk.list_workflow_runs("prod-d")`.

🐛 *Bug Fixes*

* Fixed broken link on docs landing page.
* Internal logs from Ray are no longer displayed.
* Fixed the docstrings for `sdk.WorkflowRun.get_artifacts()`. It returns a dictionary with `TaskInvocationID` as keys and whatever the task returns as values.
* Fixed bug where some log line from Ray may be duplicated when viewing logs
* Tasks with duplicate imports will no longer fail when running on QE
* AST parser will no longer print a lot of "Info" messages
* `sdk.WorkflowRun.get_logs()` now only returns logs produced by the user. Previously, it included internal debug messages produced by Ray.
* Logs from workflows submitted to Ray are now always returned as JSONL lines


## v0.42.0

🚨 *Breaking Changes*

* `sdk.WorkflowRun.by_id()` has a new positional parameter. `sdk.WorkflowRun.by_id("wf.1", "my/project/path", "my/config/path)` becomes `sdk.WorkflowRun.by_id("wf.1", project_dir="my/project/path", config_save_file="my/config/path)`
* `in_process` runtime now executes workflows in topological order. This may be different to the order tasks were called in the workflow function.
* Configs can no longer be named. For in-process, use "in_process" name, for local ray "ray" or "local". For QE remote - config name is auto generated based on URI (for https://prod-d.orquestra.io/ name becomes "prod-d" as an example).
* Removed ray_linked runtime.


👩‍🔬 *Experimental*

* Optional `config` param in `sdk.WorkflowRun.by_id()`. Allows access to workflows submitted by other users or from another machine, if the selected runtime supports it. Per-runtime support will be added separately.
* New CLI command: `python -m orquestra.sdk._base.cli._dorq._entry workflow stop`.
* New CLI commands that require `config` and `workflow_run_id` will now prompt the user for selecting value interactively.
* New CLI commands: `python -m orquestra.sdk._base.cli._dorq._entry up|down|status` for managing local services.


## v0.41.0

🚨 *Breaking Changes*

* `ray` is now a reserved configuration name.

🔥 *Features*

* Workflow def graph visualization via `my_wf().graph` (#317). The output object is rendered natively by Jupyter. For now, this shows task invocations and artifacts. Tasks run status will be added in the future, stay tuned!
* Automatically get the workflow run and task run ID on Argo when using `wfprint()`.
* `"ray"` can be used as an alias for `"local"` when using `RuntimeConfig.load(...)` or `WorkflowRun.run()`.
* New Python API to traverse and debug tasks in workflow: `wf_run.get_tasks()` (#283)
* New Runtime Config for CE (AKA Ray Remote): `RuntimeConfig.ce()`
* Public API for serializable model of the workflow run state: `sdk.WorkflowRun.get_status_model()`. Potential use cases include workflow status visualization by external tools.

👩‍🔬 *Experimental*

* Prototype of a new CLI command tree: `python -m orquestra.sdk._base.cli._dorq._entry workflow {submit,view}`.
* New Runtime for the Compute Engine API

🐛 *Bug Fixes*

* Fix `sdk.task()` typing when constructing a task inside a workflow.
* Fix getting logs from Ray after restarting the cluster, when not using Fluent.
* `WorkflowRun.get_results()` should return a Sequence instead of an Iterable.

*Internal*

* Allow Studio/Portal to override SDK internals.
* Workflow run endpoints added to the workflow driver client
* Deserialise workflow artifacts from Workflow Driver
* Add CODEOWNERS file
* Simplify internal interfaces
* Refactor: move old CLI code into a submodule.
* Remove obsolete system deps installation to speed up tests.
* Ignore slow tests in local development.

*Docs*

* Streamline installation & quickstart tutorials (#324)
* Create tutorial for parametrized workflows.
* Cleanup and unify tutorials for local Ray execution
* Cleanup and unify tutorials for remote QE execution (#341)
* Add recipe for running VQE on quantum hardware.


## v0.40.0

🚨 *Breaking Changes*

* `WorkflowDef.run()` now requires passing config name explicitly (#308)

🔥 *Features*

* public API for secrets (#304). Supports usage from workflows on Ray, QE, and local scripts.
* `orq create-config` command for explicit creation of configs

🐛 *Bug Fixes*

* Fix Unknown error '_DockerClient' object has no attribute '_client' error when `python_on_whales` is installed (#314)
* Raise exception if `TaskDef` is used in a workflow but isn't called (#312)
* Fix handling nested calls in workflows: `fn()()` (#311)<|MERGE_RESOLUTION|>--- conflicted
+++ resolved
@@ -5,12 +5,9 @@
 🚨 *Breaking Changes*
 
 🔥 *Features*
-<<<<<<< HEAD
 * The API list_workflow_runs() function now accepts workspace and project arguments when used with CE configs.
-=======
 * Login CLI command now accepts the name of a stored config as an alternative to the uri.
 * Choice and Checklist CLI prompts present an informative error message when there are no options rather than prompting the user to select from an empty list.
->>>>>>> e9af001e
 * New API functions: list_workspaces() and list_projects(). Usable only on CE runtime
 * Setting workflow_id and project_id is now available using "orq wf submit" command
 * `sdk.current_run_ids()` can now be used within task code to access the workflow run ID, task invocation ID, and task run ID.
