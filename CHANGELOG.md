# Changelog

## Unreleased
🚨 *Breaking Changes*
* Removed unsupported `WorkflowDef.local_run()` function
* Bump Ray version to 2.5.1

🔥 *Features*
<<<<<<< HEAD
* `sdk.mlflow.get_tracking_uri()` and `sdk.mlflow.get_tracking_token()` are now provided to give access to the MLFlow tracking information.
=======
* Add `sdk.mlflow.get_current_user()` function to improve MLflow UI labeling
>>>>>>> 022a1d99

🧟 *Deprecations*

👩‍🔬 *Experimental*

🐛 *Bug Fixes*
* Install Python modules in a venv using a non-root user to fix errors in custom Docker images.
* Fix listing workflows when using Ray if `ORQ_CURRENT_*` environment variables are set.

💅 *Improvements*
* `sdk.current_run_ids()` now returns a `NamedTuple` called `CurrentRunIDs` to help with typing.
* Tasks that request resources that are incompatible with Ray will throw an error at submission time.

🥷 *Internal*

📃 *Docs*
* The help string for configs in the CLI now specifies the correct `in_process` rather than `in-process`.

## v0.52.0

🚨 *Breaking Changes*
* Removed `RuntimeConfig.load_default()`
* Removed any support for default configuration
* `sdk.secret` functions will no longer use default configuration from local runtimes. Config has to be passed explicitly unless running on remote cluster
* `WorkflowDef.get_tasks()` now returns topologically sorted list of `TaskRun` objects instead of set
* `orq wf logs` now supports `--task`, `--system` and `--env-setup` flags to control which logs are shown / downloaded. If none of these flags are set, the user is prompted for a choice of log types, with the default being `all`.

🔥 *Features*
* Adding `FutureWarning` when accessing CE Secrets without specifying Workspace.
* Users can use `ORQ_CURRENT_PROJECT` and `ORQ_CURRENT_WORKSPACE` env variables to set default workspace and project for their interactions with CE.
* In any execution environment, users can use `sdk.mlflow.get_temp_artifacts_dir()` to get the path to a temporary directory for writing artifacts prior to uploading to MLFlow.
* Add `--list` option to `orq login` that displays the stored remote logins, which runtimes they are using, and whether their access tokens are up to date.
* Local runtime now captures any logs printed to standard output and error streams when a task is running. In particular, this means plain `print()`s will be captured and reported back with `orq wf logs` or `orq task logs`.

🧟 *Deprecations*
* Deprecated `sdk.wfprint()` and `sdk.workflow_logger()`.

👩‍🔬 *Experimental*

🐛 *Bug Fixes*
* When automated login fails, the instructions for manually logging in now show the correct runtime flag.

💅 *Improvements*
* When a new config is saved, the message shown in the CLI now includes the runtime name.
* API: rather then returning empty lists, ray local logs now return messages for `system` and `other` log categories that direct the user to the logs directory.
* User-emitted logs are no longer wrapped in an JSON dictionary with metadata. `print("foo")` will now result in a log line `"foo"` instead of `'{"message": "foo", "timestamp": ..., "wf_run_id": ..., ...}'`

🥷 *Internal*
* Refactored `datetime` and timezone handling.
* Orquestra runtime now emits marker logs at Orquestra task start/end.
* Redesign how we provide URIs for `CE_RUNTIME` to easily swap for internal URIs when on cluster

📃 *Docs*
* "Remote Workflows" updated to describe logging in with a specific runtime, and reflect the current login process (automatic opening of login page, copying of token).


## v0.51.0

🚨 *Breaking Changes*
* Compute Engine is now the default when logging in
* `InlineImport()` is now always default `source_import` for tasks

🔥 *Features*
* Force stop workflow runs via the CLI or Python API
* `WorkflowRun.get_tasks()` supports filtering tasks by state, function name, task run ID and task invocation ID.
* 2 new methods added to public API of `WorkflowRun`: `get_artifacts_serialized()` and `get_results_serialized()`

🐛 *Bug Fixes*
* Fix Ray WFs failing caused by any task returning dict defined in return statement

💅 *Improvements*
* When using `GithubImport`, better error messages are raised when a value is passed to `personal_access_token` that is not a `sdk.Secret()`.
* `wf_run.get_logs().env_setup` now contains task dependency installation logs when running on the local `ray` runtime.

🥷 *Internal*

📃 *Docs*
* Fix broken "Dependency Installation" docs.

## v0.50.0

🚨 *Breaking Changes*
* `WorkflowRun.get_logs()` now returns a data structure with logs split into categories.
* Local workflow database has changed format: downgrading from v0.50.0 will require user intervention.

🔥 *Features*
* Add .project property to WorkflowRun to get the info about workspace and project of running workflow
* `VersionMismatch` warnings are shown only when interacting with specific workflow runs, not while listing workflows.
* Add `--qe` flag to `orq login`, this is the default so there is no change in behavior.
* Bump Ray version to 2.4.0
* New API method `WorkflowRun.start_from_ir()` that allows to start workflow run having only IR object
* The WorkflowLogs object returned from `WorkflowRun.get_logs()` now includes Compute Engine system logs for workflow runs using CE.

🐛 *Bug Fixes*
* Secrets with workspaces now work inside workflow functions and for personal access tokens in `GithubImport`.
* `list_workspaces` and `list_projects` work inside studio with `auto` config
* Listing workflows on QE no longer fails if there was a CE workflow in the DB

💅 *Improvements*
* Add prompters to `orq wf submit` command for CE runtime if workspace and project weren't passed explicitly
* Auto-select and highlight current workspace and project when using `auto` config in CLI in studio
* `orquestra-sdk-base` CPU container image has a 20% size reduction.
* Added `State` enum to the base `orquestra.sdk` package for easier filtering task runs.
* Logs fetched from CE are now split into "task" and "env setup" categories.


📃 *Docs*
* Update resource management guide for Compute Engine
* Add section for using custom images on Compute Engine

## v0.49.1

🐛 *Bug Fixes*
* Fix CLI prompters to not throw exceptions after selecting project and workspace

## v0.49.0

🚨 *Breaking Changes*
* Removed `WorkflowDef.prepare()` and `WorkflowRun.start()` functions. Use `WorkflowDef.run()` instead

🔥 *Features*
* The API list_workflow_runs() function now accepts workspace and project arguments when used with CE configs.
* Login CLI command now accepts the name of a stored config as an alternative to the uri.
* Choice and Checklist CLI prompts present an informative error message when there are no options rather than prompting the user to select from an empty list.
* New API functions: list_workspaces() and list_projects(). Usable only on CE runtime.
* Setting workflow_id and project_id is now available using "orq wf submit" command.
* `sdk.current_run_ids()` can now be used within task code to access the workflow run ID, task invocation ID, and task run ID.
* All CLI commands that prompted for `wf_run_id` will now first prompt for workspace and project if `wf_run_id` is not provided.
* The error raised when trying to submit to Ray while Ray is not running now tells the user how to start Ray.
* `sdk.secrets.list()`, `sdk.secrets.get()`, `sdk.secrets.set()` and `sdk.secrets.delete()` now accept `workspace_id` parameter to specify secrets in particular workspace.
* `auto` config inside studio will infer workspace and project IDs from studio instance.
* Support for running tasks in Docker containers with custom images on Compute Engine.

🐛 *Bug Fixes*
* Fixed tasks that failed when explicitly state `n_outputs=1` on QE and in-process.

💅 *Improvements*
* `orq login` will perform some sanity checks before saving the token.
* If `orq up` fails, the output will now include the error message from the underlying subprocess.

🥷 *Internal*
* Fix random CI failures on socket warning

📃 *Docs*
* Update secrets guide to take workspaces into account

## v0.48.0

🚨 *Breaking Changes*
* Removed deprecated "name" parameter for `RuntimeConfig` factory methods, like `qe()` or `ray()`
* Removed deprecated `save()` method from `RuntimeConfig` class
* Removed `is_saved()` method and "name" setter from `RuntimeConfig` class
* `WorkflowRun.get_results()` returns values consistent with vanilla python. Single results are returned as-as, multiple results are returned as a tuple.

🔥 *Features*
* New API functions: `list_workspaces()` and `list_projects()`. Usable only on CE runtime.
* Setting `workflow_id` and `project_id` is now available using `orq wf submit` command.

🐛 *Bug Fixes*
* Tasks will no longer be retried on Ray and Compute Engine when the process crashes, preventing duplicated MLflow errors.

💅 *Improvements*
* In the CLI, where the user would be prompted with a choice, but only one option is available, we now prompt for confirmation instead.

🥷 *Internal*
* Switch the login URL endpoint
* Rewrite tests to avoid hangs on Windows CI


## 0.47.0

🚨 *Breaking Changes*
* Task results on QE have changed shape. This may cause some oddness when downloading older task artifacts.

🔥 *Features*
* New built-in config name - "auto" - used to submit workflows to a remote cluster when used inside Orquestra Studio.
* "auto" built-in config name becomes alias to "local" if not in a Studio environment

👩‍🔬 *Experimental*
* Setting `workflow_id` and `project_id` is now available on workflow Python API `start()` and `prepare()` functions

🐛 *Bug Fixes*
* Retry getting results from CE if the results were not ready but the workflow succeeded.
* Using secrets inside the workflow function will now work correctly on Ray
* Fix `WorkflowDef.graph` - honor kwargs of tasks and add `aggregate_output` to show outputs
* Fixed returning intermediate workflow values (e.g. with `orq task results`) when the task has multiple outputs and only some of them were used in the rest of the workflow function. The following should work now as expected:
```python
@sdk.workflow
def my_wf():
    _, b = two_output_task()
    all_outputs = two_output_task()
    out1, out2 = all_outputs
    return b, all_outputs, out1, out2
```
* Pickled workflow/task results should no longer cause workflows to fail inside the SDK machinery. Note: when passing a Python object between your tasks, you **must** ensure the Python dependencies are installed.

💅 *Improvements*
* `VersionMismatch` warning will be presented if we detect accessing a workflow def IR generated with another SDK version.

🥷 *Internal*
* `TaskOutputMetadata` model was added to the workflow def IR schema.
* Workflows from CE return a new shape for workflow results and task results.
* Workflows from Ray return a new shape for workflow and task results.
* Workflows from QE return a new shape for task results.
* Custom images will default to `None`, unless using Quantum Engine where the defaults stay the same.

📃 *Docs*
* _Resource Management_ guide should render properly now.

## v0.46.0

🚨 *Breaking Changes*
* Workflow definitions now require at least one task in order to be submitted. This check is performed during traversal, and raises a `WorkflowSyntaxError` if no tasks are required to be executed.
* Remove `TaskDef.model` and `TaskDef.import_models` interfaces
* Public API classes `sdk.GitImport`, `sdk.GithubImport`, `sdk.LocalImport`, `sdk.InlineImport` now use `dataclasses.dataclass` instead of `typing.NamedTuple`.
* Local Ray will now always pass resources to underlying ray.remote functions.

🔥 *Features*
* Sort WF runs by start date in `list wf` command. Show start date as one of the columns
* Sort WF runs by start date in all workflow commands in prompt selection. Show start date with WF id
* Set resources for workflows on CE via `resources` keyword argument in the `@workflow` decorator or with `.with_resources()` on a `WorkflowDef`.
* New parameters for `@workflow` decorator - `default_source_import` and `default_dependency_imports`.
These parameters let you set the default imports for all tasks in given workflow.
If a task defines its own imports (either source, dependencies, or both) - it will overwrite workflow defaults.
* Allow single imports as `dependency_imports` in `@task` decorators.
* Listing workflow runs from Compute Engine now allows an upper limit to the number of runs to be listed to be set via the `limit` keyword.
* Print HTTP requests and other debug information from `orq` CLI if `ORQ_VERBOSE` env flag is set.
* CE runtime now supports getting logs from remote Ray runtimes.

🐛 *Bug Fixes*
* Stopping a QE workflow after it has already stopped will no longer raise an exception.
* Fix dependency issues causing CE workflows to fail if WF constant was library-dependent object.
* Attempting to use the "in-process" runtime on the CLI will no longer raise an exception. Instead, a message telling you to use the Python API or Ray will be printed.

🥷 *Internal*
* During YAML conversion, Workflow SDK repo matched on host and path, not full URL.
* On QE, Github URLs will be converted to SSH URLs.
* Removed `corq` code.
* Old `RuntimeInterface` methods have been removed.

📃 *Docs*
* Guide: CE Resource Management

## v0.45.1

🐛 *Bug Fixes*
* Ensure `int`-like resource values are passed to Ray correctly

## v0.45.0

🚨 *Breaking Changes*
* Pickling library switched to `cloudpickle` instead of `dill`. While no breakages are expected, this change may result in objects raising an error during pickling, even if they were previously able to be pickled. Please report any instances of these as bugs.


🔥 *Features*
* Use the requested resources from a workflow's tasks when submitting to CE


🥷 *Internal*
* RayRuntime can now be configured to pass resources to underlying remote functions
* Added version metadata to the workflow IR

## v0.44.0

🚨 *Breaking Changes*
* Removed FluentBit-related CLI options: `orq {up,down} --fluentbit` flag. Logs produced by the local Ray runtime are read directly by the SDK now. This only affects users who used the experimental integration with FluentBit docker container.
* `GitImport` will no longer be downloaded automatically when using Ray locally. This reverts behavior to `v0.42.0`.
* Internal configuration environment variables have changed.


🔥 *Features*
* Secrets can now be used inside workflow functions
* `sdk.secrets.get("name")` will now use passport-based authorization if `ORQUESTRA_PASSPORT_FILE` environment variable is set. Otherwise, passing a valid `config_name="..."` is required.
* Bump Ray version to 2.3
* `GithubImport` can be used with a username and a secret referring to a "personal access token" to enable private GitHub repositories on Compute Engine. Server side support coming soon!


👩‍🔬 *Experimental*


🐛 *Bug Fixes*
* Getting full logs produced by Ray workflows. Previously, the dictionary returned by `logs_dict = wf_run.get_logs()` had just a single entry: `{"logs": ["task 1 log", "task 1 log", "task 2 log", "task 2 log"]}`. Now, the dictionary has a correct shape: `{"task_invocation_id1": ["task 1 log", "task 1 log"], "task_invocation_id2": ["task 2 log", "task 2 log"]}`.
* Getting single task logs. Previously `orq task logs` would raise an unhandled exception. Now, it prints the log lines.
* Workflow run IDs inside logs on CE now match the expected run ID.


💅 *Improvements*
* `orq wf view` now shows `TaskInvocationID`s instead of `TaskRunID`s. This improves usage of `orq wf view` with other CLI commands that require passing invocation ID, like `orq task {logs,results}`.
* `sdk.WorkflowRun.wait_until_finished()` will now print workflow status every now and then.


🥷 *Internal*
* Git URL model changed inside the IR
* `orq up` will now configure Ray's Plasma directory


*Docs*
* Guide: Dependency Installation - sources, order, and best practice


## v0.43.0

🚨 *Breaking Changes*
* Brand-new `orq` CLI with simplified command tree and interactive prompts when a required argument isn't passed. New commands:
    * `orq workflow submit`
    * `orq workflow view`
    * `orq workflow list`
    * `orq workflow stop`
    * `orq workflow logs`
    * `orq workflow results`
    * `orq wf` as a shorthand for `orq workflow`
    * `orq task logs`
    * `orq task results`
    * `orq up`
    * `orq down`
    * `orq status`
    * `orq login`
* `sdk.WorkflowRun.get_logs()` doesn't accept any arguments any more. Now, it returns all the logs produced by the tasks in the workflow. If you're interested in only a subset of your workflow's logs, please consider using one of the following filtering options:
```python
from orquestra import sdk
from orquestra.sdk.schema.workflow_run import State

wf_run = sdk.WorkflowRun.by_id("foo")

logs = wf_run.get_logs()
# Option 1
single_task_logs = logs["my_inv_id"]

# Option 2
logs_subset = {id: lines for id, lines in logs.items() if id in ["foo", "bar", "baz"]}

# Option 3
for task in wf_run.get_tasks():
    if task.get_status() == State.FAILED:
        print(task.get_logs())
```
* `sdk.WorkflowRun.get_artifacts()` doesn't accept any arguments any more. Now, it returns all the artifacts produced by the tasks in the workflow.
* `sdk.TaskRun.get_logs()` returns a list of log lines produced by this task. Previously, it returned a dictionary with one entry.
* Executing a workflow on Ray with Git imports will now install them. A known limitation is that this will only work for Git repositories that are Python packages and will fail for Git repositories that are not Python packages.
* The API will no longer accept `config_save_file` as optional parameters, from now on if you want to use a different config file use the `ORQ_CONFIG_PATH` environment variable.


🔥 *Features*

* `list_workflow_runs` added to the Public API. This lets you list the workflows for a given config, for example `sdk.list_workflow_runs("ray")` or `sdk.list_workflow_runs("prod-d")`.

🐛 *Bug Fixes*

* Fixed broken link on docs landing page.
* Internal logs from Ray are no longer displayed.
* Fixed the docstrings for `sdk.WorkflowRun.get_artifacts()`. It returns a dictionary with `TaskInvocationID` as keys and whatever the task returns as values.
* Fixed bug where some log line from Ray may be duplicated when viewing logs
* Tasks with duplicate imports will no longer fail when running on QE
* AST parser will no longer print a lot of "Info" messages
* `sdk.WorkflowRun.get_logs()` now only returns logs produced by the user. Previously, it included internal debug messages produced by Ray.
* Logs from workflows submitted to Ray are now always returned as JSONL lines


## v0.42.0

🚨 *Breaking Changes*

* `sdk.WorkflowRun.by_id()` has a new positional parameter. `sdk.WorkflowRun.by_id("wf.1", "my/project/path", "my/config/path)` becomes `sdk.WorkflowRun.by_id("wf.1", project_dir="my/project/path", config_save_file="my/config/path)`
* `in_process` runtime now executes workflows in topological order. This may be different to the order tasks were called in the workflow function.
* Configs can no longer be named. For in-process, use "in_process" name, for local ray "ray" or "local". For QE remote - config name is auto generated based on URI (for https://prod-d.orquestra.io/ name becomes "prod-d" as an example).
* Removed ray_linked runtime.


👩‍🔬 *Experimental*

* Optional `config` param in `sdk.WorkflowRun.by_id()`. Allows access to workflows submitted by other users or from another machine, if the selected runtime supports it. Per-runtime support will be added separately.
* New CLI command: `python -m orquestra.sdk._base.cli._dorq._entry workflow stop`.
* New CLI commands that require `config` and `workflow_run_id` will now prompt the user for selecting value interactively.
* New CLI commands: `python -m orquestra.sdk._base.cli._dorq._entry up|down|status` for managing local services.


## v0.41.0

🚨 *Breaking Changes*

* `ray` is now a reserved configuration name.

🔥 *Features*

* Workflow def graph visualization via `my_wf().graph` (#317). The output object is rendered natively by Jupyter. For now, this shows task invocations and artifacts. Tasks run status will be added in the future, stay tuned!
* Automatically get the workflow run and task run ID on Argo when using `wfprint()`.
* `"ray"` can be used as an alias for `"local"` when using `RuntimeConfig.load(...)` or `WorkflowRun.run()`.
* New Python API to traverse and debug tasks in workflow: `wf_run.get_tasks()` (#283)
* New Runtime Config for CE (AKA Ray Remote): `RuntimeConfig.ce()`
* Public API for serializable model of the workflow run state: `sdk.WorkflowRun.get_status_model()`. Potential use cases include workflow status visualization by external tools.

👩‍🔬 *Experimental*

* Prototype of a new CLI command tree: `python -m orquestra.sdk._base.cli._dorq._entry workflow {submit,view}`.
* New Runtime for the Compute Engine API

🐛 *Bug Fixes*

* Fix `sdk.task()` typing when constructing a task inside a workflow.
* Fix getting logs from Ray after restarting the cluster, when not using Fluent.
* `WorkflowRun.get_results()` should return a Sequence instead of an Iterable.

*Internal*

* Allow Studio/Portal to override SDK internals.
* Workflow run endpoints added to the workflow driver client
* Deserialise workflow artifacts from Workflow Driver
* Add CODEOWNERS file
* Simplify internal interfaces
* Refactor: move old CLI code into a submodule.
* Remove obsolete system deps installation to speed up tests.
* Ignore slow tests in local development.

*Docs*

* Streamline installation & quickstart tutorials (#324)
* Create tutorial for parametrized workflows.
* Cleanup and unify tutorials for local Ray execution
* Cleanup and unify tutorials for remote QE execution (#341)
* Add recipe for running VQE on quantum hardware.


## v0.40.0

🚨 *Breaking Changes*

* `WorkflowDef.run()` now requires passing config name explicitly (#308)

🔥 *Features*

* public API for secrets (#304). Supports usage from workflows on Ray, QE, and local scripts.
* `orq create-config` command for explicit creation of configs

🐛 *Bug Fixes*

* Fix Unknown error '_DockerClient' object has no attribute '_client' error when `python_on_whales` is installed (#314)
* Raise exception if `TaskDef` is used in a workflow but isn't called (#312)
* Fix handling nested calls in workflows: `fn()()` (#311)<|MERGE_RESOLUTION|>--- conflicted
+++ resolved
@@ -6,11 +6,8 @@
 * Bump Ray version to 2.5.1
 
 🔥 *Features*
-<<<<<<< HEAD
 * `sdk.mlflow.get_tracking_uri()` and `sdk.mlflow.get_tracking_token()` are now provided to give access to the MLFlow tracking information.
-=======
 * Add `sdk.mlflow.get_current_user()` function to improve MLflow UI labeling
->>>>>>> 022a1d99
 
 🧟 *Deprecations*
 
