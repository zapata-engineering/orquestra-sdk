--- conflicted
+++ resolved
@@ -12,13 +12,9 @@
 * Setting workflow_id and project_id is now available using "orq wf submit" command.
 * `sdk.current_run_ids()` can now be used within task code to access the workflow run ID, task invocation ID, and task run ID.
 * All CLI commands that prompted for `wf_run_id` will now first prompt for workspace and project if `wf_run_id` is not provided.
-<<<<<<< HEAD
-* `sdk.secrets.list()`, `sdk.secrets.get()`, `sdk.secrets.set()` and `sdk.secrets.delete()` now accept `workspace_id` parameter to specify secrets in particular workspace
-=======
 * The error raised when trying to submit to Ray while Ray is not running now tells the user how to start Ray.
 * `sdk.secrets.list()`, `sdk.secrets.get()`, `sdk.secrets.set()` and `sdk.secrets.delete()` now accept `workspace_id` parameter to specify secrets in particular workspace.
 * `auto` config inside studio will infer workspace and project IDs from studio instance.
->>>>>>> 9695b454
 * Support for running tasks in Docker containers with custom images on Compute Engine.
 
 👩‍🔬 *Experimental*
