--- conflicted
+++ resolved
@@ -6,39 +6,35 @@
 
 
 🔥 *Features*
-<<<<<<< HEAD
+
+
+👩‍🔬 *Experimental*
+
+
+🐛 *Bug Fixes*
+
+💅 *Improvements*
+
+
+🥷 *Internal*
+
+
+📃 *Docs*
+
+## v0.45.1
+
+🐛 *Bug Fixes*
+* Ensure `int`-like resource values are passed to Ray correctly
+
+## v0.45.0
+
+🚨 *Breaking Changes*
+* Pickling library switched to `cloudpickle` instead of `dill`. While no breakages are expected, this change may result in objects raising an error during pickling, even if they were previously able to be pickled. Please report any instances of these as bugs.
+
+
+🔥 *Features*
 * Use the requested resources from a workflow's tasks when submitting to CE
 * CE runtime now supports getting logs from remote Ray runtimes.
-=======
->>>>>>> e43a9472
-
-
-👩‍🔬 *Experimental*
-
-
-🐛 *Bug Fixes*
-
-💅 *Improvements*
-
-
-🥷 *Internal*
-
-
-📃 *Docs*
-
-## v0.45.1
-
-🐛 *Bug Fixes*
-* Ensure `int`-like resource values are passed to Ray correctly
-
-## v0.45.0
-
-🚨 *Breaking Changes*
-* Pickling library switched to `cloudpickle` instead of `dill`. While no breakages are expected, this change may result in objects raising an error during pickling, even if they were previously able to be pickled. Please report any instances of these as bugs.
-
-
-🔥 *Features*
-* Use the requested resources from a workflow's tasks when submitting to CE
 
 
 🥷 *Internal*
