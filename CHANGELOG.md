--- conflicted
+++ resolved
@@ -6,6 +6,7 @@
 * Removed `RuntimeConfig.load_default()`
 * Removed any support for default configuration
 * `sdk.secret` functions will no longer use default configuration from local runtimes. Config has to be passed explicitly unless running on remote cluster
+* Add `--list` option to `orq login` that displays the stored remote logins, which runtimes they are using, and whether their access tokens are up to date.
 
 🔥 *Features*
 * Adding `FutureWarning` when accessing CE Secrets without specifying Workspace.
@@ -33,13 +34,9 @@
 🔥 *Features*
 * Force stop workflow runs via the CLI or Python API
 * `WorkflowRun.get_tasks()` supports filtering tasks by state, function name, task run ID and task invocation ID.
-<<<<<<< HEAD
-* Add `--list` option to `orq login` that displays the stored remote logins, which runtimes they are using, and whether their access tokens are up to date.
-
-👩‍🔬 *Experimental*
-=======
+
+👩‍🔬 *Experimental*
 * 2 new methods added to public API of `WorkflowRun`: `get_artifacts_serialized()` and `get_results_serialized()`
->>>>>>> 019c54ef
 
 🐛 *Bug Fixes*
 * Fix Ray WFs failing caused by any task returning dict defined in return statement
